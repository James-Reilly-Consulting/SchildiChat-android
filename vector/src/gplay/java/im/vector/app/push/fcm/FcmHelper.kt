/*
 * Copyright 2018 New Vector Ltd
 *
 * Licensed under the Apache License, Version 2.0 (the "License");
 * you may not use this file except in compliance with the License.
 * You may obtain a copy of the License at
 *
 *     http://www.apache.org/licenses/LICENSE-2.0
 *
 * Unless required by applicable law or agreed to in writing, software
 * distributed under the License is distributed on an "AS IS" BASIS,
 * WITHOUT WARRANTIES OR CONDITIONS OF ANY KIND, either express or implied.
 * See the License for the specific language governing permissions and
 * limitations under the License.
 */
package im.vector.app.push.fcm

import android.content.Context
import com.google.android.gms.common.ConnectionResult
import com.google.android.gms.common.GoogleApiAvailability
<<<<<<< HEAD
=======
import com.google.firebase.messaging.FirebaseMessaging
import im.vector.app.R
import im.vector.app.core.di.ActiveSessionHolder
import im.vector.app.core.di.DefaultSharedPreferences
import im.vector.app.core.pushers.PushersManager
import im.vector.app.core.time.Clock
import im.vector.app.features.settings.VectorPreferences
import timber.log.Timber
>>>>>>> a5b007f1

/**
 * This class store the FCM token in SharedPrefs and ensure this token is retrieved.
 * It has an alter ego in the fdroid variant.
 */
object FcmHelper {
    /**
     * Check the device to make sure it has the Google Play Services APK.
     */
    fun isPlayServicesAvailable(context: Context): Boolean {
        val apiAvailability = GoogleApiAvailability.getInstance()
        val resultCode = apiAvailability.isGooglePlayServicesAvailable(context)
        return resultCode == ConnectionResult.SUCCESS
    }
<<<<<<< HEAD
=======

    @Suppress("UNUSED_PARAMETER")
    fun onEnterForeground(context: Context, activeSessionHolder: ActiveSessionHolder) {
        // No op
    }

    @Suppress("UNUSED_PARAMETER")
    fun onEnterBackground(context: Context,
                          vectorPreferences: VectorPreferences,
                          activeSessionHolder: ActiveSessionHolder,
                          clock: Clock) {
        // No op
    }
>>>>>>> a5b007f1
}<|MERGE_RESOLUTION|>--- conflicted
+++ resolved
@@ -18,8 +18,6 @@
 import android.content.Context
 import com.google.android.gms.common.ConnectionResult
 import com.google.android.gms.common.GoogleApiAvailability
-<<<<<<< HEAD
-=======
 import com.google.firebase.messaging.FirebaseMessaging
 import im.vector.app.R
 import im.vector.app.core.di.ActiveSessionHolder
@@ -28,7 +26,6 @@
 import im.vector.app.core.time.Clock
 import im.vector.app.features.settings.VectorPreferences
 import timber.log.Timber
->>>>>>> a5b007f1
 
 /**
  * This class store the FCM token in SharedPrefs and ensure this token is retrieved.
@@ -43,20 +40,4 @@
         val resultCode = apiAvailability.isGooglePlayServicesAvailable(context)
         return resultCode == ConnectionResult.SUCCESS
     }
-<<<<<<< HEAD
-=======
-
-    @Suppress("UNUSED_PARAMETER")
-    fun onEnterForeground(context: Context, activeSessionHolder: ActiveSessionHolder) {
-        // No op
-    }
-
-    @Suppress("UNUSED_PARAMETER")
-    fun onEnterBackground(context: Context,
-                          vectorPreferences: VectorPreferences,
-                          activeSessionHolder: ActiveSessionHolder,
-                          clock: Clock) {
-        // No op
-    }
->>>>>>> a5b007f1
 }