--- conflicted
+++ resolved
@@ -8,11 +8,7 @@
         <!-- main text -->
         <item name="titleTextAppearance">@style/Vector.Toolbar.Title</item>
         <item name="subtitleTextAppearance">@style/Vector.Toolbar.SubTitle</item>
-<<<<<<< HEAD
         <item name="android:background">?riotx_toolbar_bg</item>
-=======
-        <item name="android:background">?android:colorBackground</item>
->>>>>>> 0f4e546e
     </style>
 
     <style name="ActionModeTheme" parent="Widget.AppCompat.ActionMode">
