<?xml version="1.0" encoding="utf-8"?>
<resources>

    <!-- "app_name" is now defined in build.gradle -->

    <!-- server urls -->
    <string name="matrix_org_server_url" translatable="false">https://matrix.org</string>
<<<<<<< HEAD
    <string name="piwik_server_url" translatable="false">https://piwik.nonexistent.localhost</string>
    <string name="bug_report_url" translatable="false">https://rageshake.schildi.chat/api/submit</string>
    <string name="bug_report_app_name" translatable="false">schildichat-android</string>
    <string name="bug_report_auto_uisi_app_name" translatable="false">schildichat-android-auto-uisi</string>
=======

    <!-- Rageshake configuration -->
    <string name="bug_report_url" translatable="false">https://riot.im/bugreports/submit</string>
    <string name="bug_report_app_name" translatable="false">riot-android</string>
    <string name="bug_report_auto_uisi_app_name" translatable="false">element-auto-uisi</string>
>>>>>>> f10c67d3

    <!--
        Pusher config for the application
        https://matrix.org/docs/spec/client_server/r0.4.0#id128
     -->

    <!-- Note: pusher_http_url should have path '/_matrix/push/v1/notify' -->
    <!-- It is the push gateway for FCM embedded distributor -->
    <string name="pusher_http_url" translatable="false">https://matrix.org/_matrix/push/v1/notify</string>
    <!-- Note: default_push_gateway_http_url should have path '/_matrix/push/v1/notify' -->
    <!-- It is the push gateway for UnifiedPush -->
    <string name="default_push_gateway_http_url" translatable="false">https://up.schildi.chat/_matrix/push/v1/notify</string>
    <!-- Note: pusher_app_id cannot exceed 64 chars -->
    <string name="pusher_app_id" translatable="false">im.vector.app.android</string>

    <!-- preferred jitsi domain -->
    <string name="preferred_jitsi_domain" translatable="false">meet.element.io</string>

    <string-array name="room_directory_servers" translatable="false">
        <item>matrix.org</item>
        <item>gitter.im</item>
    </string-array>

    <!-- Permalink config -->
    <string-array name="permalink_supported_hosts" translatable="false">
        <!-- Regular Element Web instance -->
        <item>app.element.io</item>
        <!-- Other known instances of Element Web -->
        <item>develop.element.io</item>
        <item>staging.element.io</item>
        <!-- Previous Web instance, kept for compatibility reason -->
        <item>riot.im</item>
    </string-array>

</resources><|MERGE_RESOLUTION|>--- conflicted
+++ resolved
@@ -5,18 +5,11 @@
 
     <!-- server urls -->
     <string name="matrix_org_server_url" translatable="false">https://matrix.org</string>
-<<<<<<< HEAD
-    <string name="piwik_server_url" translatable="false">https://piwik.nonexistent.localhost</string>
+
+    <!-- Rageshake configuration -->
     <string name="bug_report_url" translatable="false">https://rageshake.schildi.chat/api/submit</string>
     <string name="bug_report_app_name" translatable="false">schildichat-android</string>
     <string name="bug_report_auto_uisi_app_name" translatable="false">schildichat-android-auto-uisi</string>
-=======
-
-    <!-- Rageshake configuration -->
-    <string name="bug_report_url" translatable="false">https://riot.im/bugreports/submit</string>
-    <string name="bug_report_app_name" translatable="false">riot-android</string>
-    <string name="bug_report_auto_uisi_app_name" translatable="false">element-auto-uisi</string>
->>>>>>> f10c67d3
 
     <!--
         Pusher config for the application
