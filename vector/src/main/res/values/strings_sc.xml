<?xml version="1.0" encoding="utf-8"?>
<resources>
    <string name="normal_priority_header">Normal priority</string>
    <string name="settings_home_overview">Overview</string>
    <string name="settings_single_overview">Combined chat overview</string>
    <string name="settings_single_overview_summary">View both direct messages and rooms on one page</string>
    <string name="settings_room_unread_kind_dm">Direct chat preview content</string>
    <string name="settings_room_unread_kind_group">Group chat preview content</string>
    <string name="settings_room_unread_kind_default">Show all events</string>
    <string name="settings_room_unread_kind_content">Hide member changes</string>
    <string name="settings_room_unread_kind_original_content">Hide member changes and reactions</string>
    <string name="settings_simplified_mode">Easy mode</string>
    <string name="settings_simplified_mode_summary">Hide advanced functionality, including public room directories and chat encryption settings</string>
    <string name="prompt_simplified_mode_title">Select user interface</string>
    <string name="prompt_simplified_mode_text">You can change this later in the settings.</string>
    <string name="prompt_simplified_mode_on">Easy</string>
    <string name="prompt_simplified_mode_on_text">I only plan to chat with people I know, and consider extra options confusing.</string>
    <string name="prompt_simplified_mode_off">Complete</string>
    <string name="prompt_simplified_mode_off_text">I\'m looking for full functionality, including discovery of public rooms and fine-grained room and encryption settings.</string>
    <string name="settings_light_theme">Light theme</string>
    <string name="settings_dark_theme">Dark theme</string>
    <string name="settings_system_dark_theme_pre_ten">Follow system dark theme</string>
    <string name="settings_system_dark_theme_pre_ten_summary">Provide separate theme settings for light and dark themes. Your current Android version might not support switching light and dark themes!</string>
    <string name="sc_light_theme">SC Light</string>
    <string name="sc_theme">SC Black</string>
    <string name="sc_dark_theme">SC Dark</string>
    <string name="sc_colored_theme">SC Black, colored bubbles</string>
    <string name="sc_dark_colored_theme">SC Dark, colored bubbles</string>
    <string name="element_light_theme">Element Light</string>
    <string name="element_dark_theme">Element Dark</string>
    <string name="element_black_theme">Element Black</string>
    <string name="bubble_style">Message bubbles</string>
    <string name="bubble_style_none">None</string>
    <string name="bubble_style_start">Same side</string>
    <string name="bubble_style_both">Both sides</string>
    <string name="bubble_time_location">Timestamp location</string>
    <string name="bubble_time_location_top">Top</string>
    <string name="bubble_time_location_bottom">Bottom</string>
    <string name="settings_unimportant_counter_badge">Count unimportant chat events</string>
    <string name="settings_unimportant_counter_badge_summary">Include chats without notifications in the category unread counter</string>
    <string name="labs_mark_rooms_unread">Mark chats as unread</string>
    <string name="labs_mark_rooms_unread_summary">Allow marking chats as unread. Other Matrix clients might not support this yet.</string>
    <string name="url_previews_in_encrypted_rooms">URL previews in encrypted chats</string>
    <string name="url_previews_in_encrypted_rooms_summary">This will leak URLs from your messages to your homeserver!</string>
    <string name="login_mobile_device_sc">SchildiChat Android</string>
    <string name="bottom_action_all">Overview</string>
    <string name="all_list_rooms_empty_title">SchildiChat</string>
    <string name="all_list_rooms_empty_body">Chats will be displayed here</string>
    <!-- Login screen -->
    <string name="login_connect_using_matrix_id_text_sc">e.g. @user:domain.com</string>
    <string name="login_server_other_title_sc">Custom server</string>
    <string name="login_server_other_text_sc">Enter server address to log in or register on</string>
    <string name="show_room_info_sc">Room details</string>
    <string name="show_participants_sc">Participants</string>
    <string name="room_list_quick_actions_mark_room_unread">Mark as unread</string>
    <string name="room_list_quick_actions_mark_room_read">Mark as read</string>
    <string name="footer_read_receipt_content_description">Message status</string>
    <!-- Username colors -->
    <string name="settings_user_colors_in_dm">User colors in direct chats</string>
    <string name="settings_user_colors_in_default">User colors in group chats</string>
    <string name="settings_user_colors_in_public_rooms">User colors in public rooms</string>
    <string name="user_colors_uniform">Uniform</string>
    <string name="user_colors_from_pl">Based on power level</string>
    <string name="user_colors_from_id">Based on Matrix ID</string>
    <string name="settings_advanced_theme_settings">Advanced theme settings</string>
    <string name="settings_user_colors">User colors</string>
<<<<<<< HEAD
    <string name="settings_theme_colors">Theme colors</string>
    <string name="setting_sc_accent_color_light">Accent color for light themes</string>
    <string name="setting_sc_accent_color_dark">Accent color for dark themes</string>
    <string name="settings_sc_accent_disclaimer">Note that these color settings only apply to SC themes, and not Element themes.</string>

    <!-- Accent colors -->
    <string name="sc_accent_green">Green</string>
    <string name="sc_accent_amber">Amber</string>
    <string name="sc_accent_bluelight">Light blue</string>
    <string name="sc_accent_cyan">Cyan</string>
    <string name="sc_accent_gold">Gold</string>
    <string name="sc_accent_lime">Lime</string>
    <string name="sc_accent_orange">Orange</string>
    <string name="sc_accent_pink">Pink</string>
    <string name="sc_accent_purple">Purple</string>
    <string name="sc_accent_red">Red</string>
    <string name="sc_accent_teal">Teal</string>
    <string name="sc_accent_turquoise">Turquoise</string>
    <string name="sc_accent_yellow">Yellow</string>
    <string name="sc_accent_carnation">Carnation</string>
    <string name="sc_accent_denim">Denim</string>
    <string name="sc_accent_indigo">Indigo</string>
    <string name="sc_accent_lava">Lava</string>
    <!-- do not change this comment for accent generation -->

=======
>>>>>>> 98b1e013
</resources><|MERGE_RESOLUTION|>--- conflicted
+++ resolved
@@ -1,14 +1,19 @@
 <?xml version="1.0" encoding="utf-8"?>
 <resources>
+
     <string name="normal_priority_header">Normal priority</string>
+
     <string name="settings_home_overview">Overview</string>
+
     <string name="settings_single_overview">Combined chat overview</string>
     <string name="settings_single_overview_summary">View both direct messages and rooms on one page</string>
+
     <string name="settings_room_unread_kind_dm">Direct chat preview content</string>
     <string name="settings_room_unread_kind_group">Group chat preview content</string>
     <string name="settings_room_unread_kind_default">Show all events</string>
     <string name="settings_room_unread_kind_content">Hide member changes</string>
     <string name="settings_room_unread_kind_original_content">Hide member changes and reactions</string>
+
     <string name="settings_simplified_mode">Easy mode</string>
     <string name="settings_simplified_mode_summary">Hide advanced functionality, including public room directories and chat encryption settings</string>
     <string name="prompt_simplified_mode_title">Select user interface</string>
@@ -17,6 +22,7 @@
     <string name="prompt_simplified_mode_on_text">I only plan to chat with people I know, and consider extra options confusing.</string>
     <string name="prompt_simplified_mode_off">Complete</string>
     <string name="prompt_simplified_mode_off_text">I\'m looking for full functionality, including discovery of public rooms and fine-grained room and encryption settings.</string>
+
     <string name="settings_light_theme">Light theme</string>
     <string name="settings_dark_theme">Dark theme</string>
     <string name="settings_system_dark_theme_pre_ten">Follow system dark theme</string>
@@ -29,6 +35,7 @@
     <string name="element_light_theme">Element Light</string>
     <string name="element_dark_theme">Element Dark</string>
     <string name="element_black_theme">Element Black</string>
+
     <string name="bubble_style">Message bubbles</string>
     <string name="bubble_style_none">None</string>
     <string name="bubble_style_start">Same side</string>
@@ -36,25 +43,32 @@
     <string name="bubble_time_location">Timestamp location</string>
     <string name="bubble_time_location_top">Top</string>
     <string name="bubble_time_location_bottom">Bottom</string>
+
     <string name="settings_unimportant_counter_badge">Count unimportant chat events</string>
     <string name="settings_unimportant_counter_badge_summary">Include chats without notifications in the category unread counter</string>
+
     <string name="labs_mark_rooms_unread">Mark chats as unread</string>
     <string name="labs_mark_rooms_unread_summary">Allow marking chats as unread. Other Matrix clients might not support this yet.</string>
     <string name="url_previews_in_encrypted_rooms">URL previews in encrypted chats</string>
     <string name="url_previews_in_encrypted_rooms_summary">This will leak URLs from your messages to your homeserver!</string>
+
     <string name="login_mobile_device_sc">SchildiChat Android</string>
     <string name="bottom_action_all">Overview</string>
     <string name="all_list_rooms_empty_title">SchildiChat</string>
     <string name="all_list_rooms_empty_body">Chats will be displayed here</string>
+
     <!-- Login screen -->
     <string name="login_connect_using_matrix_id_text_sc">e.g. @user:domain.com</string>
     <string name="login_server_other_title_sc">Custom server</string>
-    <string name="login_server_other_text_sc">Enter server address to log in or register on</string>
+    <string name="login_server_other_text_sc">Enter server address to log in or register</string>
+
     <string name="show_room_info_sc">Room details</string>
     <string name="show_participants_sc">Participants</string>
     <string name="room_list_quick_actions_mark_room_unread">Mark as unread</string>
     <string name="room_list_quick_actions_mark_room_read">Mark as read</string>
+
     <string name="footer_read_receipt_content_description">Message status</string>
+
     <!-- Username colors -->
     <string name="settings_user_colors_in_dm">User colors in direct chats</string>
     <string name="settings_user_colors_in_default">User colors in group chats</string>
@@ -62,9 +76,9 @@
     <string name="user_colors_uniform">Uniform</string>
     <string name="user_colors_from_pl">Based on power level</string>
     <string name="user_colors_from_id">Based on Matrix ID</string>
+
     <string name="settings_advanced_theme_settings">Advanced theme settings</string>
     <string name="settings_user_colors">User colors</string>
-<<<<<<< HEAD
     <string name="settings_theme_colors">Theme colors</string>
     <string name="setting_sc_accent_color_light">Accent color for light themes</string>
     <string name="setting_sc_accent_color_dark">Accent color for dark themes</string>
@@ -90,6 +104,4 @@
     <string name="sc_accent_lava">Lava</string>
     <!-- do not change this comment for accent generation -->
 
-=======
->>>>>>> 98b1e013
 </resources>