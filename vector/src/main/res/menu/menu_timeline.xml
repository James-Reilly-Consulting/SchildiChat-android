<?xml version="1.0" encoding="utf-8"?>
<menu xmlns:android="http://schemas.android.com/apk/res/android"
    xmlns:app="http://schemas.android.com/apk/res-auto"
    xmlns:tools="http://schemas.android.com/tools">

    <item
        android:id="@+id/timeline_setting"
        android:icon="@drawable/ic_settings_x"
        android:title="@string/settings"
        app:showAsAction="never" />

    <item
        android:id="@+id/search"
        android:title="@string/search"
        app:showAsAction="never" />

    <item
        android:id="@+id/invite"
        android:title="@string/invite"
        app:showAsAction="never" />

    <item
        android:id="@+id/video_call"
        android:icon="@drawable/ic_video"
        android:title="@string/action_video_call"
        android:visible="false"
        app:iconTint="?colorAccent"
        app:showAsAction="always"
        tools:visible="true" />

    <item
        android:id="@+id/voice_call"
        android:icon="@drawable/ic_phone"
        android:title="@string/call"
        android:visible="false"
        app:iconTint="?colorAccent"
        app:showAsAction="always"
        tools:visible="true" />

    <item
        android:id="@+id/hangup_call"
        android:icon="@drawable/ic_call_end"
        android:title="@string/call_notification_hangup"
        android:visible="false"
        app:iconTint="@color/riotx_destructive_accent"
        app:showAsAction="always"
        tools:visible="true" />

    <item
        android:id="@+id/open_matrix_apps"
        android:title="@string/room_add_matrix_apps"
        app:actionLayout="@layout/custom_action_item_layout_badge"
        app:showAsAction="ifRoom" />

    <item
        android:id="@+id/resend_all"
        android:icon="@drawable/ic_refresh_cw"
        android:title="@string/room_prompt_resend"
        android:visible="false"
        app:showAsAction="never"
        tools:visible="true" />

    <item
        android:id="@+id/clear_all"
        android:icon="@drawable/ic_trash"
        android:title="@string/room_prompt_cancel"
        android:visible="false"
        app:showAsAction="never"
        tools:visible="true" />

<<<<<<< HEAD
    <item
        android:id="@+id/clear_message_queue"
        android:title="@string/clear_timeline_send_queue"
        android:visible="@bool/debug_mode"
        app:showAsAction="never"
        tools:visible="true" />

    <item
        android:id="@+id/show_participants"
        android:title="@string/show_participants_sc"
        android:visible="true"
        app:showAsAction="never"
        tools:visible="true" />

    <item
        android:id="@+id/show_room_info"
        android:title="@string/show_room_info_sc"
        android:visible="true"
        app:showAsAction="never"
        tools:visible="true" />

=======
>>>>>>> bba167d4
</menu><|MERGE_RESOLUTION|>--- conflicted
+++ resolved
@@ -68,14 +68,6 @@
         app:showAsAction="never"
         tools:visible="true" />
 
-<<<<<<< HEAD
-    <item
-        android:id="@+id/clear_message_queue"
-        android:title="@string/clear_timeline_send_queue"
-        android:visible="@bool/debug_mode"
-        app:showAsAction="never"
-        tools:visible="true" />
-
     <item
         android:id="@+id/show_participants"
         android:title="@string/show_participants_sc"
@@ -90,6 +82,4 @@
         app:showAsAction="never"
         tools:visible="true" />
 
-=======
->>>>>>> bba167d4
 </menu>