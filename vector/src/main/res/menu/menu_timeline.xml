--- conflicted
+++ resolved
@@ -24,11 +24,7 @@
         android:icon="@drawable/ic_video"
         android:title="@string/action_video_call"
         android:visible="false"
-<<<<<<< HEAD
-        app:iconTint="?colorAccent"
-=======
         app:iconTint="?colorPrimary"
->>>>>>> 0f4e546e
         app:showAsAction="always"
         tools:visible="true" />
 
@@ -37,11 +33,7 @@
         android:icon="@drawable/ic_phone"
         android:title="@string/call"
         android:visible="false"
-<<<<<<< HEAD
-        app:iconTint="?colorAccent"
-=======
         app:iconTint="?colorPrimary"
->>>>>>> 0f4e546e
         app:showAsAction="always"
         tools:visible="true" />
 
