<?xml version="1.0" encoding="utf-8"?>
<androidx.constraintlayout.widget.ConstraintLayout xmlns:android="http://schemas.android.com/apk/res/android"
    xmlns:app="http://schemas.android.com/apk/res-auto"
    xmlns:tools="http://schemas.android.com/tools"
    android:layout_width="match_parent"
    android:layout_height="wrap_content"
    android:clickable="true"
    android:focusable="true"
    android:foreground="?attr/selectableItemBackground"
<<<<<<< HEAD
    android:background="?android:colorBackground"
=======
    android:minHeight="64dp"
>>>>>>> 1695fde1
    android:paddingStart="@dimen/layout_horizontal_margin"
    android:paddingEnd="@dimen/layout_horizontal_margin"
    tools:viewBindingIgnore="true">

    <TextView
        android:id="@+id/actionTitle"
        style="@style/Widget.Vector.TextView.Subtitle"
        android:layout_width="0dp"
        android:layout_height="wrap_content"
        android:layout_marginEnd="@dimen/layout_horizontal_margin"
        android:ellipsize="end"
        android:maxLines="2"
        android:textColor="?vctr_content_primary"
        app:layout_constraintBottom_toBottomOf="parent"
        app:layout_constraintEnd_toStartOf="@id/radioIcon"
        app:layout_constraintStart_toStartOf="parent"
        app:layout_constraintTop_toTopOf="parent"
        tools:text="@string/room_settings_all_messages" />

    <ImageView
        android:id="@+id/radioIcon"
        android:layout_width="20dp"
        android:layout_height="20dp"
        android:contentDescription="@string/a11y_checked"
        app:layout_constraintBottom_toBottomOf="parent"
        app:layout_constraintEnd_toEndOf="parent"
        app:layout_constraintTop_toTopOf="parent"
        tools:ignore="MissingPrefix"
        tools:src="@drawable/ic_radio_on" />

</androidx.constraintlayout.widget.ConstraintLayout><|MERGE_RESOLUTION|>--- conflicted
+++ resolved
@@ -7,11 +7,8 @@
     android:clickable="true"
     android:focusable="true"
     android:foreground="?attr/selectableItemBackground"
-<<<<<<< HEAD
     android:background="?android:colorBackground"
-=======
     android:minHeight="64dp"
->>>>>>> 1695fde1
     android:paddingStart="@dimen/layout_horizontal_margin"
     android:paddingEnd="@dimen/layout_horizontal_margin"
     tools:viewBindingIgnore="true">
