--- conflicted
+++ resolved
@@ -114,13 +114,8 @@
         android:src="@drawable/ic_attachment"
         android:tint="?android:textColorHint"
         app:layout_constraintBottom_toBottomOf="@id/sendButton"
-<<<<<<< HEAD
         app:layout_constraintEnd_toStartOf="@+id/sendButton"
         app:layout_constraintStart_toEndOf="@id/composerEditText"
-=======
-        app:layout_constraintEnd_toStartOf="@+id/composerShieldImageView"
-        app:layout_constraintStart_toStartOf="parent"
->>>>>>> 7c013de7
         app:layout_constraintTop_toTopOf="@id/sendButton"
         tools:ignore="MissingPrefix" />
 
@@ -130,7 +125,7 @@
         android:layout_height="16dp"
         app:layout_constraintBottom_toBottomOf="@id/sendButton"
         app:layout_constraintEnd_toStartOf="@+id/composerEditText"
-        app:layout_constraintStart_toEndOf="@+id/composer_emoji"
+        app:layout_constraintStart_toEndOf="@+id/composerEmojiButton"
         app:layout_constraintTop_toTopOf="@id/sendButton"
         tools:src="@drawable/ic_shield_black"
         tools:visibility="visible" />
@@ -144,32 +139,21 @@
         android:nextFocusLeft="@id/composerEditText"
         android:nextFocusUp="@id/composerEditText"
         app:layout_constraintBottom_toBottomOf="parent"
-<<<<<<< HEAD
         app:layout_constraintEnd_toStartOf="@+id/attachmentButton"
-        app:layout_constraintStart_toEndOf="@+id/composer_shield"
-=======
-        app:layout_constraintEnd_toStartOf="@+id/composerEmojiButton"
         app:layout_constraintStart_toEndOf="@+id/composerShieldImageView"
->>>>>>> 7c013de7
         app:layout_constraintTop_toTopOf="parent"
         tools:text="@tools:sample/lorem/random" />
 
     <ImageButton
-<<<<<<< HEAD
-        android:id="@+id/composer_emoji"
+        android:id="@+id/composerEmojiButton"
         android:layout_width="42dp"
         android:layout_height="48dp"
-=======
-        android:id="@+id/composerEmojiButton"
-        android:layout_width="52dp"
-        android:layout_height="52dp"
->>>>>>> 7c013de7
         android:layout_margin="1dp"
         android:background="?android:attr/selectableItemBackground"
         android:src="@drawable/ic_insert_emoji"
         android:tint="?android:textColorHint"
         app:layout_constraintBottom_toBottomOf="@id/sendButton"
-        app:layout_constraintEnd_toStartOf="@+id/composer_shield"
+        app:layout_constraintEnd_toStartOf="@+id/composerShieldImageView"
         app:layout_constraintStart_toStartOf="parent"
         app:layout_constraintTop_toTopOf="@id/sendButton" />
 
@@ -182,11 +166,7 @@
         android:src="@drawable/ic_send"
         app:layout_constraintBottom_toBottomOf="parent"
         app:layout_constraintEnd_toEndOf="parent"
-<<<<<<< HEAD
         app:layout_constraintStart_toEndOf="@id/attachmentButton"
-=======
-        app:layout_constraintStart_toEndOf="@id/composerEmojiButton"
->>>>>>> 7c013de7
         tools:ignore="MissingPrefix" />
 
 </androidx.constraintlayout.widget.ConstraintLayout>