<?xml version="1.0" encoding="utf-8"?>
<!-- tools:ignore is needed because lint thinks this can be replaced with a merge. Replacing this
     with a merge causes the fullscreen SurfaceView not to be centered. -->
<androidx.constraintlayout.widget.ConstraintLayout xmlns:android="http://schemas.android.com/apk/res/android"
    xmlns:app="http://schemas.android.com/apk/res-auto"
    xmlns:tools="http://schemas.android.com/tools"
    android:id="@+id/constraintLayout"
    android:layout_width="match_parent"
    android:layout_height="match_parent"
    android:background="@color/bg_call_screen_blur"
    tools:ignore="MergeRootFrame">

    <ImageView
        android:id="@+id/bgCallView"
        android:layout_width="match_parent"
        android:layout_height="match_parent"
        android:importantForAccessibility="no"
        android:scaleType="centerCrop"
        tools:src="@tools:sample/avatars" />

    <org.webrtc.SurfaceViewRenderer
        android:id="@+id/fullscreenRenderer"
        android:layout_width="0dp"
        android:layout_height="0dp"
        app:layout_constraintBottom_toBottomOf="parent"
        app:layout_constraintEnd_toEndOf="parent"
        app:layout_constraintStart_toStartOf="parent"
        app:layout_constraintTop_toTopOf="parent" />

    <androidx.constraintlayout.widget.ConstraintLayout
        android:id="@+id/pipContainer"
        android:layout_width="0dp"
        android:layout_height="0dp"
        app:layout_constraintBottom_toTopOf="@id/callControlsView"
        app:layout_constraintEnd_toEndOf="parent"
        app:layout_constraintStart_toStartOf="parent"
        app:layout_constraintTop_toBottomOf="@id/callToolbar">

        <com.google.android.material.card.MaterialCardView
            android:id="@+id/pipRendererWrapper"
            android:layout_width="@dimen/call_pip_width"
            android:layout_height="@dimen/call_pip_height"
            android:layout_marginEnd="16dp"
            app:cardCornerRadius="@dimen/call_pip_radius"
            app:layout_constraintBottom_toBottomOf="parent"
            app:layout_constraintEnd_toEndOf="parent"
            app:layout_goneMarginEnd="0dp">

            <org.webrtc.SurfaceViewRenderer
                android:id="@+id/pipRenderer"
                android:layout_width="@dimen/call_pip_width"
                android:layout_height="@dimen/call_pip_height"
                android:visibility="gone"
                tools:visibility="visible" />

        </com.google.android.material.card.MaterialCardView>

        <com.google.android.material.card.MaterialCardView
            android:id="@+id/otherKnownCallLayout"
            android:layout_width="@dimen/call_pip_width"
            android:layout_height="@dimen/call_pip_height"
            android:layout_marginStart="16dp"
            android:layout_marginEnd="16dp"
            android:background="?backgroundColorLight"
            android:foreground="?attr/selectableItemBackground"
            android:visibility="gone"
            app:cardBackgroundColor="@color/bg_call_screen"
            app:cardCornerRadius="@dimen/call_pip_radius"
            app:cardElevation="4dp"
            app:layout_constraintBottom_toBottomOf="parent"
            app:layout_constraintEnd_toStartOf="@id/pipRendererWrapper"
            tools:visibility="visible">

            <ImageView
                android:id="@+id/otherKnownCallAvatarView"
                android:layout_width="64dp"
                android:layout_height="64dp"
                android:layout_gravity="center"
                android:importantForAccessibility="no"
                android:scaleType="centerCrop"
                tools:src="@tools:sample/avatars" />

            <ImageView
                android:id="@+id/otherSmallIsHeldIcon"
                android:layout_width="20dp"
                android:layout_height="20dp"
                android:layout_gravity="center"
                android:importantForAccessibility="no"
                android:src="@drawable/ic_call_small_pause" />

        </com.google.android.material.card.MaterialCardView>

    </androidx.constraintlayout.widget.ConstraintLayout>

    <com.google.android.material.appbar.MaterialToolbar
        android:id="@+id/callToolbar"
        android:layout_width="match_parent"
        android:layout_height="wrap_content"
        android:background="@android:color/transparent"
        android:fitsSystemWindows="true"
        app:layout_constraintEnd_toEndOf="parent"
        app:layout_constraintStart_toStartOf="parent"
        app:layout_constraintTop_toTopOf="parent"
        app:navigationIcon="@drawable/ic_back_24dp"
        app:navigationIconTint="?backgroundColorLight"
        app:subtitle="3:10"
<<<<<<< HEAD
        app:subtitleTextAppearance="@style/TextAppearance.Vector.Caption"
        app:subtitleTextColor="?backgroundColorLight"
        app:title="Video call"
        app:titleMarginTop="16dp"
        app:titleTextAppearance="@style/TextAppearance.Vector.Body.Medium"
        app:titleTextColor="?backgroundColorLight" />
=======
        app:subtitleTextColor="@color/element_background_light"
        app:title="Video call"
        app:titleTextColor="@color/element_background_light" />
>>>>>>> c657586d

    <ImageView
        android:id="@+id/otherMemberAvatar"
        android:layout_width="120dp"
        android:layout_height="120dp"
        android:contentDescription="@string/avatar"
        android:importantForAccessibility="no"
        android:scaleType="centerCrop"
        app:layout_constraintBottom_toBottomOf="parent"
        app:layout_constraintEnd_toEndOf="parent"
        app:layout_constraintStart_toStartOf="parent"
        app:layout_constraintTop_toTopOf="parent"
        tools:src="@sample/user_round_avatars" />

    <ImageView
        android:id="@+id/smallIsHeldIcon"
        android:layout_width="20dp"
        android:layout_height="20dp"
        android:importantForAccessibility="no"
        android:src="@drawable/ic_call_small_pause"
        app:layout_constraintBottom_toBottomOf="@id/otherMemberAvatar"
        app:layout_constraintEnd_toEndOf="@id/otherMemberAvatar"
        app:layout_constraintStart_toStartOf="@id/otherMemberAvatar"
        app:layout_constraintTop_toTopOf="@id/otherMemberAvatar" />

    <TextView
        android:id="@+id/participantNameText"
        style="@style/Widget.Vector.TextView.Title"
        android:layout_width="0dp"
        android:layout_height="wrap_content"
        android:layout_marginStart="@dimen/layout_horizontal_margin"
        android:layout_marginTop="16dp"
        android:layout_marginEnd="@dimen/layout_horizontal_margin"
        android:gravity="center"
        android:textColor="@android:color/white"
        android:textStyle="bold"
        app:layout_constraintEnd_toEndOf="parent"
        app:layout_constraintStart_toStartOf="parent"
        app:layout_constraintTop_toBottomOf="@id/otherMemberAvatar"
        tools:text="@sample/users.json/data/displayName" />

    <Button
        android:id="@+id/callActionText"
        style="@style/Widget.Vector.Button.Text"
        android:layout_width="wrap_content"
        android:layout_height="48dp"
        android:layout_margin="8dp"
        android:gravity="center"
        android:textColor="?colorSecondary"
        app:layout_constraintEnd_toEndOf="parent"
        app:layout_constraintStart_toStartOf="parent"
        app:layout_constraintTop_toBottomOf="@id/participantNameText"
        tools:text="@string/call_resume_action" />

    <androidx.constraintlayout.widget.Group
        android:id="@+id/callInfoGroup"
        android:layout_width="wrap_content"
        android:layout_height="wrap_content"
        android:visibility="visible"
        app:constraint_referenced_ids="participantNameText, otherMemberAvatar" />

    <im.vector.app.features.call.CallControlsView
        android:id="@+id/callControlsView"
        android:layout_width="match_parent"
        android:layout_height="wrap_content"
        app:layout_constraintBottom_toBottomOf="parent" />

</androidx.constraintlayout.widget.ConstraintLayout><|MERGE_RESOLUTION|>--- conflicted
+++ resolved
@@ -104,18 +104,9 @@
         app:navigationIcon="@drawable/ic_back_24dp"
         app:navigationIconTint="?backgroundColorLight"
         app:subtitle="3:10"
-<<<<<<< HEAD
-        app:subtitleTextAppearance="@style/TextAppearance.Vector.Caption"
         app:subtitleTextColor="?backgroundColorLight"
         app:title="Video call"
-        app:titleMarginTop="16dp"
-        app:titleTextAppearance="@style/TextAppearance.Vector.Body.Medium"
         app:titleTextColor="?backgroundColorLight" />
-=======
-        app:subtitleTextColor="@color/element_background_light"
-        app:title="Video call"
-        app:titleTextColor="@color/element_background_light" />
->>>>>>> c657586d
 
     <ImageView
         android:id="@+id/otherMemberAvatar"
