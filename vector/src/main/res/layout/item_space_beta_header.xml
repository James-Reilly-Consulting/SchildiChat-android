--- conflicted
+++ resolved
@@ -28,22 +28,4 @@
         android:text="@string/spaces_beta_welcome_to_spaces_desc"
         android:textColor="?vctr_content_secondary" />
 
-<<<<<<< HEAD
-    <TextView
-        android:id="@+id/spaceBetaFeedbackAction"
-        style="@style/Widget.Vector.TextView.Body"
-        android:layout_width="wrap_content"
-        android:layout_height="wrap_content"
-        android:drawablePadding="8dp"
-        android:paddingStart="0dp"
-        android:paddingTop="8dp"
-        android:paddingEnd="16dp"
-        android:paddingBottom="8dp"
-        android:text="@string/give_feedback"
-        android:textColor="@color/vector_info_color"
-        android:visibility="gone"
-        app:drawableStartCompat="@drawable/ic_feedback" />
-
-=======
->>>>>>> 3a9bacd7
 </LinearLayout>