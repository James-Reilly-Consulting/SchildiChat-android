<?xml version="1.0" encoding="utf-8"?>
<RelativeLayout xmlns:android="http://schemas.android.com/apk/res/android"
    xmlns:app="http://schemas.android.com/apk/res-auto"
    xmlns:tools="http://schemas.android.com/tools"
    android:id="@+id/eventBaseView"
    android:layout_width="match_parent"
    android:layout_height="wrap_content"
    android:addStatesFromChildren="true"
    android:background="?attr/selectableItemBackground">

    <im.vector.app.core.platform.CheckableView
        android:id="@+id/messageSelectedBackground"
        android:layout_width="match_parent"
        android:layout_height="match_parent"
        android:layout_alignBottom="@+id/informationBottom"
        android:layout_alignParentTop="true"
        android:background="@drawable/highlighted_message_background" />

    <ImageView
        android:id="@+id/messageAvatarImageView"
        android:layout_width="44dp"
        android:layout_height="44dp"
        android:layout_marginStart="8dp"
        android:layout_marginTop="4dp"
        android:contentDescription="@string/avatar"
        tools:src="@sample/user_round_avatars" />

    <TextView
        android:id="@+id/messageMemberNameView"
        style="@style/Widget.Vector.TextView.Subtitle"
        android:layout_width="wrap_content"
        android:layout_height="wrap_content"
        android:layout_alignParentTop="true"
        android:layout_marginStart="8dp"
        android:layout_marginTop="4dp"
        android:layout_marginEnd="4dp"
        android:layout_toStartOf="@+id/messageTimeView"
        android:layout_toEndOf="@+id/messageStartGuideline"
        android:ellipsize="end"
        android:maxLines="1"
        android:textColor="?vctr_content_primary"
        android:textStyle="bold"
        tools:text="@sample/users.json/data/displayName" />

    <TextView
        android:id="@+id/messageTimeView"
        style="@style/Widget.Vector.TextView.Caption"
        android:layout_width="wrap_content"
        android:layout_height="wrap_content"
        android:layout_alignBaseline="@+id/messageMemberNameView"
        android:layout_alignParentEnd="true"
        android:layout_marginStart="8dp"
        android:layout_marginEnd="8dp"
        android:textColor="?vctr_content_secondary"
        tools:text="@tools:sample/date/hhmm" />

    <View
        android:id="@+id/messageStartGuideline"
        android:layout_width="0dp"
        android:layout_height="0dp"
        tools:layout_marginStart="52dp" />

    <Space
        android:id="@+id/decorationSpace"
        android:layout_width="4dp"
        android:layout_height="8dp"
        android:layout_toEndOf="@id/messageStartGuideline" />

    <im.vector.app.core.ui.views.ShieldImageView
        android:id="@+id/messageE2EDecoration"
        android:layout_width="16dp"
        android:layout_height="16dp"
        android:layout_alignTop="@id/bubbleWrapper"
        android:layout_alignEnd="@id/decorationSpace"
        android:layout_marginTop="7dp"
        android:visibility="gone"
        tools:visibility="visible" />

    <!-- bubble wrapper for controlling gravity -->
    <FrameLayout
        android:id="@+id/bubbleWrapper"
        android:layout_width="match_parent"
        android:layout_height="wrap_content"
        android:layout_below="@id/messageMemberNameView"
        android:layout_toStartOf="@id/messageSendStateImageView"
        android:layout_toEndOf="@id/messageStartGuideline"
        android:layout_marginHorizontal="8dp"
        android:clipChildren="false"
        android:clipToPadding="false">

        <RelativeLayout
            android:id="@+id/bubbleView"
            android:layout_width="wrap_content"
            android:layout_height="wrap_content"
            android:layout_marginStart="0dp"
            android:layout_marginEnd="0dp"
            android:layout_marginVertical="4dp"
            android:clipChildren="false"
            android:clipToPadding="false"
            tools:background="@drawable/msg_bubble_incoming">

            <!--
            <im.vector.app.core.platform.EllipsizingTextView
            -->
            <TextView
                android:id="@+id/bubbleMessageMemberNameView"
                android:layout_width="wrap_content"
                android:layout_height="wrap_content"
                android:layout_alignParentStart="true"
                android:layout_toStartOf="@id/bubbleMessageTimeView"
                android:ellipsize="end"
                android:maxLines="1"
                android:textColor="?vctr_content_primary"
                android:textSize="15sp"
                android:textStyle="bold"
                tools:text="@sample/matrix.json/data/displayName" />

            <TextView
                android:id="@+id/bubbleMessageTimeView"
                android:layout_width="wrap_content"
                android:layout_height="wrap_content"
                android:layout_alignBaseline="@+id/bubbleMessageMemberNameView"
                android:layout_alignEnd="@id/viewStubContainer"
                android:layout_marginBottom="4dp"
                android:maxLines="1"
                android:textColor="?vctr_content_secondary"
                android:textSize="12sp"
                tools:text="@tools:sample/date/hhmm" />

            <FrameLayout
                android:id="@+id/viewStubContainer"
                android:layout_width="wrap_content"
                android:layout_height="wrap_content"
                android:layout_below="@id/bubbleMessageTimeView"
                android:layout_margin="0dp"
                android:addStatesFromChildren="true">

                <ViewStub
                    android:id="@+id/messageContentTextStub"
                    style="@style/TimelineContentStubBaseParams"
                    android:layout_height="wrap_content"
                    android:layout_width="wrap_content"
                    android:layout="@layout/item_timeline_event_text_message_stub"
                    tools:visibility="visible" />

                <ViewStub
                    android:id="@+id/messageContentCodeBlockStub"
                    style="@style/TimelineContentStubBaseParams"
                    android:layout_height="wrap_content"
                    android:layout_width="wrap_content"
                    android:layout="@layout/item_timeline_event_code_block_stub"
                    tools:visibility="visible" />

                <ViewStub
                    android:id="@+id/messageContentMediaStub"
                    style="@style/TimelineContentStubBaseParams"
                    android:layout_width="wrap_content"
                    android:layout_height="wrap_content"
                    android:inflatedId="@+id/messageContentMedia"
                    android:layout="@layout/item_timeline_event_media_message_stub" />

                <ViewStub
                    android:id="@+id/messageContentFileStub"
                    style="@style/TimelineContentStubBaseParams"
                    android:layout_height="wrap_content"
                    android:layout="@layout/item_timeline_event_file_stub" />

                <ViewStub
                    android:id="@+id/messageContentRedactedStub"
                    style="@style/TimelineContentStubBaseParams"
                    android:layout_height="wrap_content"
                    android:layout_width="wrap_content"
                    android:layout="@layout/item_timeline_event_redacted_stub" />

                <ViewStub
                    android:id="@+id/messagePollStub"
                    style="@style/TimelineContentStubBaseParams"
                    android:layout_height="wrap_content"
                    android:layout_marginEnd="56dp"
                    android:layout="@layout/item_timeline_event_poll_stub" />

                <ViewStub
                    android:id="@+id/messageOptionsStub"
                    style="@style/TimelineContentStubBaseParams"
                    android:layout_height="wrap_content"
                    android:layout_marginEnd="56dp"
                    android:layout="@layout/item_timeline_event_option_buttons_stub" />

            </FrameLayout>

            <!--
            <TextView
                android:id="@+id/bubbleMessageTimeView"
                android:layout_width="wrap_content"
                android:layout_height="wrap_content"
                android:layout_below="@id/viewStubContainer"
                android:layout_alignEnd="@id/viewStubContainer"
                android:layout_marginStart="8dp"
                android:layout_marginEnd="0dp"
                android:maxLines="1"
                android:textColor="?vctr_content_secondary"
                android:textSize="12sp"
                tools:text="@tools:sample/date/hhmm" />
                -->


            <LinearLayout
                android:layout_width="wrap_content"
                android:layout_height="wrap_content"
                android:layout_gravity="end|bottom"
                android:layout_marginBottom="1dp"
                tools:layout_marginStart="4dp"
                tools:layout_marginEnd="1dp"
                tools:layout_alignBottom="@id/viewStubContainer"
                tools:layout_alignEnd="@id/viewStubContainer"
                tools:paddingTop="4dp"
                android:id="@+id/bubbleFootView">
                <TextView
                    android:id="@+id/bubbleFooterMessageTimeView"
                    android:layout_width="wrap_content"
                    android:layout_height="wrap_content"
                    android:paddingStart="4dp"
                    android:paddingEnd="0dp"
                    android:maxLines="1"
                    tools:textColor="?vctr_content_secondary"
                    android:textSize="12sp"
                    android:layout_gravity="bottom"
                    tools:text="@tools:sample/date/hhmm" />
                <!-- We read maxWidth and maxHeight from code to guess footer size -->
                <ImageView
                    android:id="@+id/bubbleFooterReadReceipt"
                    android:layout_width="wrap_content"
                    android:layout_height="wrap_content"
                    android:maxWidth="16dp"
                    android:maxHeight="16dp"
                    android:paddingStart="4dp"
                    android:paddingEnd="0dp"
                    android:layout_gravity="bottom"
                    tools:tint="?vctr_content_secondary"
                    tools:src="@drawable/ic_processing_msg"
                    android:contentDescription="@string/footer_read_receipt_content_description" />
            </LinearLayout>

<<<<<<< HEAD
        </RelativeLayout>
=======
        <ViewStub
            android:id="@+id/messageContentVoiceStub"
            style="@style/TimelineContentStubBaseParams"
            android:layout_marginEnd="56dp"
            android:layout="@layout/item_timeline_event_voice_stub"
            tools:visibility="visible" />

>>>>>>> 53568f14
    </FrameLayout>

    <im.vector.app.core.ui.views.SendStateImageView
        android:id="@+id/messageSendStateImageView"
        android:layout_width="@dimen/item_event_message_state_size"
        android:layout_height="@dimen/item_event_message_state_size"
        android:layout_alignBottom="@+id/bubbleWrapper"
        android:layout_alignParentEnd="true"
        android:layout_marginStart="8dp"
        android:layout_marginEnd="8dp"
        android:layout_marginBottom="4dp"
        android:contentDescription="@string/event_status_a11y_sending"
        android:src="@drawable/ic_sending_message"
        android:visibility="gone"
        tools:tint="?vctr_content_tertiary"
        tools:visibility="visible" />

    <ProgressBar
        android:id="@+id/eventSendingIndicator"
        android:layout_width="@dimen/item_event_message_state_size"
        android:layout_height="@dimen/item_event_message_state_size"
        android:layout_alignBottom="@+id/bubbleWrapper"
        android:layout_alignParentEnd="true"
        android:layout_marginStart="8dp"
        android:layout_marginEnd="8dp"
        android:layout_marginBottom="4dp"
        android:indeterminateTint="?vctr_content_secondary"
        android:visibility="gone"
        app:tint="?vctr_content_tertiary"
        tools:ignore="MissingPrefix"
        tools:visibility="visible" />

    <LinearLayout
        android:id="@+id/informationBottom"
        android:layout_width="match_parent"
        android:layout_height="wrap_content"
        android:layout_below="@+id/bubbleWrapper"
        android:layout_toEndOf="@+id/messageStartGuideline"
        android:addStatesFromChildren="true"
        android:orientation="vertical">

        <com.google.android.flexbox.FlexboxLayout
            android:id="@+id/reactionsContainer"
            android:layout_width="match_parent"
            android:layout_height="wrap_content"
            android:layout_marginStart="8dp"
            android:layout_marginBottom="4dp"
            app:dividerDrawable="@drawable/reaction_divider"
            app:flexWrap="wrap"
            app:showDivider="middle"
            tools:background="#F0E0F0"
            tools:layout_height="40dp">

            <!-- ReactionButtons will be added here in the code -->
            <!--im.vector.app.features.reactions.widget.ReactionButton
                android:layout_width="wrap_content"
                android:layout_height="wrap_content" /-->

        </com.google.android.flexbox.FlexboxLayout>
    </LinearLayout>

</RelativeLayout><|MERGE_RESOLUTION|>--- conflicted
+++ resolved
@@ -186,6 +186,13 @@
                     android:layout_marginEnd="56dp"
                     android:layout="@layout/item_timeline_event_option_buttons_stub" />
 
+                <ViewStub
+                    android:id="@+id/messageContentVoiceStub"
+                    style="@style/TimelineContentStubBaseParams"
+                    android:layout_marginEnd="56dp"
+                    android:layout="@layout/item_timeline_event_voice_stub"
+                    tools:visibility="visible" />
+
             </FrameLayout>
 
             <!--
@@ -241,17 +248,7 @@
                     android:contentDescription="@string/footer_read_receipt_content_description" />
             </LinearLayout>
 
-<<<<<<< HEAD
         </RelativeLayout>
-=======
-        <ViewStub
-            android:id="@+id/messageContentVoiceStub"
-            style="@style/TimelineContentStubBaseParams"
-            android:layout_marginEnd="56dp"
-            android:layout="@layout/item_timeline_event_voice_stub"
-            tools:visibility="visible" />
-
->>>>>>> 53568f14
     </FrameLayout>
 
     <im.vector.app.core.ui.views.SendStateImageView
