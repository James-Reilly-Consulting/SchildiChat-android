--- conflicted
+++ resolved
@@ -35,11 +35,8 @@
         android:singleLine="true"
         android:textColor="?vctr_content_primary"
         android:textStyle="bold"
-<<<<<<< HEAD
         android:textIsSelectable="true"
-=======
         android:textAlignment="viewStart"
->>>>>>> d1e49624
         app:layout_constraintEnd_toStartOf="@id/bottom_sheet_message_preview_timestamp"
         app:layout_constraintStart_toEndOf="@id/bottom_sheet_message_preview_avatar"
         app:layout_constraintTop_toTopOf="@id/bottom_sheet_message_preview_avatar"
@@ -83,12 +80,8 @@
         android:ellipsize="end"
         android:maxLines="3"
         android:textColor="?vctr_content_secondary"
-<<<<<<< HEAD
         android:textIsSelectable="true"
-=======
-        android:textIsSelectable="false"
         android:textAlignment="viewStart"
->>>>>>> d1e49624
         app:layout_constraintBottom_toTopOf="@id/bottom_sheet_message_preview_body_details"
         app:layout_constraintEnd_toEndOf="parent"
         app:layout_constraintStart_toEndOf="@id/bottom_sheet_message_preview_avatar"
