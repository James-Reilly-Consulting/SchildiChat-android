<?xml version="1.0" encoding="utf-8"?>
<ScrollView xmlns:android="http://schemas.android.com/apk/res/android"
    xmlns:app="http://schemas.android.com/apk/res-auto"
    xmlns:tools="http://schemas.android.com/tools"
    android:id="@+id/keys_backup_root"
    android:layout_width="match_parent"
    android:layout_height="match_parent"
    android:background="?android:colorBackground"
    tools:context=".features.crypto.keysbackup.setup.KeysBackupSetupStep2Fragment">

    <androidx.constraintlayout.widget.ConstraintLayout
        android:id="@+id/keys_backup_setup"
        android:layout_width="match_parent"
        android:layout_height="wrap_content">

        <TextView
            android:id="@+id/keys_backup_setup_step2_text_title"
            android:layout_width="0dp"
            android:layout_height="wrap_content"
            android:layout_marginStart="20dp"
            android:layout_marginTop="30dp"
            android:layout_marginEnd="20dp"
            android:layout_marginBottom="16dp"
            android:text="@string/keys_backup_setup_step2_text_title"
            android:textAlignment="center"
            android:textColor="?vctr_content_primary"
            android:textSize="17sp"
            android:textStyle="bold"
            app:layout_constraintEnd_toEndOf="parent"
            app:layout_constraintStart_toStartOf="parent"
            app:layout_constraintTop_toTopOf="parent" />

        <TextView
            android:id="@+id/keys_backup_setup_step2_text_description"
            android:layout_width="0dp"
            android:layout_height="wrap_content"
            android:layout_marginStart="20dp"
            android:layout_marginTop="30dp"
            android:layout_marginEnd="20dp"
            android:layout_marginBottom="16dp"
            android:text="@string/keys_backup_setup_step2_text_description"
            android:textAlignment="center"
            android:textColor="?vctr_content_secondary"
            android:textSize="15sp"
            app:layout_constraintEnd_toEndOf="parent"
            app:layout_constraintStart_toStartOf="parent"
            app:layout_constraintTop_toBottomOf="@+id/keys_backup_setup_step2_text_title" />

        <com.google.android.material.textfield.TextInputLayout
            android:id="@+id/keys_backup_setup_step2_passphrase_enter_til"
            android:layout_width="0dp"
            android:layout_height="wrap_content"
            android:layout_marginStart="16dp"
            android:layout_marginTop="16dp"
            app:errorEnabled="true"
            app:layout_constraintEnd_toStartOf="@id/keys_backup_setup_step2_show_password"
            app:layout_constraintStart_toStartOf="parent"
            app:layout_constraintTop_toBottomOf="@id/keys_backup_setup_step2_text_description">

            <com.google.android.material.textfield.TextInputEditText
                android:id="@+id/keys_backup_setup_step2_passphrase_enter_edittext"
                android:layout_width="match_parent"
                android:layout_height="wrap_content"
                android:hint="@string/passphrase_create_passphrase"
                android:maxLines="3" />

        </com.google.android.material.textfield.TextInputLayout>

        <im.vector.app.core.ui.views.RevealPasswordImageView
            android:id="@+id/keys_backup_setup_step2_show_password"
            android:layout_width="@dimen/layout_touch_size"
            android:layout_height="@dimen/layout_touch_size"
            android:layout_marginTop="8dp"
            android:background="?attr/selectableItemBackground"
            android:scaleType="center"
            app:layout_constraintEnd_toEndOf="parent"
            app:layout_constraintStart_toEndOf="@id/keys_backup_setup_step2_passphrase_enter_til"
            app:layout_constraintTop_toTopOf="@id/keys_backup_setup_step2_passphrase_enter_til"
            app:tint="?colorSecondary" />

        <im.vector.app.core.ui.views.PasswordStrengthBar
            android:id="@+id/keys_backup_setup_step2_passphrase_strength_level"
            android:layout_width="0dp"
            android:layout_height="4dp"
            app:layout_constraintEnd_toEndOf="@id/keys_backup_setup_step2_passphrase_enter_til"
            app:layout_constraintStart_toStartOf="@id/keys_backup_setup_step2_passphrase_enter_til"
            app:layout_constraintTop_toBottomOf="@id/keys_backup_setup_step2_passphrase_enter_til" />


        <com.google.android.material.textfield.TextInputLayout
            android:id="@+id/keys_backup_setup_step2_passphrase_confirm_til"
            android:layout_width="0dp"
            android:layout_height="wrap_content"
            android:layout_marginStart="16dp"
            android:layout_marginTop="16dp"
            android:layout_weight="1"
            app:errorEnabled="true"
            app:layout_constraintEnd_toStartOf="@id/keys_backup_setup_step2_show_password"
            app:layout_constraintStart_toStartOf="parent"
            app:layout_constraintTop_toBottomOf="@id/keys_backup_setup_step2_passphrase_strength_level">

            <com.google.android.material.textfield.TextInputEditText
                android:id="@+id/keys_backup_setup_step2_passphrase_confirm_edit_text"
                android:layout_width="match_parent"
                android:layout_height="wrap_content"
                android:hint="@string/passphrase_confirm_passphrase"
                android:maxLines="3" />

        </com.google.android.material.textfield.TextInputLayout>

        <Button
            android:id="@+id/keys_backup_setup_step2_button"
<<<<<<< HEAD
            style="?materialButtonStyle"
=======
            android:layout_width="wrap_content"
            android:layout_height="wrap_content"
>>>>>>> 0f4e546e
            android:layout_marginTop="16dp"
            android:layout_marginEnd="16dp"
            android:text="@string/keys_backup_setup_step2_button_title"
            app:layout_constraintEnd_toEndOf="parent"
            app:layout_constraintTop_toBottomOf="@id/keys_backup_setup_step2_passphrase_confirm_til" />

        <TextView
            android:id="@+id/keys_backup_setup_step2_recovery_key_alternative"
            android:layout_width="match_parent"
            android:layout_height="wrap_content"
            android:layout_marginStart="16dp"
            android:layout_marginTop="20dp"
            android:layout_marginEnd="16dp"
            android:text="@string/keys_backup_setup_step1_recovery_key_alternative"
            android:textAlignment="center"
            android:textColor="?vctr_content_primary"
            app:layout_constraintTop_toBottomOf="@+id/keys_backup_setup_step2_button" />

        <Button
            android:id="@+id/keys_backup_setup_step2_skip_button"
            style="@style/VectorButtonStyleText"
            android:layout_width="wrap_content"
            android:layout_height="wrap_content"
            android:layout_marginStart="16dp"
            android:layout_marginEnd="16dp"
            android:layout_marginBottom="@dimen/layout_vertical_margin"
            android:maxWidth="@dimen/button_max_width"
            android:text="@string/keys_backup_setup_step2_skip_button_title"
            app:layout_constraintBottom_toBottomOf="parent"
            app:layout_constraintEnd_toEndOf="parent"
            app:layout_constraintStart_toStartOf="parent"
            app:layout_constraintTop_toBottomOf="@id/keys_backup_setup_step2_recovery_key_alternative" />

    </androidx.constraintlayout.widget.ConstraintLayout>

</ScrollView><|MERGE_RESOLUTION|>--- conflicted
+++ resolved
@@ -110,12 +110,8 @@
 
         <Button
             android:id="@+id/keys_backup_setup_step2_button"
-<<<<<<< HEAD
-            style="?materialButtonStyle"
-=======
             android:layout_width="wrap_content"
             android:layout_height="wrap_content"
->>>>>>> 0f4e546e
             android:layout_marginTop="16dp"
             android:layout_marginEnd="16dp"
             android:text="@string/keys_backup_setup_step2_button_title"
