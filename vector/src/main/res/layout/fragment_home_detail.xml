<?xml version="1.0" encoding="utf-8"?>
<androidx.constraintlayout.widget.ConstraintLayout xmlns:android="http://schemas.android.com/apk/res/android"
    xmlns:app="http://schemas.android.com/apk/res-auto"
    xmlns:tools="http://schemas.android.com/tools"
    android:layout_width="match_parent"
    android:layout_height="match_parent">

    <com.google.android.material.appbar.AppBarLayout
        android:id="@+id/appBarLayout"
        android:layout_width="match_parent"
        android:layout_height="wrap_content"
        app:layout_constraintTop_toTopOf="parent">

        <im.vector.app.core.ui.views.CurrentCallsView
            android:id="@+id/currentCallsView"
            android:layout_width="match_parent"
            android:layout_height="wrap_content"
            android:minHeight="48dp"
            android:visibility="gone"
            app:layout_constraintTop_toBottomOf="@id/homeKeysBackupBanner"
            tools:visibility="visible" />

        <com.google.android.material.appbar.MaterialToolbar
            android:id="@+id/groupToolbar"
            android:layout_width="match_parent"
            android:layout_height="?attr/actionBarSize">

            <LinearLayout
                android:layout_width="match_parent"
                android:layout_height="match_parent"
                android:baselineAligned="false"
                android:gravity="center_vertical"
                android:orientation="horizontal">

                <RelativeLayout
                    android:id="@+id/groupToolbarAvatarImageView"
                    android:layout_width="40dp"
                    android:layout_height="40dp"
                    android:layout_marginTop="8dp"
                    android:layout_marginBottom="8dp"
                    android:contentDescription="@string/a11y_open_drawer"
                    app:layout_constraintBottom_toBottomOf="parent"
                    app:layout_constraintStart_toStartOf="parent"
                    app:layout_constraintTop_toTopOf="parent">

                    <ImageView
                        android:layout_width="24dp"
                        android:layout_height="24dp"
                        android:layout_centerVertical="true"
                        android:layout_marginStart="4dp"
                        android:importantForAccessibility="no"
                        android:src="@drawable/ic_space_icons"
                        app:tint="?vctr_content_secondary"
                        tools:ignore="MissingPrefix" />

                    <im.vector.app.features.home.room.list.UnreadCounterBadgeView
                        android:id="@+id/drawerUnreadCounterBadgeView"
                        style="@style/Widget.Vector.TextView.Micro"
                        android:layout_width="wrap_content"
                        android:layout_height="wrap_content"
                        android:layout_alignParentTop="true"
                        android:layout_alignParentEnd="true"
                        android:layout_marginEnd="0dp"
                        android:gravity="center"
                        android:minWidth="16dp"
                        android:minHeight="16dp"
                        android:paddingStart="4dp"
                        android:paddingEnd="4dp"
                        android:textColor="?colorOnError"
                        android:visibility="gone"
                        tools:background="@drawable/bg_unread_highlight"
                        tools:text="4"
                        tools:visibility="visible" />

                </RelativeLayout>

                <LinearLayout
                    android:id="@+id/homeToolbarContent"
                    android:layout_width="0dp"
                    android:layout_height="wrap_content"
                    android:layout_weight="1"
                    android:gravity="start"
                    android:orientation="vertical"
                    android:paddingStart="8dp"
                    android:paddingEnd="8dp">

                    <TextView
                        android:id="@+id/groupToolbarTitleView"
                        style="@style/Widget.Vector.TextView.HeadlineMedium"
                        android:layout_width="match_parent"
                        android:layout_height="wrap_content"
                        android:ellipsize="end"
                        android:gravity="start"
                        android:maxLines="1"
                        android:textColor="?vctr_content_primary"
                        android:textStyle="bold"
                        tools:text="@tools:sample/lorem/random" />

                    <TextView
                        android:id="@+id/groupToolbarSpaceTitleView"
                        style="@style/Widget.Vector.TextView.Subtitle"
                        android:layout_width="wrap_content"
                        android:layout_height="wrap_content"
                        android:ellipsize="end"
                        android:gravity="start"
                        android:maxLines="1"
                        android:textColor="?vctr_content_primary"
                        android:visibility="gone"
                        tools:text="@tools:sample/lorem/random"
                        tools:visibility="visible" />

                </LinearLayout>

            </LinearLayout>

        </com.google.android.material.appbar.MaterialToolbar>

    </com.google.android.material.appbar.AppBarLayout>

    <im.vector.app.features.sync.widget.SyncStateView
        android:id="@+id/syncStateView"
        android:layout_width="match_parent"
        android:layout_height="wrap_content"
        app:layout_constraintEnd_toEndOf="parent"
        app:layout_constraintStart_toStartOf="parent"
        app:layout_constraintTop_toBottomOf="@id/appBarLayout" />

    <im.vector.app.core.ui.views.KeysBackupBanner
        android:id="@+id/homeKeysBackupBanner"
        android:layout_width="0dp"
        android:layout_height="wrap_content"
        android:background="?vctr_keys_backup_banner_accent_color"
        android:minHeight="67dp"
        android:visibility="gone"
        app:layout_constraintEnd_toEndOf="parent"
        app:layout_constraintStart_toStartOf="parent"
        app:layout_constraintTop_toBottomOf="@id/syncStateView"
        tools:visibility="visible" />

<!--
    <androidx.fragment.app.FragmentContainerView
        android:id="@+id/roomListContainer"
        android:layout_width="match_parent"
        android:layout_height="0dp"
<<<<<<< HEAD
        app:layout_constraintBottom_toTopOf="@+id/bottomNavigationView"
        app:layout_constraintTop_toBottomOf="@+id/homeKeysBackupBanner" />
-->

    <androidx.viewpager2.widget.ViewPager2
        android:id="@+id/roomListContainerPager"
        android:layout_width="match_parent"
        android:layout_height="0dp"
        app:layout_constraintBottom_toTopOf="@+id/bottomNavigationView"
        app:layout_constraintTop_toBottomOf="@+id/homeKeysBackupBanner" />
=======
        app:layout_constraintBottom_toTopOf="@id/bottomNavigationView"
        app:layout_constraintTop_toBottomOf="@id/homeKeysBackupBanner" />
>>>>>>> 1695fde1

    <com.google.android.material.bottomnavigation.BottomNavigationView
        android:id="@+id/bottomNavigationView"
        android:layout_width="0dp"
        android:layout_height="wrap_content"
        app:layout_constraintBottom_toBottomOf="parent"
        app:layout_constraintEnd_toEndOf="parent"
        app:layout_constraintStart_toStartOf="parent"
        app:menu="@menu/home_bottom_navigation" />

</androidx.constraintlayout.widget.ConstraintLayout><|MERGE_RESOLUTION|>--- conflicted
+++ resolved
@@ -142,9 +142,8 @@
         android:id="@+id/roomListContainer"
         android:layout_width="match_parent"
         android:layout_height="0dp"
-<<<<<<< HEAD
-        app:layout_constraintBottom_toTopOf="@+id/bottomNavigationView"
-        app:layout_constraintTop_toBottomOf="@+id/homeKeysBackupBanner" />
+        app:layout_constraintBottom_toTopOf="@id/bottomNavigationView"
+        app:layout_constraintTop_toBottomOf="@id/homeKeysBackupBanner" />
 -->
 
     <androidx.viewpager2.widget.ViewPager2
@@ -153,10 +152,6 @@
         android:layout_height="0dp"
         app:layout_constraintBottom_toTopOf="@+id/bottomNavigationView"
         app:layout_constraintTop_toBottomOf="@+id/homeKeysBackupBanner" />
-=======
-        app:layout_constraintBottom_toTopOf="@id/bottomNavigationView"
-        app:layout_constraintTop_toBottomOf="@id/homeKeysBackupBanner" />
->>>>>>> 1695fde1
 
     <com.google.android.material.bottomnavigation.BottomNavigationView
         android:id="@+id/bottomNavigationView"
