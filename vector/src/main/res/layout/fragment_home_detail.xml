<?xml version="1.0" encoding="utf-8"?>
<androidx.constraintlayout.widget.ConstraintLayout xmlns:android="http://schemas.android.com/apk/res/android"
    xmlns:app="http://schemas.android.com/apk/res-auto"
    xmlns:tools="http://schemas.android.com/tools"
    android:layout_width="match_parent"
    android:layout_height="match_parent">

    <com.google.android.material.appbar.AppBarLayout
        android:id="@+id/appBarLayout"
        android:layout_width="match_parent"
        android:layout_height="wrap_content"
        app:layout_constraintTop_toTopOf="parent">

        <com.google.android.material.appbar.MaterialToolbar
            android:id="@+id/groupToolbar"
            android:layout_width="match_parent"
<<<<<<< HEAD
            android:layout_height="match_parent"
            android:baselineAligned="false"
            android:gravity="center_vertical"
            android:orientation="horizontal">

            <RelativeLayout
                android:id="@+id/groupToolbarAvatarImageView"
                android:layout_width="40dp"
                android:layout_height="40dp"
                android:layout_marginTop="8dp"
                android:layout_marginBottom="8dp"
                android:contentDescription="@string/a11y_open_drawer"
                app:layout_constraintBottom_toBottomOf="parent"
                app:layout_constraintStart_toStartOf="parent"
                app:layout_constraintTop_toTopOf="parent">

                <ImageView
                    android:layout_width="24dp"
                    android:layout_height="24dp"
                    android:layout_centerVertical="true"
                    android:layout_marginStart="4dp"
                    android:importantForAccessibility="no"
                    android:src="@drawable/ic_space_icons"
                    app:tint="?vctr_content_secondary"
                    tools:ignore="MissingPrefix" />

                <im.vector.app.features.home.room.list.UnreadCounterBadgeView
                    android:id="@+id/drawerUnreadCounterBadgeView"
                    android:layout_width="wrap_content"
                    android:layout_height="wrap_content"
                    android:layout_alignParentTop="true"
                    android:layout_alignParentEnd="true"
                    android:layout_marginEnd="0dp"
                    android:gravity="center"
                    android:minWidth="16dp"
                    android:minHeight="16dp"
                    android:paddingStart="4dp"
                    android:paddingEnd="4dp"
                    android:textColor="?colorOnError"
                    android:textSize="10sp"
                    android:visibility="gone"
                    tools:background="@drawable/bg_unread_highlight"
                    tools:text="4"
                    tools:visibility="visible" />
            </RelativeLayout>
=======
            android:layout_height="?attr/actionBarSize">
>>>>>>> c7fc3f0b

            <LinearLayout
                android:layout_width="match_parent"
                android:layout_height="match_parent"
                android:baselineAligned="false"
                android:gravity="center_vertical"
                android:orientation="horizontal">

                <RelativeLayout
                    android:id="@+id/groupToolbarAvatarImageView"
                    android:layout_width="40dp"
                    android:layout_height="40dp"
                    android:layout_marginTop="8dp"
                    android:layout_marginBottom="8dp"
                    android:contentDescription="@string/a11y_open_drawer"
                    app:layout_constraintBottom_toBottomOf="parent"
                    app:layout_constraintStart_toStartOf="parent"
                    app:layout_constraintTop_toTopOf="parent">

                    <ImageView
                        android:layout_width="28dp"
                        android:layout_height="28dp"
                        android:layout_centerVertical="true"
                        android:layout_marginStart="4dp"
                        android:importantForAccessibility="no"
                        android:src="@drawable/ic_space_icons"
                        app:tint="?vctr_content_secondary"
                        tools:ignore="MissingPrefix" />

                    <im.vector.app.features.home.room.list.UnreadCounterBadgeView
                        android:id="@+id/drawerUnreadCounterBadgeView"
                        style="@style/Widget.Vector.TextView.Micro"
                        android:layout_width="wrap_content"
                        android:layout_height="wrap_content"
                        android:layout_alignParentTop="true"
                        android:layout_alignParentEnd="true"
                        android:layout_marginEnd="0dp"
                        android:gravity="center"
                        android:minWidth="16dp"
                        android:minHeight="16dp"
                        android:paddingStart="4dp"
                        android:paddingEnd="4dp"
                        android:textColor="?colorOnError"
                        android:visibility="gone"
                        tools:background="@drawable/bg_unread_highlight"
                        tools:text="4"
                        tools:visibility="visible" />

                </RelativeLayout>

                <LinearLayout
                    android:id="@+id/homeToolbarContent"
                    android:layout_width="0dp"
                    android:layout_height="wrap_content"
                    android:layout_weight="1"
                    android:gravity="start"
                    android:orientation="vertical"
                    android:paddingStart="8dp"
                    android:paddingEnd="8dp">

                    <TextView
                        android:id="@+id/groupToolbarTitleView"
                        style="@style/Widget.Vector.TextView.HeadlineMedium"
                        android:layout_width="match_parent"
                        android:layout_height="wrap_content"
                        android:ellipsize="end"
                        android:gravity="start"
                        android:maxLines="1"
                        android:textColor="?vctr_content_primary"
                        android:textStyle="bold"
                        tools:text="@tools:sample/lorem/random" />

                    <TextView
                        android:id="@+id/groupToolbarSpaceTitleView"
                        style="@style/Widget.Vector.TextView.Subtitle"
                        android:layout_width="wrap_content"
                        android:layout_height="wrap_content"
                        android:ellipsize="end"
                        android:gravity="start"
                        android:maxLines="1"
                        android:textColor="?vctr_content_primary"
                        android:visibility="gone"
                        tools:text="@tools:sample/lorem/random"
                        tools:visibility="visible" />

                </LinearLayout>

            </LinearLayout>

        </com.google.android.material.appbar.MaterialToolbar>

    </com.google.android.material.appbar.AppBarLayout>

    <im.vector.app.features.sync.widget.SyncStateView
        android:id="@+id/syncStateView"
        android:layout_width="match_parent"
        android:layout_height="wrap_content"
        app:layout_constraintEnd_toEndOf="parent"
        app:layout_constraintStart_toStartOf="parent"
        app:layout_constraintTop_toBottomOf="@+id/appBarLayout" />

    <im.vector.app.core.ui.views.KeysBackupBanner
        android:id="@+id/homeKeysBackupBanner"
        android:layout_width="0dp"
        android:layout_height="wrap_content"
        android:background="?vctr_keys_backup_banner_accent_color"
        android:minHeight="67dp"
        android:visibility="gone"
        app:layout_constraintEnd_toEndOf="parent"
        app:layout_constraintStart_toStartOf="parent"
        app:layout_constraintTop_toBottomOf="@id/syncStateView"
        tools:visibility="visible" />

    <im.vector.app.core.ui.views.CurrentCallsView
        android:id="@+id/activeCallView"
        android:layout_width="match_parent"
        android:layout_height="wrap_content"
        android:visibility="gone"
        app:layout_constraintTop_toBottomOf="@id/homeKeysBackupBanner"
        tools:visibility="visible" />

    <androidx.fragment.app.FragmentContainerView
        android:id="@+id/roomListContainer"
        android:layout_width="match_parent"
        android:layout_height="0dp"
        app:layout_constraintBottom_toTopOf="@+id/bottomNavigationView"
        app:layout_constraintTop_toBottomOf="@+id/activeCallView" />

    <com.google.android.material.card.MaterialCardView
        android:id="@+id/activeCallPiPWrap"
        android:layout_width="wrap_content"
        android:layout_height="wrap_content"
        android:layout_marginTop="8dp"
        android:layout_marginEnd="8dp"
        android:clickable="true"
        android:focusable="true"
        app:cardCornerRadius="16dp"
        app:layout_constraintEnd_toEndOf="parent"
        app:layout_constraintTop_toBottomOf="@id/activeCallView">

        <org.webrtc.SurfaceViewRenderer
            android:id="@+id/activeCallPiP"
            android:layout_width="120dp"
            android:layout_height="120dp"
            android:visibility="gone"
            tools:visibility="visible" />

    </com.google.android.material.card.MaterialCardView>

    <com.google.android.material.bottomnavigation.BottomNavigationView
        android:id="@+id/bottomNavigationView"
        android:layout_width="0dp"
        android:layout_height="wrap_content"
        app:layout_constraintBottom_toBottomOf="parent"
        app:layout_constraintEnd_toEndOf="parent"
        app:layout_constraintStart_toStartOf="parent"
        app:menu="@menu/home_bottom_navigation" />

</androidx.constraintlayout.widget.ConstraintLayout><|MERGE_RESOLUTION|>--- conflicted
+++ resolved
@@ -14,55 +14,7 @@
         <com.google.android.material.appbar.MaterialToolbar
             android:id="@+id/groupToolbar"
             android:layout_width="match_parent"
-<<<<<<< HEAD
-            android:layout_height="match_parent"
-            android:baselineAligned="false"
-            android:gravity="center_vertical"
-            android:orientation="horizontal">
-
-            <RelativeLayout
-                android:id="@+id/groupToolbarAvatarImageView"
-                android:layout_width="40dp"
-                android:layout_height="40dp"
-                android:layout_marginTop="8dp"
-                android:layout_marginBottom="8dp"
-                android:contentDescription="@string/a11y_open_drawer"
-                app:layout_constraintBottom_toBottomOf="parent"
-                app:layout_constraintStart_toStartOf="parent"
-                app:layout_constraintTop_toTopOf="parent">
-
-                <ImageView
-                    android:layout_width="24dp"
-                    android:layout_height="24dp"
-                    android:layout_centerVertical="true"
-                    android:layout_marginStart="4dp"
-                    android:importantForAccessibility="no"
-                    android:src="@drawable/ic_space_icons"
-                    app:tint="?vctr_content_secondary"
-                    tools:ignore="MissingPrefix" />
-
-                <im.vector.app.features.home.room.list.UnreadCounterBadgeView
-                    android:id="@+id/drawerUnreadCounterBadgeView"
-                    android:layout_width="wrap_content"
-                    android:layout_height="wrap_content"
-                    android:layout_alignParentTop="true"
-                    android:layout_alignParentEnd="true"
-                    android:layout_marginEnd="0dp"
-                    android:gravity="center"
-                    android:minWidth="16dp"
-                    android:minHeight="16dp"
-                    android:paddingStart="4dp"
-                    android:paddingEnd="4dp"
-                    android:textColor="?colorOnError"
-                    android:textSize="10sp"
-                    android:visibility="gone"
-                    tools:background="@drawable/bg_unread_highlight"
-                    tools:text="4"
-                    tools:visibility="visible" />
-            </RelativeLayout>
-=======
             android:layout_height="?attr/actionBarSize">
->>>>>>> c7fc3f0b
 
             <LinearLayout
                 android:layout_width="match_parent"
@@ -83,8 +35,8 @@
                     app:layout_constraintTop_toTopOf="parent">
 
                     <ImageView
-                        android:layout_width="28dp"
-                        android:layout_height="28dp"
+                        android:layout_width="24dp"
+                        android:layout_height="24dp"
                         android:layout_centerVertical="true"
                         android:layout_marginStart="4dp"
                         android:importantForAccessibility="no"
