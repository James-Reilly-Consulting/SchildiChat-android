--- conflicted
+++ resolved
@@ -53,11 +53,7 @@
                 android:paddingBottom="16dp"
                 android:text="@string/login_clear_homeserver_history"
                 android:textAppearance="@style/TextAppearance.Vector.Login.Text.Small"
-<<<<<<< HEAD
-                android:textColor="?colorAccent"
-=======
                 android:textColor="?colorPrimary"
->>>>>>> 0f4e546e
                 android:visibility="invisible"
                 tools:visibility="visible" />
 
