<?xml version="1.0" encoding="utf-8"?>
<androidx.constraintlayout.widget.ConstraintLayout xmlns:android="http://schemas.android.com/apk/res/android"
    xmlns:app="http://schemas.android.com/apk/res-auto"
    android:layout_width="match_parent"
    android:layout_height="match_parent">

    <me.dm7.barcodescanner.zxing.ZXingScannerView
        android:id="@+id/userCodeScannerView"
        android:layout_width="0dp"
        android:layout_height="0dp"
        app:layout_constraintBottom_toBottomOf="parent"
        app:layout_constraintEnd_toEndOf="parent"
        app:layout_constraintStart_toStartOf="parent"
        app:layout_constraintTop_toTopOf="parent" />

    <Button
        android:id="@+id/userCodeMyCodeButton"
        android:layout_width="wrap_content"
        android:layout_height="wrap_content"
        android:layout_marginBottom="@dimen/layout_vertical_margin_big"
        android:maxWidth="160dp"
        android:text="@string/user_code_my_code"
        app:layout_constraintBottom_toBottomOf="parent"
        app:layout_constraintEnd_toEndOf="parent"
        app:layout_constraintStart_toStartOf="parent" />

    <Button
        android:id="@+id/userCodeOpenGalleryButton"
        style="@style/Widget.MaterialComponents.Button.Icon"
        android:layout_width="34dp"
        android:layout_height="34dp"
        android:layout_marginTop="2dp"
        android:layout_marginEnd="@dimen/layout_horizontal_margin"
        android:backgroundTint="?colorSurface"
        android:elevation="0dp"
        android:insetLeft="0dp"
        android:insetTop="0dp"
        android:insetRight="0dp"
        android:insetBottom="0dp"
        android:padding="0dp"
        app:cornerRadius="17dp"
        app:icon="@drawable/ic_picture_icon"
        app:iconGravity="textStart"
        app:iconPadding="0dp"
        app:iconSize="20dp"
<<<<<<< HEAD
        app:iconTint="?colorAccent"
=======
        app:iconTint="?colorPrimary"
>>>>>>> 0f4e546e
        app:layout_constraintBottom_toBottomOf="@id/userCodeMyCodeButton"
        app:layout_constraintEnd_toEndOf="parent"
        app:layout_constraintEnd_toStartOf="@id/userCodeMyCodeButton"
        app:layout_constraintTop_toTopOf="@id/userCodeMyCodeButton" />

</androidx.constraintlayout.widget.ConstraintLayout><|MERGE_RESOLUTION|>--- conflicted
+++ resolved
@@ -43,11 +43,7 @@
         app:iconGravity="textStart"
         app:iconPadding="0dp"
         app:iconSize="20dp"
-<<<<<<< HEAD
-        app:iconTint="?colorAccent"
-=======
         app:iconTint="?colorPrimary"
->>>>>>> 0f4e546e
         app:layout_constraintBottom_toBottomOf="@id/userCodeMyCodeButton"
         app:layout_constraintEnd_toEndOf="parent"
         app:layout_constraintEnd_toStartOf="@id/userCodeMyCodeButton"
