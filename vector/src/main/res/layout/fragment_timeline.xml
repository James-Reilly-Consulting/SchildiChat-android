<?xml version="1.0" encoding="utf-8"?>
<androidx.constraintlayout.widget.ConstraintLayout xmlns:android="http://schemas.android.com/apk/res/android"
    xmlns:app="http://schemas.android.com/apk/res-auto"
    xmlns:tools="http://schemas.android.com/tools"
    android:id="@+id/rootConstraintLayout"
    android:layout_width="match_parent"
    android:layout_height="match_parent">

    <com.google.android.material.appbar.AppBarLayout
        android:id="@+id/appBarLayout"
        android:layout_width="match_parent"
        android:layout_height="wrap_content"
        app:layout_constraintTop_toTopOf="parent">

        <im.vector.app.core.ui.views.CurrentCallsView
            android:id="@+id/currentCallsView"
            android:layout_width="match_parent"
            android:layout_height="wrap_content"
            android:minHeight="48dp"
            android:visibility="gone" />

        <com.google.android.material.appbar.MaterialToolbar
            android:id="@+id/roomToolbar"
            android:layout_width="match_parent"
            android:layout_height="?actionBarSize"
            android:transitionName="toolbar">

            <include
                android:id="@+id/includeThreadToolbar"
                layout="@layout/view_room_detail_thread_toolbar" />

            <include
                android:id="@+id/includeRoomToolbar"
                layout="@layout/view_room_detail_toolbar" />

        </com.google.android.material.appbar.MaterialToolbar>

    </com.google.android.material.appbar.AppBarLayout>

    <androidx.constraintlayout.widget.Barrier
        android:id="@+id/timelineRecyclerViewBarrier"
        android:layout_width="wrap_content"
        android:layout_height="wrap_content"
        app:barrierDirection="top"
        app:constraint_referenced_ids="composerLayout,notificationAreaView,failedMessagesWarningStub" />

    <im.vector.app.features.sync.widget.SyncStateView
        android:id="@+id/syncStateView"
        android:layout_width="0dp"
        android:layout_height="wrap_content"
        app:layout_constraintEnd_toEndOf="parent"
        app:layout_constraintStart_toStartOf="parent"
        app:layout_constraintTop_toBottomOf="@id/appBarLayout" />

<<<<<<< HEAD
    <TextView
        android:id="@+id/scRoomDebugView"
        android:layout_width="match_parent"
        android:layout_height="wrap_content"
        style="@style/Widget.Vector.TextView.Caption"
        android:layout_gravity="end|center_vertical"
        android:fontFamily="monospace"
        android:padding="2dp"
        android:visibility="gone"
        tools:text="SC-dbg"
        app:layout_constraintEnd_toEndOf="parent"
        app:layout_constraintStart_toStartOf="parent"
        app:layout_constraintTop_toBottomOf="@id/syncStateView" />
=======
    <im.vector.app.features.location.live.LocationLiveStatusView
        android:id="@+id/locationLiveStatusIndicator"
        android:layout_width="0dp"
        android:layout_height="wrap_content"
        android:visibility="gone"
        app:layout_constraintEnd_toEndOf="parent"
        app:layout_constraintStart_toStartOf="parent"
        app:layout_constraintTop_toBottomOf="@id/syncStateView"
        tools:visibility="visible" />
>>>>>>> d589758b

    <im.vector.app.features.call.conference.RemoveJitsiWidgetView
        android:id="@+id/removeJitsiWidgetView"
        android:layout_width="0dp"
        android:layout_height="wrap_content"
        android:background="?android:colorBackground"
        android:minHeight="54dp"
        android:visibility="visible"
<<<<<<< HEAD
        app:layout_constraintTop_toBottomOf="@id/scRoomDebugView" />
=======
        app:layout_constraintStart_toStartOf="parent"
        app:layout_constraintEnd_toEndOf="parent"
        app:layout_constraintTop_toBottomOf="@id/locationLiveStatusIndicator" />
>>>>>>> d589758b

    <androidx.recyclerview.widget.RecyclerView
        android:id="@+id/timelineRecyclerView"
        android:layout_width="0dp"
        android:layout_height="0dp"
        android:overScrollMode="always"
        app:layout_constraintBottom_toTopOf="@id/timelineRecyclerViewBarrier"
        app:layout_constraintEnd_toEndOf="parent"
        app:layout_constraintStart_toStartOf="parent"
        app:layout_constraintTop_toBottomOf="@id/removeJitsiWidgetView"
        tools:listitem="@layout/item_timeline_event_base" />

    <com.google.android.material.chip.Chip
        android:id="@+id/jumpToReadMarkerView"
        style="?vctr_jump_to_unread_style"
        android:layout_width="wrap_content"
        android:layout_height="wrap_content"
        android:layout_gravity="center"
        android:layout_marginTop="24dp"
        android:text="@string/room_jump_to_first_unread"
        android:visibility="invisible"
        app:chipIcon="@drawable/ic_jump_to_unread"
        app:chipIconTint="?colorPrimary"
        app:closeIcon="@drawable/ic_close_24dp"
        app:layout_constraintEnd_toEndOf="parent"
        app:layout_constraintStart_toStartOf="parent"
        app:layout_constraintTop_toBottomOf="@id/removeJitsiWidgetView" />

    <im.vector.app.core.ui.views.TypingMessageView
        android:id="@+id/typingMessageView"
        android:layout_width="0dp"
        android:layout_height="20dp"
        android:paddingStart="20dp"
        android:paddingEnd="20dp"
<<<<<<< HEAD
        android:visibility="gone"
        tools:visibility="visible"
        android:layout_height="20dp"/>
=======
        app:layout_constraintBottom_toTopOf="@id/composerLayout"
        app:layout_constraintEnd_toEndOf="parent"
        app:layout_constraintStart_toStartOf="parent"
        app:layout_constraintTop_toBottomOf="@id/timelineRecyclerView"
        tools:visibility="visible" />
>>>>>>> d589758b

    <im.vector.app.core.ui.views.NotificationAreaView
        android:id="@+id/notificationAreaView"
        android:layout_width="0dp"
        android:layout_height="wrap_content"
        android:visibility="gone"
        app:layout_constraintBottom_toBottomOf="parent"
        app:layout_constraintEnd_toEndOf="parent"
        app:layout_constraintStart_toStartOf="parent"
        tools:visibility="visible" />

    <ViewStub
        android:id="@+id/failedMessagesWarningStub"
        android:layout_width="match_parent"
        android:layout_height="wrap_content"
        android:inflatedId="@+id/failedMessagesWarningStub"
        android:layout="@layout/view_stub_failed_message_warning_layout"
        app:layout_constraintBottom_toTopOf="@id/composerLayout"
        app:layout_constraintEnd_toEndOf="parent"
        app:layout_constraintStart_toStartOf="parent" />

    <im.vector.app.features.home.room.detail.composer.MessageComposerView
        android:id="@+id/composerLayout"
        android:layout_width="match_parent"
        android:layout_height="wrap_content"
        android:background="?android:colorBackground"
        android:minHeight="48dp"
        android:transitionName="composer"
        android:visibility="gone"
        app:layout_constraintBottom_toBottomOf="parent"
        app:layout_constraintEnd_toEndOf="parent"
        app:layout_constraintStart_toStartOf="parent" />

    <im.vector.app.features.home.room.detail.composer.voice.VoiceMessageRecorderView
        android:id="@+id/voiceMessageRecorderView"
        android:layout_width="0dp"
        android:layout_height="wrap_content"
        android:visibility="gone"
        app:layout_constraintBottom_toBottomOf="parent"
        app:layout_constraintEnd_toEndOf="parent"
        app:layout_constraintStart_toStartOf="parent"
        tools:visibility="visible" />

    <ViewStub
        android:id="@+id/inviteViewStub"
        android:layout_width="0dp"
        android:layout_height="0dp"
        android:background="?android:colorBackground"
        android:layout="@layout/view_stub_invite_layout"
        app:layout_constraintBottom_toBottomOf="parent"
        app:layout_constraintEnd_toEndOf="parent"
        app:layout_constraintStart_toStartOf="parent"
        app:layout_constraintTop_toBottomOf="@id/appBarLayout" />

    <androidx.constraintlayout.widget.Barrier
        android:id="@+id/badgeBarrier"
        android:layout_width="0dp"
        android:layout_height="0dp"
        app:barrierDirection="top"
        app:constraint_referenced_ids="composerLayout,notificationAreaView, failedMessagesWarningStub" />

    <im.vector.app.core.platform.BadgeFloatingActionButton
        android:id="@+id/jumpToBottomView"
        android:layout_width="wrap_content"
        android:layout_height="wrap_content"
        android:layout_margin="16dp"
        android:contentDescription="@string/a11y_jump_to_bottom"
        android:src="@drawable/ic_expand_more"
        app:backgroundTint="?android:colorAccent"
        app:badgeBackgroundColor="?riotx_unread_unimportant_room_badge"
        app:badgeTextColor="@android:color/white"
        app:badgeTextPadding="2dp"
        app:badgeTextSize="10sp"
        app:layout_constraintBottom_toTopOf="@id/badgeBarrier"
        app:layout_constraintEnd_toEndOf="parent"
        app:tint="@android:color/white" />

    <nl.dionsegijn.konfetti.KonfettiView
        android:id="@+id/viewKonfetti"
        android:layout_width="match_parent"
        android:layout_height="match_parent"
        android:visibility="invisible" />

    <com.jetradarmobile.snowfall.SnowfallView
        android:id="@+id/viewSnowFall"
        android:layout_width="match_parent"
        android:layout_height="match_parent"
        android:background="?vctr_chat_effect_snow_background"
        android:visibility="invisible" />

</androidx.constraintlayout.widget.ConstraintLayout><|MERGE_RESOLUTION|>--- conflicted
+++ resolved
@@ -31,7 +31,7 @@
 
             <include
                 android:id="@+id/includeRoomToolbar"
-                layout="@layout/view_room_detail_toolbar" />
+                layout="@layout/view_room_detail_toolbar_sc" />
 
         </com.google.android.material.appbar.MaterialToolbar>
 
@@ -52,7 +52,6 @@
         app:layout_constraintStart_toStartOf="parent"
         app:layout_constraintTop_toBottomOf="@id/appBarLayout" />
 
-<<<<<<< HEAD
     <TextView
         android:id="@+id/scRoomDebugView"
         android:layout_width="match_parent"
@@ -66,7 +65,7 @@
         app:layout_constraintEnd_toEndOf="parent"
         app:layout_constraintStart_toStartOf="parent"
         app:layout_constraintTop_toBottomOf="@id/syncStateView" />
-=======
+
     <im.vector.app.features.location.live.LocationLiveStatusView
         android:id="@+id/locationLiveStatusIndicator"
         android:layout_width="0dp"
@@ -74,9 +73,8 @@
         android:visibility="gone"
         app:layout_constraintEnd_toEndOf="parent"
         app:layout_constraintStart_toStartOf="parent"
-        app:layout_constraintTop_toBottomOf="@id/syncStateView"
+        app:layout_constraintTop_toBottomOf="@id/scRoomDebugView"
         tools:visibility="visible" />
->>>>>>> d589758b
 
     <im.vector.app.features.call.conference.RemoveJitsiWidgetView
         android:id="@+id/removeJitsiWidgetView"
@@ -85,13 +83,9 @@
         android:background="?android:colorBackground"
         android:minHeight="54dp"
         android:visibility="visible"
-<<<<<<< HEAD
-        app:layout_constraintTop_toBottomOf="@id/scRoomDebugView" />
-=======
         app:layout_constraintStart_toStartOf="parent"
         app:layout_constraintEnd_toEndOf="parent"
         app:layout_constraintTop_toBottomOf="@id/locationLiveStatusIndicator" />
->>>>>>> d589758b
 
     <androidx.recyclerview.widget.RecyclerView
         android:id="@+id/timelineRecyclerView"
@@ -126,17 +120,12 @@
         android:layout_height="20dp"
         android:paddingStart="20dp"
         android:paddingEnd="20dp"
-<<<<<<< HEAD
-        android:visibility="gone"
-        tools:visibility="visible"
-        android:layout_height="20dp"/>
-=======
         app:layout_constraintBottom_toTopOf="@id/composerLayout"
         app:layout_constraintEnd_toEndOf="parent"
         app:layout_constraintStart_toStartOf="parent"
         app:layout_constraintTop_toBottomOf="@id/timelineRecyclerView"
-        tools:visibility="visible" />
->>>>>>> d589758b
+        android:visibility="gone"
+        tools:visibility="gone" />
 
     <im.vector.app.core.ui.views.NotificationAreaView
         android:id="@+id/notificationAreaView"
