--- conflicted
+++ resolved
@@ -143,11 +143,7 @@
                 android:paddingEnd="@dimen/layout_horizontal_margin"
                 app:layout_constraintEnd_toEndOf="parent"
                 app:layout_constraintStart_toStartOf="parent"
-<<<<<<< HEAD
-                app:layout_constraintTop_toBottomOf="@+id/loginServerChoiceOther">
-=======
-                app:layout_constraintTop_toBottomOf="@id/loginServerText">
->>>>>>> 1695fde1
+                app:layout_constraintTop_toBottomOf="@id/loginServerChoiceOther">
 
                 <ImageView
                     android:id="@+id/loginServerChoiceMatrixOrgIcon"
@@ -289,12 +285,8 @@
                 app:layout_constraintBottom_toBottomOf="parent"
                 app:layout_constraintEnd_toEndOf="parent"
                 app:layout_constraintStart_toStartOf="parent"
-<<<<<<< HEAD
-                app:layout_constraintTop_toBottomOf="@+id/loginServerChoiceOther" />
+                app:layout_constraintTop_toBottomOf="@id/loginServerChoiceOther" />
                 -->
-=======
-                app:layout_constraintTop_toBottomOf="@id/loginServerChoiceOther" />
->>>>>>> 1695fde1
 
         </androidx.constraintlayout.widget.ConstraintLayout>
 
