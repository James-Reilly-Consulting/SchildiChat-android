<?xml version="1.0" encoding="utf-8"?>
<LinearLayout xmlns:android="http://schemas.android.com/apk/res/android"
    xmlns:app="http://schemas.android.com/apk/res-auto"
    xmlns:tools="http://schemas.android.com/tools"
    android:id="@+id/voiceLayout"
    android:orientation="vertical"
    android:layout_width="match_parent"
    android:minWidth="999999dp"
    android:layout_height="wrap_content"
    android:minWidth="@dimen/chat_bubble_fixed_size"
    tools:viewBindingIgnore="true">

    <androidx.constraintlayout.widget.ConstraintLayout
        android:id="@+id/voicePlaybackLayout"
        android:layout_width="match_parent"
        android:layout_height="wrap_content"
<<<<<<< HEAD
        android:background="@drawable/bg_voice_playback"
        android:backgroundTint="?voice_message_playback_background_color"
        android:minHeight="48dp"
        android:paddingStart="8dp"
        android:paddingTop="6dp"
        android:paddingEnd="8dp"
        android:paddingBottom="6dp"
        app:layout_constraintEnd_toEndOf="parent"
        app:layout_constraintStart_toStartOf="parent"
        app:layout_constraintTop_toTopOf="parent">
=======
        style="@style/TimelineContentMediaPillStyle">
>>>>>>> d1e49624

        <ImageButton
            android:id="@+id/voicePlaybackControlButton"
            android:layout_width="@dimen/item_event_message_media_button_size"
            android:layout_height="@dimen/item_event_message_media_button_size"
            android:background="@drawable/bg_voice_play_pause_button"
            android:backgroundTint="?android:colorBackground"
            android:contentDescription="@string/a11y_play_voice_message"
            android:src="@drawable/ic_play_pause_play"
            app:layout_constraintBottom_toBottomOf="parent"
            app:layout_constraintStart_toStartOf="parent"
            app:layout_constraintTop_toTopOf="parent"
            app:tint="?vctr_content_secondary" />

        <TextView
            android:id="@+id/voicePlaybackTime"
            style="@style/Widget.Vector.TextView.Body.Medium"
            android:layout_width="wrap_content"
            android:layout_height="wrap_content"
            android:layout_marginStart="6dp"
            android:textColor="?vctr_content_secondary"
            app:layout_constraintBottom_toBottomOf="@id/voicePlaybackControlButton"
            app:layout_constraintStart_toEndOf="@id/voicePlaybackControlButton"
            app:layout_constraintTop_toTopOf="@id/voicePlaybackControlButton"
            tools:text="0:23" />

        <com.visualizer.amplitude.AudioRecordView
            android:id="@+id/voicePlaybackWaveform"
            style="@style/VoicePlaybackWaveform"
            android:layout_width="0dp"
            android:layout_height="0dp"
            android:layout_marginStart="8dp"
            android:layout_marginEnd="8dp"
            android:importantForAccessibility="no"
            app:layout_constraintBottom_toBottomOf="parent"
            app:layout_constraintEnd_toEndOf="parent"
            app:layout_constraintStart_toEndOf="@id/voicePlaybackTime"
            app:layout_constraintTop_toTopOf="parent" />

        <TextView
            android:id="@+id/voiceMessageName"
            android:layout_width="0dp"
            android:layout_height="0dp"
            android:layout_marginStart="4dp"
            android:layout_marginEnd="4dp"
            android:autoLink="none"
            android:gravity="center"
            android:singleLine="true"
            android:ellipsize="middle"
            app:layout_constraintStart_toStartOf="@id/voicePlaybackWaveform"
            app:layout_constraintEnd_toEndOf="@id/voicePlaybackWaveform"
            app:layout_constraintTop_toTopOf="@id/voicePlaybackWaveform"
            app:layout_constraintBottom_toBottomOf="@id/voicePlaybackWaveform" />

    </androidx.constraintlayout.widget.ConstraintLayout>

    <include
        android:id="@+id/messageFileUploadProgressLayout"
        layout="@layout/media_upload_download_progress_layout"
        android:layout_width="match_parent"
        android:layout_height="46dp"
        android:layout_marginStart="8dp"
        android:layout_marginTop="8dp"
        android:layout_marginEnd="32dp"
        android:visibility="gone"
        tools:visibility="visible" />

</LinearLayout><|MERGE_RESOLUTION|>--- conflicted
+++ resolved
@@ -7,27 +7,13 @@
     android:layout_width="match_parent"
     android:minWidth="999999dp"
     android:layout_height="wrap_content"
-    android:minWidth="@dimen/chat_bubble_fixed_size"
     tools:viewBindingIgnore="true">
 
     <androidx.constraintlayout.widget.ConstraintLayout
         android:id="@+id/voicePlaybackLayout"
         android:layout_width="match_parent"
         android:layout_height="wrap_content"
-<<<<<<< HEAD
-        android:background="@drawable/bg_voice_playback"
-        android:backgroundTint="?voice_message_playback_background_color"
-        android:minHeight="48dp"
-        android:paddingStart="8dp"
-        android:paddingTop="6dp"
-        android:paddingEnd="8dp"
-        android:paddingBottom="6dp"
-        app:layout_constraintEnd_toEndOf="parent"
-        app:layout_constraintStart_toStartOf="parent"
-        app:layout_constraintTop_toTopOf="parent">
-=======
         style="@style/TimelineContentMediaPillStyle">
->>>>>>> d1e49624
 
         <ImageButton
             android:id="@+id/voicePlaybackControlButton"
