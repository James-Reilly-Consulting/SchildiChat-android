--- conflicted
+++ resolved
@@ -76,21 +76,15 @@
 
     <im.vector.app.core.preference.VectorSwitchPreference
         android:defaultValue="false"
-<<<<<<< HEAD
         android:key="SETTINGS_ENABLE_SPACE_PAGER"
         android:title="@string/settings_enable_space_pager"
         android:summary="@string/settings_enable_space_pager_summary" />
 
     <im.vector.app.core.preference.VectorSwitchPreference
         android:defaultValue="false"
-        android:key="SETTINGS_LABS_USE_RESTRICTED_JOIN_RULE"
-        android:title="@string/labs_use_restricted_join_rule"
-        android:summary="@string/labs_use_restricted_join_rule_desc"/>
-=======
         android:key="SETTINGS_LABS_ENABLE_LATEX_MATHS"
         android:summary="@string/restart_the_application_to_apply_changes"
         android:title="@string/labs_enable_latex_maths" />
->>>>>>> c657586d
     <!--</im.vector.app.core.preference.VectorPreferenceCategory>-->
 
     <im.vector.app.core.preference.VectorSwitchPreference
