--- conflicted
+++ resolved
@@ -42,7 +42,6 @@
         android:name="android.permission.WRITE_CALENDAR"
         tools:node="remove" />
 
-<<<<<<< HEAD
     <!-- if the user don't have FCM or any unifiedpush distributor -->
     <uses-permission android:name="android.permission.RECEIVE_BOOT_COMPLETED" />
     <!--
@@ -50,11 +49,10 @@
     If not present ACTION_REQUEST_IGNORE_BATTERY_OPTIMIZATIONS intent action won't work
     -->
     <uses-permission android:name="android.permission.REQUEST_IGNORE_BATTERY_OPTIMIZATIONS" />
-=======
+
     <!-- Location Sharing -->
     <uses-permission android:name="android.permission.ACCESS_COARSE_LOCATION" />
     <uses-permission android:name="android.permission.ACCESS_FINE_LOCATION" />
->>>>>>> c657586d
 
     <!-- Jitsi SDK is now API23+ -->
     <uses-sdk tools:overrideLibrary="org.jitsi.meet.sdk,com.oney.WebRTCModule,com.learnium.RNDeviceInfo,com.reactnativecommunity.asyncstorage,com.ocetnik.timer,com.calendarevents,com.reactnativecommunity.netinfo,com.kevinresol.react_native_default_preference,com.rnimmersive,com.corbt.keepawake,com.BV.LinearGradient,com.horcrux.svg,com.oblador.performance,com.reactnativecommunity.slider,com.brentvatne.react" />
@@ -90,11 +88,7 @@
         android:icon="@mipmap/ic_launcher_sc"
         android:label="@string/app_name"
         android:networkSecurityConfig="@xml/network_security_config"
-<<<<<<< HEAD
-=======
         android:resizeableActivity="true"
-        android:roundIcon="@mipmap/ic_launcher_round"
->>>>>>> c657586d
         android:supportsRtl="true"
         android:theme="@style/AppTheme.SC.Light"
         tools:replace="android:allowBackup,android:theme">
