/*
 * Copyright 2019 New Vector Ltd
 *
 * Licensed under the Apache License, Version 2.0 (the "License");
 * you may not use this file except in compliance with the License.
 * You may obtain a copy of the License at
 *
 * http://www.apache.org/licenses/LICENSE-2.0
 *
 * Unless required by applicable law or agreed to in writing, software
 * distributed under the License is distributed on an "AS IS" BASIS,
 * WITHOUT WARRANTIES OR CONDITIONS OF ANY KIND, either express or implied.
 * See the License for the specific language governing permissions and
 * limitations under the License.
 */

package im.vector.riotx.features.home.room.detail

import android.annotation.SuppressLint
import android.app.Activity.RESULT_OK
import android.content.Context
import android.content.Intent
import android.graphics.drawable.ColorDrawable
import android.net.Uri
import android.os.Bundle
import android.os.Parcelable
import android.text.Editable
import android.text.Spannable
import android.text.TextUtils
import android.view.*
import android.view.inputmethod.InputMethodManager
import android.widget.TextView
import android.widget.Toast
import androidx.annotation.DrawableRes
import androidx.appcompat.app.AlertDialog
import androidx.core.app.ActivityOptionsCompat
import androidx.core.content.ContextCompat
import androidx.core.view.ViewCompat
import androidx.core.view.forEach
import androidx.lifecycle.ViewModelProviders
import androidx.recyclerview.widget.ItemTouchHelper
import androidx.recyclerview.widget.LinearLayoutManager
import androidx.recyclerview.widget.RecyclerView
import butterknife.BindView
import com.airbnb.epoxy.EpoxyModel
import com.airbnb.epoxy.EpoxyVisibilityTracker
import com.airbnb.mvrx.*
import com.github.piasy.biv.BigImageViewer
import com.github.piasy.biv.loader.ImageLoader
import com.google.android.material.snackbar.Snackbar
import com.jaiselrahman.filepicker.activity.FilePickerActivity
import com.jaiselrahman.filepicker.config.Configurations
import com.jaiselrahman.filepicker.model.MediaFile
import com.otaliastudios.autocomplete.Autocomplete
import com.otaliastudios.autocomplete.AutocompleteCallback
import com.otaliastudios.autocomplete.CharPolicy
import im.vector.matrix.android.api.permalinks.PermalinkFactory
import im.vector.matrix.android.api.session.Session
import im.vector.matrix.android.api.session.events.model.Event
import im.vector.matrix.android.api.session.room.model.EditAggregatedSummary
import im.vector.matrix.android.api.session.room.model.Membership
import im.vector.matrix.android.api.session.room.model.message.*
import im.vector.matrix.android.api.session.room.send.SendState
import im.vector.matrix.android.api.session.room.timeline.TimelineEvent
import im.vector.matrix.android.api.session.room.timeline.getLastMessageContent
import im.vector.matrix.android.api.session.room.timeline.getTextEditableContent
import im.vector.matrix.android.api.session.user.model.User
import im.vector.riotx.R
import im.vector.riotx.core.di.ScreenComponent
import im.vector.riotx.core.dialogs.DialogListItem
import im.vector.riotx.core.epoxy.LayoutManagerStateRestorer
import im.vector.riotx.core.error.ErrorFormatter
import im.vector.riotx.core.extensions.hideKeyboard
import im.vector.riotx.core.extensions.observeEvent
import im.vector.riotx.core.extensions.setTextOrHide
import im.vector.riotx.core.files.addEntryToDownloadManager
import im.vector.riotx.core.glide.GlideApp
import im.vector.riotx.core.platform.NotificationAreaView
import im.vector.riotx.core.platform.VectorBaseFragment
import im.vector.riotx.core.utils.*
import im.vector.riotx.features.autocomplete.command.AutocompleteCommandPresenter
import im.vector.riotx.features.autocomplete.command.CommandAutocompletePolicy
import im.vector.riotx.features.autocomplete.user.AutocompleteUserPresenter
import im.vector.riotx.features.command.Command
import im.vector.riotx.features.home.AvatarRenderer
import im.vector.riotx.features.home.NavigateToRoomInterceptor
import im.vector.riotx.features.home.PermalinkHandler
import im.vector.riotx.features.home.getColorFromUserId
import im.vector.riotx.features.home.room.detail.composer.TextComposerActions
import im.vector.riotx.features.home.room.detail.composer.TextComposerView
import im.vector.riotx.features.home.room.detail.composer.TextComposerViewModel
import im.vector.riotx.features.home.room.detail.composer.TextComposerViewState
import im.vector.riotx.features.home.room.detail.timeline.TimelineEventController
import im.vector.riotx.features.home.room.detail.timeline.action.*
import im.vector.riotx.features.home.room.detail.timeline.helper.EndlessRecyclerViewScrollListener
import im.vector.riotx.features.home.room.detail.timeline.item.*
import im.vector.riotx.features.html.EventHtmlRenderer
import im.vector.riotx.features.html.PillImageSpan
import im.vector.riotx.features.invite.VectorInviteView
import im.vector.riotx.features.media.ImageContentRenderer
import im.vector.riotx.features.media.ImageMediaViewerActivity
import im.vector.riotx.features.media.VideoContentRenderer
import im.vector.riotx.features.media.VideoMediaViewerActivity
import im.vector.riotx.features.notifications.NotificationDrawerManager
import im.vector.riotx.features.reactions.EmojiReactionPickerActivity
import im.vector.riotx.features.settings.VectorPreferences
import im.vector.riotx.features.themes.ThemeUtils
import kotlinx.android.parcel.Parcelize
import kotlinx.android.synthetic.main.fragment_room_detail.*
import kotlinx.android.synthetic.main.merge_composer_layout.view.*
import kotlinx.android.synthetic.main.merge_overlay_waiting_view.*
import org.commonmark.parser.Parser
import timber.log.Timber
import java.io.File
import javax.inject.Inject


@Parcelize
data class RoomDetailArgs(
        val roomId: String,
        val eventId: String? = null
) : Parcelable


private const val CAMERA_VALUE_TITLE = "attachment"
private const val REQUEST_FILES_REQUEST_CODE = 0
private const val TAKE_IMAGE_REQUEST_CODE = 1
private const val REACTION_SELECT_REQUEST_CODE = 2

class RoomDetailFragment :
        VectorBaseFragment(),
        TimelineEventController.Callback,
        AutocompleteUserPresenter.Callback,
        VectorInviteView.Callback {

    companion object {

        fun newInstance(args: RoomDetailArgs): RoomDetailFragment {
            return RoomDetailFragment().apply {
                setArguments(args)
            }
        }

        /**
         * Sanitize the display name.
         *
         * @param displayName the display name to sanitize
         * @return the sanitized display name
         */
        fun sanitizeDisplayname(displayName: String): String? {
            // sanity checks
            if (!TextUtils.isEmpty(displayName)) {
                val ircPattern = " (IRC)"

                if (displayName.endsWith(ircPattern)) {
                    return displayName.substring(0, displayName.length - ircPattern.length)
                }
            }

            return displayName
        }
    }

    private val roomDetailArgs: RoomDetailArgs by args()
    private val glideRequests by lazy {
        GlideApp.with(this)
    }

    private val roomDetailViewModel: RoomDetailViewModel by fragmentViewModel()
    private val textComposerViewModel: TextComposerViewModel by fragmentViewModel()

    @Inject lateinit var session: Session
    @Inject lateinit var avatarRenderer: AvatarRenderer
    @Inject lateinit var timelineEventController: TimelineEventController
    @Inject lateinit var commandAutocompletePolicy: CommandAutocompletePolicy
    @Inject lateinit var autocompleteCommandPresenter: AutocompleteCommandPresenter
    @Inject lateinit var autocompleteUserPresenter: AutocompleteUserPresenter
    @Inject lateinit var permalinkHandler: PermalinkHandler
    @Inject lateinit var notificationDrawerManager: NotificationDrawerManager
    @Inject lateinit var roomDetailViewModelFactory: RoomDetailViewModel.Factory
    @Inject lateinit var textComposerViewModelFactory: TextComposerViewModel.Factory
    @Inject lateinit var errorFormatter: ErrorFormatter
    private lateinit var scrollOnNewMessageCallback: ScrollOnNewMessageCallback
    private lateinit var scrollOnHighlightedEventCallback: ScrollOnHighlightedEventCallback
    @Inject lateinit var eventHtmlRenderer: EventHtmlRenderer


    override fun getLayoutResId() = R.layout.fragment_room_detail

    override fun getMenuRes() = R.menu.menu_timeline

    private lateinit var actionViewModel: ActionsHandler

    @BindView(R.id.composerLayout)
    lateinit var composerLayout: TextComposerView

    override fun injectWith(injector: ScreenComponent) {
        injector.inject(this)
    }

    override fun onActivityCreated(savedInstanceState: Bundle?) {
        super.onActivityCreated(savedInstanceState)
        actionViewModel = ViewModelProviders.of(requireActivity()).get(ActionsHandler::class.java)
        setupToolbar(roomToolbar)
        setupRecyclerView()
        setupComposer()
        setupAttachmentButton()
        setupInviteView()
        setupNotificationView()
        roomDetailViewModel.subscribe { renderState(it) }
        textComposerViewModel.subscribe { renderTextComposerState(it) }
        roomDetailViewModel.sendMessageResultLiveData.observeEvent(this) { renderSendMessageResult(it) }

        roomDetailViewModel.nonBlockingPopAlert.observeEvent(this) { pair ->
            val message = requireContext().getString(pair.first, *pair.second.toTypedArray())
            showSnackWithMessage(message, Snackbar.LENGTH_LONG)
        }
        actionViewModel.actionCommandEvent.observeEvent(this) {
            handleActions(it)
        }

        roomDetailViewModel.navigateToEvent.observeEvent(this) {
            //
            scrollOnHighlightedEventCallback.scheduleScrollTo(it)
        }

        roomDetailViewModel.selectSubscribe(this, RoomDetailViewState::tombstoneEventHandling, uniqueOnly("tombstoneEventHandling")) {
            renderTombstoneEventHandling(it)
        }

        roomDetailViewModel.downloadedFileEvent.observeEvent(this) { downloadFileState ->
            if (downloadFileState.throwable != null) {
                requireActivity().toast(errorFormatter.toHumanReadable(downloadFileState.throwable))
            } else if (downloadFileState.file != null) {
                requireActivity().toast(getString(R.string.downloaded_file, downloadFileState.file.path))
                addEntryToDownloadManager(requireContext(), downloadFileState.file, downloadFileState.mimeType)
            }
        }

        roomDetailViewModel.selectSubscribe(RoomDetailViewState::sendMode) { mode ->
            when (mode) {
                SendMode.REGULAR  -> exitSpecialMode()
                is SendMode.EDIT  -> enterSpecialMode(mode.timelineEvent, R.drawable.ic_edit, true)
                is SendMode.QUOTE -> enterSpecialMode(mode.timelineEvent, R.drawable.ic_quote, false)
                is SendMode.REPLY -> enterSpecialMode(mode.timelineEvent, R.drawable.ic_reply, false)
            }
        }
    }

<<<<<<< HEAD
    private fun setupNotificationView() {
        notificationAreaView.delegate = object : NotificationAreaView.Delegate {

            override fun onTombstoneEventClicked(tombstoneEvent: Event) {
                roomDetailViewModel.process(RoomDetailActions.HandleTombstoneEvent(tombstoneEvent))
            }

            override fun resendUnsentEvents() {
                vectorBaseActivity.notImplemented()
            }

            override fun deleteUnsentEvents() {
                vectorBaseActivity.notImplemented()
            }

            override fun closeScreen() {
                vectorBaseActivity.notImplemented()
            }

            override fun jumpToBottom() {
                vectorBaseActivity.notImplemented()
            }
        }
=======
    override fun onPrepareOptionsMenu(menu: Menu) {
        menu.forEach {
            it.isVisible = roomDetailViewModel.isMenuItemVisible(it.itemId)
        }
    }

    override fun onOptionsItemSelected(item: MenuItem): Boolean {
        if (item.itemId == R.id.clear_message_queue) {
            //This a temporary option during dev as it is not super stable
            //Cancel all pending actions in room queue and post a dummy
            //Then mark all sending events as undelivered
            roomDetailViewModel.process(RoomDetailActions.ClearSendQueue)
            return true
        }
        if (item.itemId == R.id.resend_all) {
            roomDetailViewModel.process(RoomDetailActions.ResendAll)
            return true
        }
        return super.onOptionsItemSelected(item)
>>>>>>> 9c390dcc
    }

    private fun exitSpecialMode() {
        commandAutocompletePolicy.enabled = true
        composerLayout.collapse()
    }

    private fun enterSpecialMode(event: TimelineEvent, @DrawableRes
    iconRes: Int, useText: Boolean) {
        commandAutocompletePolicy.enabled = false
        //switch to expanded bar
        composerLayout.composerRelatedMessageTitle.apply {
            text = event.getDisambiguatedDisplayName()
            setTextColor(ContextCompat.getColor(requireContext(), getColorFromUserId(event.root.senderId)))
        }

        val messageContent: MessageContent? = event.getLastMessageContent()
        val nonFormattedBody = messageContent?.body ?: ""
        var formattedBody: CharSequence? = null
        if (messageContent is MessageTextContent && messageContent.format == MessageType.FORMAT_MATRIX_HTML) {
            val parser = Parser.builder().build()
            val document = parser.parse(messageContent.formattedBody
                                        ?: messageContent.body)
            formattedBody = eventHtmlRenderer.render(document)
        }
        composerLayout.composerRelatedMessageContent.text = formattedBody
                                                            ?: nonFormattedBody

        composerLayout.composerEditText.setText(if (useText) event.getTextEditableContent() else "")
        composerLayout.composerRelatedMessageActionIcon.setImageDrawable(ContextCompat.getDrawable(requireContext(), iconRes))

        avatarRenderer.render(event.senderAvatar, event.root.senderId
                                                  ?: "", event.senderName, composerLayout.composerRelatedMessageAvatar)

        composerLayout.composerEditText.setSelection(composerLayout.composerEditText.text.length)
        composerLayout.expand {
            //need to do it here also when not using quick reply
            focusComposerAndShowKeyboard()
        }
        focusComposerAndShowKeyboard()
    }

    override fun onResume() {
        super.onResume()

        notificationDrawerManager.setCurrentRoom(roomDetailArgs.roomId)
    }

    override fun onPause() {
        super.onPause()

        notificationDrawerManager.setCurrentRoom(null)
    }

    override fun onActivityResult(requestCode: Int, resultCode: Int, data: Intent?) {
        super.onActivityResult(requestCode, resultCode, data)
        if (resultCode == RESULT_OK && data != null) {
            when (requestCode) {
                REQUEST_FILES_REQUEST_CODE, TAKE_IMAGE_REQUEST_CODE -> handleMediaIntent(data)
                REACTION_SELECT_REQUEST_CODE                        -> {
                    val eventId = data.getStringExtra(EmojiReactionPickerActivity.EXTRA_EVENT_ID)
                                  ?: return
                    val reaction = data.getStringExtra(EmojiReactionPickerActivity.EXTRA_REACTION_RESULT)
                                   ?: return
                    //TODO check if already reacted with that?
                    roomDetailViewModel.process(RoomDetailActions.SendReaction(reaction, eventId))
                }
            }
        }
    }

// PRIVATE METHODS *****************************************************************************

    private fun setupRecyclerView() {
        val epoxyVisibilityTracker = EpoxyVisibilityTracker()
        epoxyVisibilityTracker.attach(recyclerView)
        val layoutManager = LinearLayoutManager(context, RecyclerView.VERTICAL, true)
        val stateRestorer = LayoutManagerStateRestorer(layoutManager).register()
        scrollOnNewMessageCallback = ScrollOnNewMessageCallback(layoutManager)
        scrollOnHighlightedEventCallback = ScrollOnHighlightedEventCallback(layoutManager, timelineEventController)
        recyclerView.layoutManager = layoutManager
        recyclerView.itemAnimator = null
        recyclerView.setHasFixedSize(true)
        timelineEventController.addModelBuildListener {
            it.dispatchTo(stateRestorer)
            it.dispatchTo(scrollOnNewMessageCallback)
            it.dispatchTo(scrollOnHighlightedEventCallback)
        }

        recyclerView.addOnScrollListener(
                EndlessRecyclerViewScrollListener(layoutManager, RoomDetailViewModel.PAGINATION_COUNT) { direction ->
                    roomDetailViewModel.process(RoomDetailActions.LoadMoreTimelineEvents(direction))
                })
        recyclerView.setController(timelineEventController)
        timelineEventController.callback = this

        if (VectorPreferences.swipeToReplyIsEnabled(requireContext())) {
            val swipeCallback = RoomMessageTouchHelperCallback(requireContext(),
                                                               R.drawable.ic_reply,
                                                               object : RoomMessageTouchHelperCallback.QuickReplayHandler {
                                                                   override fun performQuickReplyOnHolder(model: EpoxyModel<*>) {
                                                                       (model as? AbsMessageItem)?.informationData?.let {
                                                                           val eventId = it.eventId
                                                                           roomDetailViewModel.process(RoomDetailActions.EnterReplyMode(eventId))
                                                                       }
                                                                   }

                                                                   override fun canSwipeModel(model: EpoxyModel<*>): Boolean {
                                                                       return when (model) {
                                                                           is MessageFileItem,
                                                                           is MessageImageVideoItem,
                                                                           is MessageTextItem -> {
                                                                               return (model as AbsMessageItem).informationData.sendState == SendState.SYNCED
                                                                           }
                                                                           else               -> false
                                                                       }
                                                                   }
                                                               })
            val touchHelper = ItemTouchHelper(swipeCallback)
            touchHelper.attachToRecyclerView(recyclerView)
        }
    }

    private fun setupComposer() {
        val elevation = 6f
        val backgroundDrawable = ColorDrawable(ThemeUtils.getColor(requireContext(), R.attr.riotx_background))
        Autocomplete.on<Command>(composerLayout.composerEditText)
                .with(commandAutocompletePolicy)
                .with(autocompleteCommandPresenter)
                .with(elevation)
                .with(backgroundDrawable)
                .with(object : AutocompleteCallback<Command> {
                    override fun onPopupItemClicked(editable: Editable, item: Command): Boolean {
                        editable.clear()
                        editable
                                .append(item.command)
                                .append(" ")
                        return true
                    }

                    override fun onPopupVisibilityChanged(shown: Boolean) {
                    }
                })
                .build()

        autocompleteUserPresenter.callback = this
        Autocomplete.on<User>(composerLayout.composerEditText)
                .with(CharPolicy('@', true))
                .with(autocompleteUserPresenter)
                .with(elevation)
                .with(backgroundDrawable)
                .with(object : AutocompleteCallback<User> {
                    override fun onPopupItemClicked(editable: Editable, item: User): Boolean {
                        // Detect last '@' and remove it
                        var startIndex = editable.lastIndexOf("@")
                        if (startIndex == -1) {
                            startIndex = 0
                        }

                        // Detect next word separator
                        var endIndex = editable.indexOf(" ", startIndex)
                        if (endIndex == -1) {
                            endIndex = editable.length
                        }

                        // Replace the word by its completion
                        val displayName = item.displayName ?: item.userId

                        // with a trailing space
                        editable.replace(startIndex, endIndex, "$displayName ")

                        // Add the span
                        val user = session.getUser(item.userId)
                        val span = PillImageSpan(glideRequests, avatarRenderer, requireContext(), item.userId, user)
                        span.bind(composerLayout.composerEditText)

                        editable.setSpan(span, startIndex, startIndex + displayName.length, Spannable.SPAN_EXCLUSIVE_EXCLUSIVE)

                        return true
                    }

                    override fun onPopupVisibilityChanged(shown: Boolean) {
                    }
                })
                .build()

        composerLayout.sendButton.setOnClickListener {
            val textMessage = composerLayout.composerEditText.text.toString()
            if (textMessage.isNotBlank()) {
                roomDetailViewModel.process(RoomDetailActions.SendMessage(textMessage, VectorPreferences.isMarkdownEnabled(requireContext())))
            }
        }
        composerLayout.composerRelatedMessageCloseButton.setOnClickListener {
            composerLayout.composerEditText.setText("")
            roomDetailViewModel.resetSendMode()
        }
    }

    private fun setupAttachmentButton() {
        composerLayout.attachmentButton.setOnClickListener {
            val intent = Intent(requireContext(), FilePickerActivity::class.java)
            intent.putExtra(FilePickerActivity.CONFIGS, Configurations.Builder()
                    .setCheckPermission(true)
                    .setShowFiles(true)
                    .setShowAudios(true)
                    .setSkipZeroSizeFiles(true)
                    .build())
            startActivityForResult(intent, REQUEST_FILES_REQUEST_CODE)
            /*
            val items = ArrayList<DialogListItem>()
            // Send file
            items.add(DialogListItem.SendFile)
            // Send voice

            if (VectorPreferences.isSendVoiceFeatureEnabled(this)) {
                items.add(DialogListItem.SendVoice.INSTANCE)
            }


            // Send sticker
            //items.add(DialogListItem.SendSticker)
            // Camera

            //if (VectorPreferences.useNativeCamera(this)) {
            items.add(DialogListItem.TakePhoto)
            items.add(DialogListItem.TakeVideo)
            //} else {
    //                items.add(DialogListItem.TakePhotoVideo.INSTANCE)
            //          }
            val adapter = DialogSendItemAdapter(requireContext(), items)
            AlertDialog.Builder(requireContext())
                    .setAdapter(adapter) { _, position ->
                        onSendChoiceClicked(items[position])
                    }
                    .setNegativeButton(R.string.cancel, null)
                    .show()
                    */
        }
    }

    private fun setupInviteView() {
        inviteView.callback = this
    }

    private fun onSendChoiceClicked(dialogListItem: DialogListItem) {
        Timber.v("On send choice clicked: $dialogListItem")
        when (dialogListItem) {
            is DialogListItem.SendFile       -> {
                // launchFileIntent
            }
            is DialogListItem.SendVoice      -> {
                //launchAudioRecorderIntent()
            }
            is DialogListItem.SendSticker    -> {
                //startStickerPickerActivity()
            }
            is DialogListItem.TakePhotoVideo ->
                if (checkPermissions(PERMISSIONS_FOR_TAKING_PHOTO, requireActivity(), PERMISSION_REQUEST_CODE_LAUNCH_CAMERA)) {
                    //    launchCamera()
                }
            is DialogListItem.TakePhoto      ->
                if (checkPermissions(PERMISSIONS_FOR_TAKING_PHOTO, requireActivity(), PERMISSION_REQUEST_CODE_LAUNCH_NATIVE_CAMERA)) {
                    openCamera(requireActivity(), CAMERA_VALUE_TITLE, TAKE_IMAGE_REQUEST_CODE)
                }
            is DialogListItem.TakeVideo      ->
                if (checkPermissions(PERMISSIONS_FOR_TAKING_PHOTO, requireActivity(), PERMISSION_REQUEST_CODE_LAUNCH_NATIVE_VIDEO_CAMERA)) {
                    //  launchNativeVideoRecorder()
                }
        }
    }

    private fun handleMediaIntent(data: Intent) {
        val files: ArrayList<MediaFile> = data.getParcelableArrayListExtra(FilePickerActivity.MEDIA_FILES)
        roomDetailViewModel.process(RoomDetailActions.SendMedia(files))
    }

    private fun renderState(state: RoomDetailViewState) {
        renderRoomSummary(state)
        val summary = state.asyncRoomSummary()
        val inviter = state.asyncInviter()
        if (summary?.membership == Membership.JOIN) {
            timelineEventController.setTimeline(state.timeline, state.eventId)
            inviteView.visibility = View.GONE
            val uid = session.myUserId
            val meMember = session.getRoom(state.roomId)?.getRoomMember(uid)
            avatarRenderer.render(meMember?.avatarUrl, uid, meMember?.displayName, composerLayout.composerAvatarImageView)

        } else if (summary?.membership == Membership.INVITE && inviter != null) {
            inviteView.visibility = View.VISIBLE
            inviteView.render(inviter, VectorInviteView.Mode.LARGE)

            // Intercept click event
            inviteView.setOnClickListener { }
        } else if (state.asyncInviter.complete) {
            vectorBaseActivity.finish()
        }
        if (state.tombstoneEvent == null) {
            composerLayout.visibility = View.VISIBLE
            composerLayout.setRoomEncrypted(state.isEncrypted)
            notificationAreaView.render(NotificationAreaView.State.Hidden)
        } else {
            composerLayout.visibility = View.GONE
            notificationAreaView.render(NotificationAreaView.State.Tombstone(state.tombstoneEvent))
        }
    }

    private fun renderRoomSummary(state: RoomDetailViewState) {
        state.asyncRoomSummary()?.let {
            if (it.membership.isLeft()) {
                Timber.w("The room has been left")
                activity?.finish()
            } else {
                roomToolbarTitleView.text = it.displayName
                avatarRenderer.render(it, roomToolbarAvatarImageView)
                roomToolbarSubtitleView.setTextOrHide(it.topic)
            }
        }
    }

    private fun renderTextComposerState(state: TextComposerViewState) {
        autocompleteUserPresenter.render(state.asyncUsers)
    }

    private fun renderTombstoneEventHandling(async: Async<String>) {
        when (async) {
            is Loading -> {
                // TODO Better handling progress
                vectorBaseActivity.showWaitingView()
                vectorBaseActivity.waiting_view_status_text.visibility = View.VISIBLE
                vectorBaseActivity.waiting_view_status_text.text = getString(R.string.joining_room)
            }
            is Success -> {
                navigator.openRoom(vectorBaseActivity, async())
                vectorBaseActivity.finish()
            }
            is Fail    -> {
                vectorBaseActivity.hideWaitingView()
                vectorBaseActivity.toast(errorFormatter.toHumanReadable(async.error))
            }
        }
    }


    private fun renderSendMessageResult(sendMessageResult: SendMessageResult) {
        when (sendMessageResult) {
            is SendMessageResult.MessageSent,
            is SendMessageResult.SlashCommandHandled        -> {
                // Clear composer
                composerLayout.composerEditText.text = null
            }
            is SendMessageResult.SlashCommandError          -> {
                displayCommandError(getString(R.string.command_problem_with_parameters, sendMessageResult.command.command))
            }
            is SendMessageResult.SlashCommandUnknown        -> {
                displayCommandError(getString(R.string.unrecognized_command, sendMessageResult.command))
            }
            is SendMessageResult.SlashCommandResultOk       -> {
                // Ignore
            }
            is SendMessageResult.SlashCommandResultError    -> {
                displayCommandError(sendMessageResult.throwable.localizedMessage)
            }
            is SendMessageResult.SlashCommandNotImplemented -> {
                displayCommandError(getString(R.string.not_implemented))
            }
        }
    }

    private fun displayCommandError(message: String) {
        AlertDialog.Builder(activity!!)
                .setTitle(R.string.command_error)
                .setMessage(message)
                .setPositiveButton(R.string.ok, null)
                .show()
    }

// TimelineEventController.Callback ************************************************************

    override fun onUrlClicked(url: String): Boolean {
        return permalinkHandler.launch(requireActivity(), url, object : NavigateToRoomInterceptor {
            override fun navToRoom(roomId: String, eventId: String?): Boolean {
                // Same room?
                if (roomId == roomDetailArgs.roomId) {
                    // Navigation to same room
                    if (eventId == null) {
                        showSnackWithMessage(getString(R.string.navigate_to_room_when_already_in_the_room))
                    } else {
                        // Highlight and scroll to this event
                        roomDetailViewModel.process(RoomDetailActions.NavigateToEvent(eventId, timelineEventController.searchPositionOfEvent(eventId)))
                    }
                    return true
                }

                // Not handled
                return false
            }
        })
    }

    override fun onUrlLongClicked(url: String): Boolean {
        // Copy the url to the clipboard
        copyToClipboard(requireContext(), url, true, R.string.link_copied_to_clipboard)
        return true
    }

    override fun onEventVisible(event: TimelineEvent) {
        roomDetailViewModel.process(RoomDetailActions.EventDisplayed(event))
    }

    override fun onEncryptedMessageClicked(informationData: MessageInformationData, view: View) {
        vectorBaseActivity.notImplemented("encrypted message click")
    }

    override fun onImageMessageClicked(messageImageContent: MessageImageContent, mediaData: ImageContentRenderer.Data, view: View) {
        // TODO Use navigator

        val intent = ImageMediaViewerActivity.newIntent(vectorBaseActivity, mediaData, ViewCompat.getTransitionName(view))
        val bundle = ActivityOptionsCompat.makeSceneTransitionAnimation(
                requireActivity(), view, ViewCompat.getTransitionName(view)
                                         ?: "").toBundle()
        startActivity(intent, bundle)
    }

    override fun onVideoMessageClicked(messageVideoContent: MessageVideoContent, mediaData: VideoContentRenderer.Data, view: View) {
        // TODO Use navigator
        val intent = VideoMediaViewerActivity.newIntent(vectorBaseActivity, mediaData)
        startActivity(intent)
    }

    override fun onFileMessageClicked(eventId: String, messageFileContent: MessageFileContent) {
        val action = RoomDetailActions.DownloadFile(eventId, messageFileContent)
        // We need WRITE_EXTERNAL permission
        if (checkPermissions(PERMISSIONS_FOR_WRITING_FILES, this, PERMISSION_REQUEST_CODE_DOWNLOAD_FILE)) {
            roomDetailViewModel.process(action)
        } else {
            roomDetailViewModel.pendingAction = action
        }
    }

    override fun onRequestPermissionsResult(requestCode: Int, permissions: Array<out String>, grantResults: IntArray) {
        if (allGranted(grantResults)) {
            if (requestCode == PERMISSION_REQUEST_CODE_DOWNLOAD_FILE) {
                val action = roomDetailViewModel.pendingAction

                if (action != null) {
                    roomDetailViewModel.pendingAction = null
                    roomDetailViewModel.process(action)
                }
            }
        }
    }

    override fun onAudioMessageClicked(messageAudioContent: MessageAudioContent) {
        vectorBaseActivity.notImplemented("open audio file")
    }

    override fun onEventCellClicked(informationData: MessageInformationData, messageContent: MessageContent?, view: View) {

    }

    override fun onEventLongClicked(informationData: MessageInformationData, messageContent: MessageContent?, view: View): Boolean {
        view.performHapticFeedback(HapticFeedbackConstants.LONG_PRESS)
        val roomId = roomDetailArgs.roomId

        this.view?.hideKeyboard()
        MessageActionsBottomSheet
                .newInstance(roomId, informationData)
                .show(requireActivity().supportFragmentManager, "MESSAGE_CONTEXTUAL_ACTIONS")
        return true
    }

    override fun onAvatarClicked(informationData: MessageInformationData) {
        vectorBaseActivity.notImplemented("Click on user avatar")
    }

    @SuppressLint("SetTextI18n")
    override fun onMemberNameClicked(informationData: MessageInformationData) {
        insertUserDisplayNameInTextEditor(informationData.memberName?.toString())
    }

    override fun onClickOnReactionPill(informationData: MessageInformationData, reaction: String, on: Boolean) {
        if (on) {
            //we should test the current real state of reaction on this event
            roomDetailViewModel.process(RoomDetailActions.SendReaction(reaction, informationData.eventId))
        } else {
            //I need to redact a reaction
            roomDetailViewModel.process(RoomDetailActions.UndoReaction(informationData.eventId, reaction))
        }
    }

    override fun onLongClickOnReactionPill(informationData: MessageInformationData, reaction: String) {
        ViewReactionBottomSheet.newInstance(roomDetailArgs.roomId, informationData)
                .show(requireActivity().supportFragmentManager, "DISPLAY_REACTIONS")
    }

    override fun onEditedDecorationClicked(informationData: MessageInformationData, editAggregatedSummary: EditAggregatedSummary?) {
        ViewEditHistoryBottomSheet.newInstance(roomDetailArgs.roomId, informationData)
                .show(requireActivity().supportFragmentManager, "DISPLAY_EDITS")
    }

    override fun onRoomCreateLinkClicked(url: String) {
        permalinkHandler.launch(requireContext(), url, object : NavigateToRoomInterceptor {
            override fun navToRoom(roomId: String, eventId: String?): Boolean {
                requireActivity().finish()
                return false
            }
        })
    }

// AutocompleteUserPresenter.Callback

    override fun onQueryUsers(query: CharSequence?) {
        textComposerViewModel.process(TextComposerActions.QueryUsers(query))
    }

    private fun handleActions(actionData: ActionsHandler.ActionData) {
        when (actionData.actionId) {
            MessageMenuViewModel.ACTION_ADD_REACTION   -> {
                val eventId = actionData.data?.toString() ?: return
                startActivityForResult(EmojiReactionPickerActivity.intent(requireContext(), eventId), REACTION_SELECT_REQUEST_CODE)
            }
            MessageMenuViewModel.ACTION_VIEW_REACTIONS -> {
                val messageInformationData = actionData.data as? MessageInformationData
                                             ?: return
                ViewReactionBottomSheet.newInstance(roomDetailArgs.roomId, messageInformationData)
                        .show(requireActivity().supportFragmentManager, "DISPLAY_REACTIONS")
            }
            MessageMenuViewModel.ACTION_COPY           -> {
                //I need info about the current selected message :/
                copyToClipboard(requireContext(), actionData.data?.toString() ?: "", false)
                val msg = requireContext().getString(R.string.copied_to_clipboard)
                showSnackWithMessage(msg, Snackbar.LENGTH_SHORT)
            }
            MessageMenuViewModel.ACTION_DELETE         -> {
                val eventId = actionData.data?.toString() ?: return
                roomDetailViewModel.process(RoomDetailActions.RedactAction(eventId, context?.getString(R.string.event_redacted_by_user_reason)))
            }
            MessageMenuViewModel.ACTION_SHARE          -> {
                //TODO current data communication is too limited
                //Need to now the media type
                actionData.data?.toString()?.let {
                    //TODO bad, just POC
                    BigImageViewer.imageLoader().loadImage(
                            actionData.hashCode(),
                            Uri.parse(it),
                            object : ImageLoader.Callback {
                                override fun onFinish() {}

                                override fun onSuccess(image: File?) {
                                    if (image != null)
                                        shareMedia(requireContext(), image, "image/*")
                                }

                                override fun onFail(error: Exception?) {}

                                override fun onCacheHit(imageType: Int, image: File?) {}

                                override fun onCacheMiss(imageType: Int, image: File?) {}

                                override fun onProgress(progress: Int) {}

                                override fun onStart() {}

                            }

                    )
                }
            }
            MessageMenuViewModel.VIEW_SOURCE,
            MessageMenuViewModel.VIEW_DECRYPTED_SOURCE -> {
                val view = LayoutInflater.from(requireContext()).inflate(R.layout.dialog_event_content, null)
                view.findViewById<TextView>(R.id.event_content_text_view)?.let {
                    it.text = actionData.data?.toString() ?: ""
                }

                AlertDialog.Builder(requireActivity())
                        .setView(view)
                        .setPositiveButton(R.string.ok) { dialog, id -> dialog.cancel() }
                        .show()
            }
            MessageMenuViewModel.ACTION_QUICK_REACT    -> {
                //eventId,ClickedOn,Add
                (actionData.data as? Triple<String, String, Boolean>)?.let { (eventId, clickedOn, add) ->
                    roomDetailViewModel.process(RoomDetailActions.UpdateQuickReactAction(eventId, clickedOn, add))
                }
            }
            MessageMenuViewModel.ACTION_EDIT           -> {
                val eventId = actionData.data.toString()
                roomDetailViewModel.process(RoomDetailActions.EnterEditMode(eventId))
            }
            MessageMenuViewModel.ACTION_QUOTE          -> {
                val eventId = actionData.data.toString()
                roomDetailViewModel.process(RoomDetailActions.EnterQuoteMode(eventId))
            }
            MessageMenuViewModel.ACTION_REPLY          -> {
                val eventId = actionData.data.toString()
                roomDetailViewModel.process(RoomDetailActions.EnterReplyMode(eventId))
            }
            MessageMenuViewModel.ACTION_COPY_PERMALINK -> {
                val eventId = actionData.data.toString()
                val permalink = PermalinkFactory.createPermalink(roomDetailArgs.roomId, eventId)
                copyToClipboard(requireContext(), permalink, false)
                showSnackWithMessage(requireContext().getString(R.string.copied_to_clipboard), Snackbar.LENGTH_SHORT)

            }
            MessageMenuViewModel.ACTION_RESEND         -> {
                val eventId = actionData.data.toString()
                roomDetailViewModel.process(RoomDetailActions.ResendMessage(eventId))
            }
            MessageMenuViewModel.ACTION_REMOVE         -> {
                val eventId = actionData.data.toString()
                roomDetailViewModel.process(RoomDetailActions.RemoveFailedEcho(eventId))
            }
            else                                       -> {
                Toast.makeText(context, "Action ${actionData.actionId} not implemented", Toast.LENGTH_LONG).show()
            }
        }
    }

//utils
    /**
     * Insert an user displayname  in the message editor.
     *
     * @param text the text to insert.
     */
//TODO legacy, refactor
    private fun insertUserDisplayNameInTextEditor(text: String?) {
        //TODO move logic outside of fragment
        if (null != text) {
//            var vibrate = false

            val myDisplayName = session.getUser(session.myUserId)?.displayName
            if (TextUtils.equals(myDisplayName, text)) {
                // current user
                if (TextUtils.isEmpty(composerLayout.composerEditText.text)) {
                    composerLayout.composerEditText.append(Command.EMOTE.command + " ")
                    composerLayout.composerEditText.setSelection(composerLayout.composerEditText.text.length)
//                    vibrate = true
                }
            } else {
                // another user
                if (TextUtils.isEmpty(composerLayout.composerEditText.text)) {
                    // Ensure displayName will not be interpreted as a Slash command
                    if (text.startsWith("/")) {
                        composerLayout.composerEditText.append("\\")
                    }
                    composerLayout.composerEditText.append(sanitizeDisplayname(text)!! + ": ")
                } else {
                    composerLayout.composerEditText.text.insert(composerLayout.composerEditText.selectionStart, sanitizeDisplayname(text)!! + " ")
                }

//                vibrate = true
            }

//            if (vibrate && VectorPreferences.vibrateWhenMentioning(context)) {
//                val v= context.getSystemService(Context.VIBRATOR_SERVICE) as? Vibrator
//                if (v?.hasVibrator() == true) {
//                    v.vibrate(100)
//                }
//            }
            focusComposerAndShowKeyboard()
        }
    }

    private fun focusComposerAndShowKeyboard() {
        composerLayout.composerEditText.requestFocus()
        val imm = context?.getSystemService(Context.INPUT_METHOD_SERVICE) as? InputMethodManager
        imm?.showSoftInput(composerLayout.composerEditText, InputMethodManager.SHOW_IMPLICIT)
    }

    private fun showSnackWithMessage(message: String, duration: Int = Snackbar.LENGTH_SHORT) {
        val snack = Snackbar.make(view!!, message, duration)
        snack.view.setBackgroundColor(ContextCompat.getColor(requireContext(), R.color.notification_accent_color))
        snack.show()
    }

// VectorInviteView.Callback

    override fun onAcceptInvite() {
        notificationDrawerManager.clearMemberShipNotificationForRoom(roomDetailArgs.roomId)
        roomDetailViewModel.process(RoomDetailActions.AcceptInvite)
    }

    override fun onRejectInvite() {
        notificationDrawerManager.clearMemberShipNotificationForRoom(roomDetailArgs.roomId)
        roomDetailViewModel.process(RoomDetailActions.RejectInvite)
    }
}<|MERGE_RESOLUTION|>--- conflicted
+++ resolved
@@ -247,7 +247,6 @@
         }
     }
 
-<<<<<<< HEAD
     private fun setupNotificationView() {
         notificationAreaView.delegate = object : NotificationAreaView.Delegate {
 
@@ -271,7 +270,8 @@
                 vectorBaseActivity.notImplemented()
             }
         }
-=======
+    }
+
     override fun onPrepareOptionsMenu(menu: Menu) {
         menu.forEach {
             it.isVisible = roomDetailViewModel.isMenuItemVisible(it.itemId)
@@ -291,7 +291,6 @@
             return true
         }
         return super.onOptionsItemSelected(item)
->>>>>>> 9c390dcc
     }
 
     private fun exitSpecialMode() {
