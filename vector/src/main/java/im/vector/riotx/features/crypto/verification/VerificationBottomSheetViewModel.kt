--- conflicted
+++ resolved
@@ -59,13 +59,8 @@
 
 class VerificationBottomSheetViewModel @AssistedInject constructor(@Assisted initialState: VerificationBottomSheetViewState,
                                                                    private val session: Session)
-<<<<<<< HEAD
-    : VectorViewModel<VerificationBottomSheetViewState, VerificationAction>(initialState),
-        VerificationService.VerificationListener {
-=======
     : VectorViewModel<VerificationBottomSheetViewState, VerificationAction, EmptyViewEvents>(initialState),
         SasVerificationService.SasVerificationListener {
->>>>>>> c9f0209e
 
     // Can be used for several actions, for a one shot result
     private val _requestLiveData = MutableLiveData<LiveEvent<Async<VerificationAction>>>()
