/*
 * Copyright 2019 New Vector Ltd
 *
 * Licensed under the Apache License, Version 2.0 (the "License");
 * you may not use this file except in compliance with the License.
 * You may obtain a copy of the License at
 *
 *     http://www.apache.org/licenses/LICENSE-2.0
 *
 * Unless required by applicable law or agreed to in writing, software
 * distributed under the License is distributed on an "AS IS" BASIS,
 * WITHOUT WARRANTIES OR CONDITIONS OF ANY KIND, either express or implied.
 * See the License for the specific language governing permissions and
 * limitations under the License.
 */

package im.vector.riotx.features.settings

import android.app.Activity
import android.content.Context
import android.widget.CheckedTextView
import android.widget.LinearLayout
import androidx.appcompat.app.AlertDialog
import androidx.preference.Preference
import androidx.preference.SwitchPreference
import im.vector.riotx.R
import im.vector.riotx.core.extensions.restart
import im.vector.riotx.core.preference.VectorListPreference
import im.vector.riotx.core.preference.VectorPreference
import im.vector.riotx.features.configuration.VectorConfiguration
import im.vector.riotx.features.themes.BubbleThemeUtils
import im.vector.riotx.features.themes.ThemeUtils
import javax.inject.Inject

class VectorSettingsPreferencesFragment @Inject constructor(
        private val vectorConfiguration: VectorConfiguration,
        private val vectorPreferences: VectorPreferences
) : VectorSettingsBaseFragment() {

    override var titleRes = R.string.settings_preferences
    override val preferenceXmlRes = R.xml.vector_settings_preferences

    private val selectedLanguagePreference by lazy {
        findPreference<VectorPreference>(VectorPreferences.SETTINGS_INTERFACE_LANGUAGE_PREFERENCE_KEY)!!
    }
    private val textSizePreference by lazy {
        findPreference<VectorPreference>(VectorPreferences.SETTINGS_INTERFACE_TEXT_SIZE_KEY)!!
    }

    override fun bindPref() {
        // user interface preferences
        setUserInterfacePreferences()

        // Themes
        findPreference<VectorListPreference>(ThemeUtils.APPLICATION_THEME_KEY)!!
                .onPreferenceChangeListener = Preference.OnPreferenceChangeListener { _, newValue ->
            if (newValue is String) {
<<<<<<< HEAD
                vectorConfiguration.updateApplicationLightTheme(newValue)
=======
                ThemeUtils.setApplicationTheme(requireContext(), newValue)
>>>>>>> 997101a4
                // Restart the Activity
                activity?.restart()
                true
            } else {
                false
            }
        }
        findPreference<VectorListPreference>(ThemeUtils.APPLICATION_DARK_THEME_KEY)!!
                .onPreferenceChangeListener = Preference.OnPreferenceChangeListener { _, newValue ->
            if (newValue is String) {
                vectorConfiguration.updateApplicationDarkTheme(newValue)
                // Restart the Activity
                activity?.let {
                    // Note: recreate does not apply the color correctly
                    it.startActivity(it.intent)
                    it.finish()
                }
                true
            } else {
                false
            }
        }
        findPreference<VectorListPreference>(BubbleThemeUtils.BUBBLE_STYLE_KEY)!!
                .onPreferenceChangeListener = Preference.OnPreferenceChangeListener { _, _ ->
            BubbleThemeUtils.invalidateBubbleStyle()
            true
        }

        // Url preview
        findPreference<SwitchPreference>(VectorPreferences.SETTINGS_SHOW_URL_PREVIEW_KEY)!!.let {
            /*
            TODO
            it.isChecked = session.isURLPreviewEnabled

            it.onPreferenceChangeListener = Preference.OnPreferenceChangeListener { _, newValue ->
                if (null != newValue && newValue as Boolean != session.isURLPreviewEnabled) {
                    displayLoadingView()
                    session.setURLPreviewStatus(newValue, object : MatrixCallback<Unit> {
                        override fun onSuccess(info: Void?) {
                            it.isChecked = session.isURLPreviewEnabled
                            hideLoadingView()
                        }

                        private fun onError(errorMessage: String) {
                            activity?.toast(errorMessage)

                            onSuccess(null)
                        }

                        override fun onNetworkError(e: Exception) {
                            onError(e.localizedMessage)
                        }

                        override fun onMatrixError(e: MatrixError) {
                            onError(e.localizedMessage)
                        }

                        override fun onUnexpectedError(e: Exception) {
                            onError(e.localizedMessage)
                        }
                    })
                }

                false
            }
            */
        }

        // update keep medias period
        findPreference<VectorPreference>(VectorPreferences.SETTINGS_MEDIA_SAVING_PERIOD_KEY)!!.let {
            it.summary = vectorPreferences.getSelectedMediasSavingPeriodString()

            it.onPreferenceClickListener = Preference.OnPreferenceClickListener {
                context?.let { context: Context ->
                    AlertDialog.Builder(context)
                            .setSingleChoiceItems(R.array.media_saving_choice,
                                    vectorPreferences.getSelectedMediasSavingPeriod()) { d, n ->
                                vectorPreferences.setSelectedMediasSavingPeriod(n)
                                d.cancel()

                                it.summary = vectorPreferences.getSelectedMediasSavingPeriodString()
                            }
                            .show()
                }

                false
            }
        }
    }

    // ==============================================================================================================
    // user interface management
    // ==============================================================================================================

    private fun setUserInterfacePreferences() {
        // Selected language
        selectedLanguagePreference.summary = VectorLocale.localeToLocalisedString(VectorLocale.applicationLocale)

        // Text size
        textSizePreference.summary = getString(FontScale.getFontScaleValue(activity!!).nameResId)

        textSizePreference.onPreferenceClickListener = Preference.OnPreferenceClickListener {
            activity?.let { displayTextSizeSelection(it) }
            true
        }
    }

    private fun displayTextSizeSelection(activity: Activity) {
        val inflater = activity.layoutInflater
        val layout = inflater.inflate(R.layout.dialog_select_text_size, null)

        val dialog = AlertDialog.Builder(activity)
                .setTitle(R.string.font_size)
                .setView(layout)
                .setPositiveButton(R.string.ok, null)
                .setNegativeButton(R.string.cancel, null)
                .show()

        val linearLayout = layout.findViewById<LinearLayout>(R.id.text_selection_group_view)

        val childCount = linearLayout.childCount

        val index = FontScale.getFontScaleValue(activity).index

        for (i in 0 until childCount) {
            val v = linearLayout.getChildAt(i)

            if (v is CheckedTextView) {
                v.isChecked = i == index

                v.setOnClickListener {
                    dialog.dismiss()
                    FontScale.updateFontScale(activity, i)
                    activity.restart()
                }
            }
        }
    }
}<|MERGE_RESOLUTION|>--- conflicted
+++ resolved
@@ -55,11 +55,7 @@
         findPreference<VectorListPreference>(ThemeUtils.APPLICATION_THEME_KEY)!!
                 .onPreferenceChangeListener = Preference.OnPreferenceChangeListener { _, newValue ->
             if (newValue is String) {
-<<<<<<< HEAD
-                vectorConfiguration.updateApplicationLightTheme(newValue)
-=======
-                ThemeUtils.setApplicationTheme(requireContext(), newValue)
->>>>>>> 997101a4
+                ThemeUtils.setApplicationLightTheme(requireContext(), newValue)
                 // Restart the Activity
                 activity?.restart()
                 true
@@ -70,7 +66,7 @@
         findPreference<VectorListPreference>(ThemeUtils.APPLICATION_DARK_THEME_KEY)!!
                 .onPreferenceChangeListener = Preference.OnPreferenceChangeListener { _, newValue ->
             if (newValue is String) {
-                vectorConfiguration.updateApplicationDarkTheme(newValue)
+                ThemeUtils.setApplicationDarkTheme(requireContext(), newValue)
                 // Restart the Activity
                 activity?.let {
                     // Note: recreate does not apply the color correctly
