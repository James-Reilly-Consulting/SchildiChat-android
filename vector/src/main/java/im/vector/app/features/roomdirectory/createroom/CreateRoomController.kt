/*
 * Copyright 2019 New Vector Ltd
 *
 * Licensed under the Apache License, Version 2.0 (the "License");
 * you may not use this file except in compliance with the License.
 * You may obtain a copy of the License at
 *
 * http://www.apache.org/licenses/LICENSE-2.0
 *
 * Unless required by applicable law or agreed to in writing, software
 * distributed under the License is distributed on an "AS IS" BASIS,
 * WITHOUT WARRANTIES OR CONDITIONS OF ANY KIND, either express or implied.
 * See the License for the specific language governing permissions and
 * limitations under the License.
 */

package im.vector.app.features.roomdirectory.createroom

import com.airbnb.epoxy.TypedEpoxyController
import com.airbnb.mvrx.Fail
import com.airbnb.mvrx.Loading
import im.vector.app.R
import im.vector.app.core.error.ErrorFormatter
import im.vector.app.core.resources.StringProvider
import im.vector.app.features.discovery.settingsSectionTitleItem
import im.vector.app.features.form.formAdvancedToggleItem
import im.vector.app.features.form.formEditTextItem
import im.vector.app.features.form.formEditableAvatarItem
import im.vector.app.features.form.formSubmitButtonItem
import im.vector.app.features.form.formSwitchItem
<<<<<<< HEAD
import im.vector.app.features.settings.VectorPreferences
=======
import org.matrix.android.sdk.api.session.room.failure.CreateRoomFailure
>>>>>>> dffdcfe1
import javax.inject.Inject

class CreateRoomController @Inject constructor(private val stringProvider: StringProvider,
                                               private val errorFormatter: ErrorFormatter,
                                               private val vectorPreferences: VectorPreferences
) : TypedEpoxyController<CreateRoomViewState>() {

    var listener: Listener? = null

    var index = 0

    override fun buildModels(viewState: CreateRoomViewState) {
        // display the form
        buildForm(viewState, viewState.asyncCreateRoomRequest !is Loading)
    }

    private fun buildForm(viewState: CreateRoomViewState, enableFormElement: Boolean) {
        val enableNonSimplifiedMode = !vectorPreferences.simplifiedMode()

        formEditableAvatarItem {
            id("avatar")
            enabled(enableFormElement)
            imageUri(viewState.avatarUri)
            clickListener { listener?.onAvatarChange() }
            deleteListener { listener?.onAvatarDelete() }
        }
        settingsSectionTitleItem {
            id("nameSection")
            titleResId(R.string.create_room_name_section)
        }
        formEditTextItem {
            id("name")
            enabled(enableFormElement)
            value(viewState.roomName)
            hint(stringProvider.getString(R.string.create_room_name_hint))

            onTextChange { text ->
                listener?.onNameChange(text)
            }
        }
        settingsSectionTitleItem {
            id("topicSection")
            titleResId(R.string.create_room_topic_section)
        }
        formEditTextItem {
            id("topic")
            enabled(enableFormElement)
            value(viewState.roomTopic)
            hint(stringProvider.getString(R.string.create_room_topic_hint))

            onTextChange { text ->
                listener?.onTopicChange(text)
            }
        }
<<<<<<< HEAD
        // Following settings are for advanced users only
        if (enableNonSimplifiedMode) {
            settingsSectionTitleItem {
                id("settingsSection")
                titleResId(R.string.create_room_settings_section)
            }
            formSwitchItem {
                id("public")
                enabled(enableFormElement)
                title(stringProvider.getString(R.string.create_room_public_title))
                summary(stringProvider.getString(R.string.create_room_public_description))
                switchChecked(viewState.isPublic)
=======
        settingsSectionTitleItem {
            id("settingsSection")
            titleResId(R.string.create_room_settings_section)
        }
        formSwitchItem {
            id("public")
            enabled(enableFormElement)
            title(stringProvider.getString(R.string.create_room_public_title))
            summary(stringProvider.getString(R.string.create_room_public_description))
            switchChecked(viewState.roomType is CreateRoomViewState.RoomType.Public)
            showDivider(viewState.roomType !is CreateRoomViewState.RoomType.Public)
>>>>>>> dffdcfe1

                listener { value ->
                    listener?.setIsPublic(value)
                }
            }
<<<<<<< HEAD
            formSwitchItem {
                id("directory")
                enabled(enableFormElement)
                title(stringProvider.getString(R.string.create_room_directory_title))
                summary(stringProvider.getString(R.string.create_room_directory_description))
                switchChecked(viewState.isInRoomDirectory)

                listener { value ->
                    listener?.setIsInRoomDirectory(value)
                }
            }
            formSwitchItem {
                id("encryption")
                enabled(enableFormElement)
                title(stringProvider.getString(R.string.create_room_encryption_title))
                summary(
                        if (viewState.hsAdminHasDisabledE2E) {
                            stringProvider.getString(R.string.settings_hs_admin_e2e_disabled)
                        } else {
                            stringProvider.getString(R.string.create_room_encryption_description)
                        }
                )
                switchChecked(viewState.isEncrypted)

                listener { value ->
                    listener?.setIsEncrypted(value)
                }
=======
        }
        if (viewState.roomType is CreateRoomViewState.RoomType.Public) {
            // Room alias for public room
            roomAliasEditItem {
                id("alias")
                enabled(enableFormElement)
                value(viewState.roomType.aliasLocalPart)
                homeServer(":" + viewState.homeServerName)
                errorMessage(
                        when ((viewState.asyncCreateRoomRequest as? Fail)?.error) {
                            is CreateRoomFailure.RoomAliasError.AliasEmpty        -> R.string.create_room_alias_empty
                            is CreateRoomFailure.RoomAliasError.AliasNotAvailable -> R.string.create_room_alias_already_in_use
                            is CreateRoomFailure.RoomAliasError.AliasInvalid      -> R.string.create_room_alias_invalid
                            else                                                  -> null
                        }
                                ?.let { stringProvider.getString(it) }
                )
                onTextChange { value ->
                    listener?.setAliasLocalPart(value)
                }
            }
        } else {
            // Room encryption for private room
            formSwitchItem {
                id("encryption")
                enabled(enableFormElement)
                title(stringProvider.getString(R.string.create_room_encryption_title))
                summary(
                        if (viewState.hsAdminHasDisabledE2E) {
                            stringProvider.getString(R.string.settings_hs_admin_e2e_disabled)
                        } else {
                            stringProvider.getString(R.string.create_room_encryption_description)
                        }
                )
                switchChecked(viewState.isEncrypted)

                listener { value ->
                    listener?.setIsEncrypted(value)
                }
            }
        }
        formAdvancedToggleItem {
            id("showAdvanced")
            title(stringProvider.getString(if (viewState.showAdvanced) R.string.hide_advanced else R.string.show_advanced))
            expanded(!viewState.showAdvanced)
            listener { listener?.toggleShowAdvanced() }
        }
        if (viewState.showAdvanced) {
            formSwitchItem {
                id("federation")
                enabled(enableFormElement)
                title(stringProvider.getString(R.string.create_room_disable_federation_title, viewState.homeServerName))
                summary(stringProvider.getString(R.string.create_room_disable_federation_description))
                switchChecked(viewState.disableFederation)
                showDivider(false)
                listener { value -> listener?.setDisableFederation(value) }
>>>>>>> dffdcfe1
            }
        }
        formSubmitButtonItem {
            id("submit")
            enabled(enableFormElement)
            buttonTitleId(R.string.create_room_action_create)
            buttonClickListener { listener?.submit() }
        }
    }

    interface Listener {
        fun onAvatarDelete()
        fun onAvatarChange()
        fun onNameChange(newName: String)
        fun onTopicChange(newTopic: String)
        fun setIsPublic(isPublic: Boolean)
        fun setAliasLocalPart(aliasLocalPart: String)
        fun setIsEncrypted(isEncrypted: Boolean)
        fun toggleShowAdvanced()
        fun setDisableFederation(disableFederation: Boolean)
        fun submit()
    }
}<|MERGE_RESOLUTION|>--- conflicted
+++ resolved
@@ -28,11 +28,8 @@
 import im.vector.app.features.form.formEditableAvatarItem
 import im.vector.app.features.form.formSubmitButtonItem
 import im.vector.app.features.form.formSwitchItem
-<<<<<<< HEAD
 import im.vector.app.features.settings.VectorPreferences
-=======
 import org.matrix.android.sdk.api.session.room.failure.CreateRoomFailure
->>>>>>> dffdcfe1
 import javax.inject.Inject
 
 class CreateRoomController @Inject constructor(private val stringProvider: StringProvider,
@@ -87,7 +84,6 @@
                 listener?.onTopicChange(text)
             }
         }
-<<<<<<< HEAD
         // Following settings are for advanced users only
         if (enableNonSimplifiedMode) {
             settingsSectionTitleItem {
@@ -99,111 +95,70 @@
                 enabled(enableFormElement)
                 title(stringProvider.getString(R.string.create_room_public_title))
                 summary(stringProvider.getString(R.string.create_room_public_description))
-                switchChecked(viewState.isPublic)
-=======
-        settingsSectionTitleItem {
-            id("settingsSection")
-            titleResId(R.string.create_room_settings_section)
-        }
-        formSwitchItem {
-            id("public")
-            enabled(enableFormElement)
-            title(stringProvider.getString(R.string.create_room_public_title))
-            summary(stringProvider.getString(R.string.create_room_public_description))
-            switchChecked(viewState.roomType is CreateRoomViewState.RoomType.Public)
-            showDivider(viewState.roomType !is CreateRoomViewState.RoomType.Public)
->>>>>>> dffdcfe1
+                switchChecked(viewState.roomType is CreateRoomViewState.RoomType.Public)
+                showDivider(viewState.roomType !is CreateRoomViewState.RoomType.Public)
 
-                listener { value ->
-                    listener?.setIsPublic(value)
+                    listener { value ->
+                        listener?.setIsPublic(value)
+                    }
                 }
             }
-<<<<<<< HEAD
-            formSwitchItem {
-                id("directory")
-                enabled(enableFormElement)
-                title(stringProvider.getString(R.string.create_room_directory_title))
-                summary(stringProvider.getString(R.string.create_room_directory_description))
-                switchChecked(viewState.isInRoomDirectory)
+            if (viewState.roomType is CreateRoomViewState.RoomType.Public) {
+                // Room alias for public room
+                roomAliasEditItem {
+                    id("alias")
+                    enabled(enableFormElement)
+                    value(viewState.roomType.aliasLocalPart)
+                    homeServer(":" + viewState.homeServerName)
+                    errorMessage(
+                            when ((viewState.asyncCreateRoomRequest as? Fail)?.error) {
+                                is CreateRoomFailure.RoomAliasError.AliasEmpty        -> R.string.create_room_alias_empty
+                                is CreateRoomFailure.RoomAliasError.AliasNotAvailable -> R.string.create_room_alias_already_in_use
+                                is CreateRoomFailure.RoomAliasError.AliasInvalid      -> R.string.create_room_alias_invalid
+                                else                                                  -> null
+                            }
+                                    ?.let { stringProvider.getString(it) }
+                    )
+                    onTextChange { value ->
+                        listener?.setAliasLocalPart(value)
+                    }
+                }
+            } else {
+                // Room encryption for private room
+                formSwitchItem {
+                    id("encryption")
+                    enabled(enableFormElement)
+                    title(stringProvider.getString(R.string.create_room_encryption_title))
+                    summary(
+                            if (viewState.hsAdminHasDisabledE2E) {
+                                stringProvider.getString(R.string.settings_hs_admin_e2e_disabled)
+                            } else {
+                                stringProvider.getString(R.string.create_room_encryption_description)
+                            }
+                    )
+                    switchChecked(viewState.isEncrypted)
 
-                listener { value ->
-                    listener?.setIsInRoomDirectory(value)
+                    listener { value ->
+                        listener?.setIsEncrypted(value)
+                    }
                 }
             }
-            formSwitchItem {
-                id("encryption")
-                enabled(enableFormElement)
-                title(stringProvider.getString(R.string.create_room_encryption_title))
-                summary(
-                        if (viewState.hsAdminHasDisabledE2E) {
-                            stringProvider.getString(R.string.settings_hs_admin_e2e_disabled)
-                        } else {
-                            stringProvider.getString(R.string.create_room_encryption_description)
-                        }
-                )
-                switchChecked(viewState.isEncrypted)
-
-                listener { value ->
-                    listener?.setIsEncrypted(value)
+            formAdvancedToggleItem {
+                id("showAdvanced")
+                title(stringProvider.getString(if (viewState.showAdvanced) R.string.hide_advanced else R.string.show_advanced))
+                expanded(!viewState.showAdvanced)
+                listener { listener?.toggleShowAdvanced() }
+            }
+            if (viewState.showAdvanced) {
+                formSwitchItem {
+                    id("federation")
+                    enabled(enableFormElement)
+                    title(stringProvider.getString(R.string.create_room_disable_federation_title, viewState.homeServerName))
+                    summary(stringProvider.getString(R.string.create_room_disable_federation_description))
+                    switchChecked(viewState.disableFederation)
+                    showDivider(false)
+                    listener { value -> listener?.setDisableFederation(value) }
                 }
-=======
-        }
-        if (viewState.roomType is CreateRoomViewState.RoomType.Public) {
-            // Room alias for public room
-            roomAliasEditItem {
-                id("alias")
-                enabled(enableFormElement)
-                value(viewState.roomType.aliasLocalPart)
-                homeServer(":" + viewState.homeServerName)
-                errorMessage(
-                        when ((viewState.asyncCreateRoomRequest as? Fail)?.error) {
-                            is CreateRoomFailure.RoomAliasError.AliasEmpty        -> R.string.create_room_alias_empty
-                            is CreateRoomFailure.RoomAliasError.AliasNotAvailable -> R.string.create_room_alias_already_in_use
-                            is CreateRoomFailure.RoomAliasError.AliasInvalid      -> R.string.create_room_alias_invalid
-                            else                                                  -> null
-                        }
-                                ?.let { stringProvider.getString(it) }
-                )
-                onTextChange { value ->
-                    listener?.setAliasLocalPart(value)
-                }
-            }
-        } else {
-            // Room encryption for private room
-            formSwitchItem {
-                id("encryption")
-                enabled(enableFormElement)
-                title(stringProvider.getString(R.string.create_room_encryption_title))
-                summary(
-                        if (viewState.hsAdminHasDisabledE2E) {
-                            stringProvider.getString(R.string.settings_hs_admin_e2e_disabled)
-                        } else {
-                            stringProvider.getString(R.string.create_room_encryption_description)
-                        }
-                )
-                switchChecked(viewState.isEncrypted)
-
-                listener { value ->
-                    listener?.setIsEncrypted(value)
-                }
-            }
-        }
-        formAdvancedToggleItem {
-            id("showAdvanced")
-            title(stringProvider.getString(if (viewState.showAdvanced) R.string.hide_advanced else R.string.show_advanced))
-            expanded(!viewState.showAdvanced)
-            listener { listener?.toggleShowAdvanced() }
-        }
-        if (viewState.showAdvanced) {
-            formSwitchItem {
-                id("federation")
-                enabled(enableFormElement)
-                title(stringProvider.getString(R.string.create_room_disable_federation_title, viewState.homeServerName))
-                summary(stringProvider.getString(R.string.create_room_disable_federation_description))
-                switchChecked(viewState.disableFederation)
-                showDivider(false)
-                listener { value -> listener?.setDisableFederation(value) }
->>>>>>> dffdcfe1
             }
         }
         formSubmitButtonItem {
