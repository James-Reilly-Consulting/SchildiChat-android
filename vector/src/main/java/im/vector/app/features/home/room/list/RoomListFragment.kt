/*
 * Copyright 2019 New Vector Ltd
 *
 * Licensed under the Apache License, Version 2.0 (the "License");
 * you may not use this file except in compliance with the License.
 * You may obtain a copy of the License at
 *
 * http://www.apache.org/licenses/LICENSE-2.0
 *
 * Unless required by applicable law or agreed to in writing, software
 * distributed under the License is distributed on an "AS IS" BASIS,
 * WITHOUT WARRANTIES OR CONDITIONS OF ANY KIND, either express or implied.
 * See the License for the specific language governing permissions and
 * limitations under the License.
 */

package im.vector.app.features.home.room.list

import android.content.SharedPreferences
import android.os.Bundle
import android.os.Parcelable
import android.view.LayoutInflater
import android.view.View
import android.view.ViewGroup
import androidx.core.content.ContextCompat
import androidx.core.view.isVisible
import androidx.preference.PreferenceManager
import androidx.recyclerview.widget.ConcatAdapter
import androidx.recyclerview.widget.LinearLayoutManager
import androidx.recyclerview.widget.RecyclerView
import com.airbnb.epoxy.EpoxyController
import com.airbnb.epoxy.OnModelBuildFinishedListener
import com.airbnb.mvrx.args
import com.airbnb.mvrx.fragmentViewModel
import com.airbnb.mvrx.withState
import im.vector.app.AppStateHandler
import com.google.android.material.dialog.MaterialAlertDialogBuilder
import im.vector.app.R
import im.vector.app.core.epoxy.LayoutManagerStateRestorer
import im.vector.app.core.extensions.cleanup
import im.vector.app.core.extensions.exhaustive
import im.vector.app.core.platform.OnBackPressed
import im.vector.app.core.platform.StateView
import im.vector.app.core.platform.VectorBaseFragment
import im.vector.app.core.resources.UserPreferencesProvider
import im.vector.app.databinding.FragmentRoomListBinding
import im.vector.app.features.home.RoomListDisplayMode
import im.vector.app.features.home.room.filtered.FilteredRoomFooterItem
import im.vector.app.features.home.room.list.actions.RoomListActionsArgs
import im.vector.app.features.home.room.list.actions.RoomListQuickActionsBottomSheet
import im.vector.app.features.home.room.list.actions.RoomListQuickActionsSharedAction
import im.vector.app.features.home.room.list.actions.RoomListQuickActionsSharedActionViewModel
import im.vector.app.features.home.room.list.widget.NotifsFabMenuView
import im.vector.app.features.notifications.NotificationDrawerManager
import im.vector.app.features.settings.VectorPreferences
import kotlinx.parcelize.Parcelize
import org.matrix.android.sdk.api.extensions.orTrue
import org.matrix.android.sdk.api.session.room.model.RoomSummary
import org.matrix.android.sdk.api.session.room.model.SpaceChildInfo
import org.matrix.android.sdk.api.session.room.model.tag.RoomTag
import org.matrix.android.sdk.api.session.room.notification.RoomNotificationState
import javax.inject.Inject

@Parcelize
data class RoomListParams(
        val displayMode: RoomListDisplayMode
) : Parcelable

class RoomListFragment @Inject constructor(
        private val appStateHandler: AppStateHandler,
        private val pagedControllerFactory: RoomSummaryPagedControllerFactory,
        val roomListViewModelFactory: RoomListViewModel.Factory,
        private val notificationDrawerManager: NotificationDrawerManager,
        private val vectorPreferences: VectorPreferences,
        private val footerController: RoomListFooterController,
        private val userPreferencesProvider: UserPreferencesProvider
) : VectorBaseFragment<FragmentRoomListBinding>(),
        RoomListListener,
        OnBackPressed,
<<<<<<< HEAD
        AppStateHandler.OnSwitchSpaceListener,
=======
        FilteredRoomFooterItem.Listener,
>>>>>>> e9a668be
        NotifsFabMenuView.Listener {

    private var modelBuildListener: OnModelBuildFinishedListener? = null
    private lateinit var sharedActionViewModel: RoomListQuickActionsSharedActionViewModel
    private val roomListParams: RoomListParams by args()
    private val roomListViewModel: RoomListViewModel by fragmentViewModel()
    private lateinit var stateRestorer: LayoutManagerStateRestorer

    private var expandStatusSpaceId: String? = null

    override fun getBinding(inflater: LayoutInflater, container: ViewGroup?): FragmentRoomListBinding {
        return FragmentRoomListBinding.inflate(inflater, container, false)
    }

    data class SectionKey(
            val name: String,
            val isExpanded: Boolean,
            val notifyOfLocalEcho: Boolean
    )

    data class SectionAdapterInfo(
            var section: SectionKey,
            val sectionHeaderAdapter: SectionHeaderAdapter,
            val contentEpoxyController: EpoxyController
    )

    private val adapterInfosList = mutableListOf<SectionAdapterInfo>()
    private var concatAdapter: ConcatAdapter? = null

    override fun onViewCreated(view: View, savedInstanceState: Bundle?) {
        super.onViewCreated(view, savedInstanceState)
        views.stateView.contentView = views.roomListView
        views.stateView.state = StateView.State.Loading
        setupCreateRoomButton()
        setupRecyclerView()
        sharedActionViewModel = activityViewModelProvider.get(RoomListQuickActionsSharedActionViewModel::class.java)
        roomListViewModel.observeViewEvents {
            when (it) {
                is RoomListViewEvents.Loading                   -> showLoading(it.message)
                is RoomListViewEvents.Failure                   -> showFailure(it.throwable)
                is RoomListViewEvents.SelectRoom                -> handleSelectRoom(it)
                is RoomListViewEvents.Done                      -> Unit
                is RoomListViewEvents.NavigateToMxToBottomSheet -> handleShowMxToLink(it.link)
            }.exhaustive
        }

        views.createChatFabMenu.listener = this

        sharedActionViewModel
                .observe()
                .subscribe { handleQuickActions(it) }
                .disposeOnDestroyView()

        roomListViewModel.selectSubscribe(viewLifecycleOwner, RoomListViewState::roomMembershipChanges) { ms ->
            // it's for invites local echo
            adapterInfosList.filter { it.section.notifyOfLocalEcho }
                    .onEach {
                        (it.contentEpoxyController as? RoomSummaryPagedController)?.roomChangeMembershipStates = ms
                    }
        }
        appStateHandler.onSwitchSpaceListener = this
    }

    override fun onPause() {
        super.onPause()

        persistExpandStatus()
    }

    private fun refreshCollapseStates() {
        roomListViewModel.sections.forEachIndexed { index, roomsSection ->
            val actualBlock = adapterInfosList[index]
            val isRoomSectionExpanded = roomsSection.isExpanded.value.orTrue()
            if (actualBlock.section.isExpanded && !isRoomSectionExpanded) {
                // mark controller as collapsed
                actualBlock.contentEpoxyController.setCollapsed(true)
            } else if (!actualBlock.section.isExpanded && isRoomSectionExpanded) {
                // we must expand!
                actualBlock.contentEpoxyController.setCollapsed(false)
            }
            actualBlock.section = actualBlock.section.copy(
                    isExpanded = isRoomSectionExpanded
            )
            actualBlock.sectionHeaderAdapter.updateSection(
                    actualBlock.sectionHeaderAdapter.roomsSectionData.copy(isExpanded = isRoomSectionExpanded)
            )
        }
    }

    override fun showFailure(throwable: Throwable) {
        showErrorInSnackbar(throwable)
    }

    private fun handleShowMxToLink(link: String) {
        navigator.openMatrixToBottomSheet(requireContext(), link)
    }

    override fun onDestroyView() {
        adapterInfosList.onEach { it.contentEpoxyController.removeModelBuildListener(modelBuildListener) }
        adapterInfosList.clear()
        modelBuildListener = null
        views.roomListView.cleanup()
        footerController.listener = null
        // TODO Cleanup listener on the ConcatAdapter's adapters?
        stateRestorer.clear()
        views.createChatFabMenu.listener = null
        concatAdapter = null
        super.onDestroyView()
    }

    private fun handleSelectRoom(event: RoomListViewEvents.SelectRoom) {
        navigator.openRoom(requireActivity(), event.roomSummary.roomId)
    }

    private fun setupCreateRoomButton() {
        when (roomListParams.displayMode) {
            RoomListDisplayMode.ALL,
            RoomListDisplayMode.NOTIFICATIONS -> views.createChatFabMenu.isVisible = true
            RoomListDisplayMode.PEOPLE        -> views.createChatRoomButton.isVisible = true
            RoomListDisplayMode.ROOMS         -> views.createGroupRoomButton.isVisible = true
            else                              -> Unit // No button in this mode
        }

        views.createChatRoomButton.debouncedClicks {
            fabCreateDirectChat()
        }
        views.createGroupRoomButton.debouncedClicks {
            fabOpenRoomDirectory()
        }

        // Hide FAB when list is scrolling
        views.roomListView.addOnScrollListener(
                object : RecyclerView.OnScrollListener() {
                    override fun onScrollStateChanged(recyclerView: RecyclerView, newState: Int) {
                        views.createChatFabMenu.removeCallbacks(showFabRunnable)

                        when (newState) {
                            RecyclerView.SCROLL_STATE_IDLE     -> {
                                views.createChatFabMenu.postDelayed(showFabRunnable, 250)
                            }
                            RecyclerView.SCROLL_STATE_DRAGGING,
                            RecyclerView.SCROLL_STATE_SETTLING -> {
                                when (roomListParams.displayMode) {
                                    RoomListDisplayMode.ALL,
                                    RoomListDisplayMode.NOTIFICATIONS -> views.createChatFabMenu.hide()
                                    RoomListDisplayMode.PEOPLE        -> views.createChatRoomButton.hide()
                                    RoomListDisplayMode.ROOMS         -> views.createGroupRoomButton.hide()
                                    else                              -> Unit
                                }
                            }
                        }
                    }
                })
    }

    fun filterRoomsWith(filter: String) {
        // Scroll the list to top
        views.roomListView.scrollToPosition(0)

        roomListViewModel.handle(RoomListAction.FilterWith(filter))
    }

    // FilteredRoomFooterItem.Listener
    override fun createRoom(initialName: String) {
        navigator.openCreateRoom(requireActivity(), initialName)
    }

    override fun createDirectChat() {
        navigator.openCreateDirectRoom(requireActivity())
    }

    override fun openRoomDirectory(initialFilter: String) {
        if (vectorPreferences.simplifiedMode()) {
            // Simplified mode: don't browse room directories, just create a room
            navigator.openCreateRoom(requireActivity())
        } else {
            navigator.openRoomDirectory(requireActivity(), initialFilter)
        }
    }

    // NotifsFabMenuView.Listener
    override fun fabCreateDirectChat() {
        navigator.openCreateDirectRoom(requireActivity())
    }

    override fun fabOpenRoomDirectory() {
        navigator.openRoomDirectory(requireActivity(), "")
    }

    private fun setupRecyclerView() {
        val layoutManager = LinearLayoutManager(context)
        stateRestorer = LayoutManagerStateRestorer(layoutManager).register()
        views.roomListView.layoutManager = layoutManager
        views.roomListView.itemAnimator = RoomListAnimator()
        layoutManager.recycleChildrenOnDetach = true

        modelBuildListener = OnModelBuildFinishedListener { it.dispatchTo(stateRestorer) }

        val concatAdapter = ConcatAdapter()

        roomListViewModel.sections.forEach { section ->
            val sectionAdapter = SectionHeaderAdapter {
                roomListViewModel.handle(RoomListAction.ToggleSection(section))
            }.also {
                it.updateSection(SectionHeaderAdapter.RoomsSectionData(section.sectionName))
            }

            val contentAdapter =
                    when {
                        section.livePages != null     -> {
                            pagedControllerFactory.createRoomSummaryPagedController()
                                    .also { controller ->
                                        section.livePages.observe(viewLifecycleOwner) { pl ->
                                            controller.submitList(pl)
                                            sectionAdapter.updateSection(sectionAdapter.roomsSectionData.copy(
                                                    isHidden = pl.isEmpty(),
                                                    isLoading = false
                                            ))
                                            checkEmptyState()
                                        }
                                        section.notificationCount.observe(viewLifecycleOwner) { counts ->
                                            sectionAdapter.updateSection(sectionAdapter.roomsSectionData.copy(
                                                    notificationCount = counts.totalCount,
                                                    isHighlighted = counts.isHighlight,
                                                    unread = counts.unreadCount,
                                                    markedUnread = counts.markedUnread
                                            ))
                                        }
                                        section.isExpanded.observe(viewLifecycleOwner) { _ ->
                                            refreshCollapseStates()
                                        }
                                        controller.listener = this
                                    }
                        }
                        section.liveSuggested != null -> {
                            pagedControllerFactory.createSuggestedRoomListController()
                                    .also { controller ->
                                        section.liveSuggested.observe(viewLifecycleOwner) { info ->
                                            controller.setData(info)
                                            sectionAdapter.updateSection(sectionAdapter.roomsSectionData.copy(
                                                    isHidden = info.rooms.isEmpty(),
                                                    isLoading = false
                                            ))
                                            checkEmptyState()
                                        }
                                        section.isExpanded.observe(viewLifecycleOwner) { _ ->
                                            refreshCollapseStates()
                                        }
                                        controller.listener = this
                                    }
                        }
                        else                          -> {
                            pagedControllerFactory.createRoomSummaryListController()
                                    .also { controller ->
                                        section.liveList?.observe(viewLifecycleOwner) { list ->
                                            controller.setData(list)
                                            sectionAdapter.updateSection(sectionAdapter.roomsSectionData.copy(
                                                    isHidden = list.isEmpty(),
                                                    isLoading = false))
                                            checkEmptyState()
                                        }
                                        section.notificationCount.observe(viewLifecycleOwner) { counts ->
                                            sectionAdapter.updateSection(sectionAdapter.roomsSectionData.copy(
                                                    notificationCount = counts.totalCount,
                                                    isHighlighted = counts.isHighlight,
                                                    unread = counts.unreadCount,
                                                    markedUnread = counts.markedUnread
                                            ))
                                        }
                                        section.isExpanded.observe(viewLifecycleOwner) { _ ->
                                            refreshCollapseStates()
                                        }
                                        controller.listener = this
                                    }
                        }
                    }
            adapterInfosList.add(
                    SectionAdapterInfo(
                            SectionKey(
                                    name = section.sectionName,
                                    isExpanded = section.isExpanded.value.orTrue(),
                                    notifyOfLocalEcho = section.notifyOfLocalEcho
                            ),
                            sectionAdapter,
                            contentAdapter
                    )
            )
            concatAdapter.addAdapter(sectionAdapter)
            if (section.isExpanded.value.orTrue()) {
                concatAdapter.addAdapter(contentAdapter.adapter)
            }
        }

        // Add the footer controller
        footerController.listener = this
        concatAdapter.addAdapter(footerController.adapter)

        this.concatAdapter = concatAdapter
        views.roomListView.adapter = concatAdapter

        // Load initial expand statuses from settings
        loadExpandStatus()
    }

    private val showFabRunnable = Runnable {
        if (isAdded) {
            when (roomListParams.displayMode) {
                RoomListDisplayMode.ALL,
                RoomListDisplayMode.NOTIFICATIONS -> views.createChatFabMenu.show()
                RoomListDisplayMode.PEOPLE        -> views.createChatRoomButton.show()
                RoomListDisplayMode.ROOMS         -> views.createGroupRoomButton.show()
                else                              -> Unit
            }
        }
    }

    private fun handleQuickActions(quickAction: RoomListQuickActionsSharedAction) {
        when (quickAction) {
            is RoomListQuickActionsSharedAction.NotificationsAllNoisy     -> {
                roomListViewModel.handle(RoomListAction.ChangeRoomNotificationState(quickAction.roomId, RoomNotificationState.ALL_MESSAGES_NOISY))
            }
            is RoomListQuickActionsSharedAction.NotificationsAll          -> {
                roomListViewModel.handle(RoomListAction.ChangeRoomNotificationState(quickAction.roomId, RoomNotificationState.ALL_MESSAGES))
            }
            is RoomListQuickActionsSharedAction.NotificationsMentionsOnly -> {
                roomListViewModel.handle(RoomListAction.ChangeRoomNotificationState(quickAction.roomId, RoomNotificationState.MENTIONS_ONLY))
            }
            is RoomListQuickActionsSharedAction.NotificationsMute         -> {
                roomListViewModel.handle(RoomListAction.ChangeRoomNotificationState(quickAction.roomId, RoomNotificationState.MUTE))
            }
            is RoomListQuickActionsSharedAction.Settings                  -> {
                navigator.openRoomProfile(requireActivity(), quickAction.roomId)
            }
            is RoomListQuickActionsSharedAction.Favorite                  -> {
                roomListViewModel.handle(RoomListAction.ToggleTag(quickAction.roomId, RoomTag.ROOM_TAG_FAVOURITE))
            }
            is RoomListQuickActionsSharedAction.LowPriority               -> {
                roomListViewModel.handle(RoomListAction.ToggleTag(quickAction.roomId, RoomTag.ROOM_TAG_LOW_PRIORITY))
            }
            is RoomListQuickActionsSharedAction.MarkUnread                -> {
                roomListViewModel.handle(RoomListAction.SetMarkedUnread(quickAction.roomId, true))
            }
            is RoomListQuickActionsSharedAction.MarkRead                  -> {
                roomListViewModel.handle(RoomListAction.SetMarkedUnread(quickAction.roomId, false))
            }
            is RoomListQuickActionsSharedAction.Leave                     -> {
                promptLeaveRoom(quickAction.roomId)
            }
        }.exhaustive
    }

    private fun promptLeaveRoom(roomId: String) {
        val isPublicRoom = roomListViewModel.isPublicRoom(roomId)
        val message = buildString {
            append(getString(R.string.room_participants_leave_prompt_msg))
            if (!isPublicRoom) {
                append("\n\n")
                append(getString(R.string.room_participants_leave_private_warning))
            }
        }
        MaterialAlertDialogBuilder(requireContext(), if (isPublicRoom) 0 else R.style.ThemeOverlay_Vector_MaterialAlertDialog_Destructive)
                .setTitle(R.string.room_participants_leave_prompt_title)
                .setMessage(message)
                .setPositiveButton(R.string.leave) { _, _ ->
                    roomListViewModel.handle(RoomListAction.LeaveRoom(roomId))
                }
                .setNegativeButton(R.string.cancel, null)
                .show()
    }

    override fun invalidate() = withState(roomListViewModel) { state ->
        footerController.setData(state)
    }

    private fun checkEmptyState() {
        val shouldShowEmpty = adapterInfosList.all { it.sectionHeaderAdapter.roomsSectionData.isHidden }
                && !adapterInfosList.any { it.sectionHeaderAdapter.roomsSectionData.isLoading }
        if (shouldShowEmpty) {
            val emptyState = when (roomListParams.displayMode) {
                RoomListDisplayMode.ALL ->
                    StateView.State.Empty(
                            title = getString(R.string.all_list_rooms_empty_title),
                            image = ContextCompat.getDrawable(requireContext(), R.drawable.ic_home_bottom_group),
                            message = getString(R.string.all_list_rooms_empty_body)
                    )
                RoomListDisplayMode.NOTIFICATIONS -> {
                    StateView.State.Empty(
                            title = getString(R.string.room_list_catchup_empty_title),
                            image = ContextCompat.getDrawable(requireContext(), R.drawable.ic_noun_party_popper),
                            message = getString(R.string.room_list_catchup_empty_body))
                }
                RoomListDisplayMode.PEOPLE        ->
                    StateView.State.Empty(
                            title = getString(R.string.room_list_people_empty_title),
                            image = ContextCompat.getDrawable(requireContext(), R.drawable.empty_state_dm),
                            isBigImage = true,
                            message = getString(R.string.room_list_people_empty_body)
                    )
                RoomListDisplayMode.ROOMS         ->
                    StateView.State.Empty(
                            title = getString(R.string.room_list_rooms_empty_title),
                            image = ContextCompat.getDrawable(requireContext(), R.drawable.empty_state_room),
                            isBigImage = true,
                            message = getString(R.string.room_list_rooms_empty_body)
                    )
                else                              ->
                    // Always display the content in this mode, because if the footer
                    StateView.State.Content
            }
            views.stateView.state = emptyState
        } else {
            // is there something to show already?
            if (adapterInfosList.any { !it.sectionHeaderAdapter.roomsSectionData.isHidden }) {
                views.stateView.state = StateView.State.Content
            } else {
                views.stateView.state = StateView.State.Loading
            }
        }
    }

    override fun onBackPressed(toolbarButton: Boolean): Boolean {
        if (views.createChatFabMenu.onBackPressed()) {
            return true
        }
        return false
    }

    // RoomSummaryController.Callback **************************************************************

    override fun onRoomClicked(room: RoomSummary) {
        roomListViewModel.handle(RoomListAction.SelectRoom(room))
    }

    override fun onRoomLongClicked(room: RoomSummary): Boolean {
        userPreferencesProvider.neverShowLongClickOnRoomHelpAgain()
        withState(roomListViewModel) {
            // refresh footer
            footerController.setData(it)
        }
        RoomListQuickActionsBottomSheet
                .newInstance(room.roomId, RoomListActionsArgs.Mode.FULL)
                .show(childFragmentManager, "ROOM_LIST_QUICK_ACTIONS")
        return true
    }

    override fun onAcceptRoomInvitation(room: RoomSummary) {
        notificationDrawerManager.clearMemberShipNotificationForRoom(room.roomId)
        roomListViewModel.handle(RoomListAction.AcceptInvitation(room))
    }

    override fun onJoinSuggestedRoom(room: SpaceChildInfo) {
        roomListViewModel.handle(RoomListAction.JoinSuggestedRoom(room.childRoomId, room.viaServers))
    }

    override fun onSuggestedRoomClicked(room: SpaceChildInfo) {
        roomListViewModel.handle(RoomListAction.ShowRoomDetails(room.childRoomId, room.viaServers))
    }

    override fun onRejectRoomInvitation(room: RoomSummary) {
        notificationDrawerManager.clearMemberShipNotificationForRoom(room.roomId)
        roomListViewModel.handle(RoomListAction.RejectInvitation(room))
    }
<<<<<<< HEAD

    override fun createRoom(initialName: String) {
        navigator.openCreateRoom(requireActivity(), initialName)
    }


    // SC addition: remember expanded sections across restarts
    companion object {
        const val ROOM_LIST_ROOM_EXPANDED_ANY_PREFIX = "ROOM_LIST_ROOM_EXPANDED"
    }

    override fun onSwitchSpace(spaceId: String?) {
        if (spaceId != expandStatusSpaceId) {
            persistExpandStatus()
            expandStatusSpaceId = spaceId
            loadExpandStatus()
        }
    }

    private fun persistExpandStatus() {
        val spEdit = getSharedPreferences().edit()
        roomListViewModel.sections.forEach{section ->
            val isExpanded = section.isExpanded.value
            if (isExpanded != null) {
                val pref = getRoomListExpandedPref(section)
                spEdit.putBoolean(pref, isExpanded)
            }
        }
        spEdit.apply()
    }

    private fun loadExpandStatus() {
        roomListViewModel.sections.forEach { section ->
            roomListViewModel.handle(RoomListAction.SetSectionExpanded(section, shouldInitiallyExpand(section)))
        }
    }

    private fun shouldInitiallyExpand(section: RoomsSection): Boolean {
        val sp = getSharedPreferences()
        val pref = getRoomListExpandedPref(section)
        return sp.getBoolean(pref, true)
    }

    private fun getSharedPreferences(): SharedPreferences {
        return PreferenceManager.getDefaultSharedPreferences(context)
    }
    private fun getRoomListExpandedPref(section: RoomsSection): String {
        return "${ROOM_LIST_ROOM_EXPANDED_ANY_PREFIX}_${section.sectionName}_${roomListParams.displayMode}_${expandStatusSpaceId}"
    }
=======
>>>>>>> e9a668be
}<|MERGE_RESOLUTION|>--- conflicted
+++ resolved
@@ -77,11 +77,8 @@
 ) : VectorBaseFragment<FragmentRoomListBinding>(),
         RoomListListener,
         OnBackPressed,
-<<<<<<< HEAD
         AppStateHandler.OnSwitchSpaceListener,
-=======
         FilteredRoomFooterItem.Listener,
->>>>>>> e9a668be
         NotifsFabMenuView.Listener {
 
     private var modelBuildListener: OnModelBuildFinishedListener? = null
@@ -544,11 +541,6 @@
         notificationDrawerManager.clearMemberShipNotificationForRoom(room.roomId)
         roomListViewModel.handle(RoomListAction.RejectInvitation(room))
     }
-<<<<<<< HEAD
-
-    override fun createRoom(initialName: String) {
-        navigator.openCreateRoom(requireActivity(), initialName)
-    }
 
 
     // SC addition: remember expanded sections across restarts
@@ -594,6 +586,4 @@
     private fun getRoomListExpandedPref(section: RoomsSection): String {
         return "${ROOM_LIST_ROOM_EXPANDED_ANY_PREFIX}_${section.sectionName}_${roomListParams.displayMode}_${expandStatusSpaceId}"
     }
-=======
->>>>>>> e9a668be
 }