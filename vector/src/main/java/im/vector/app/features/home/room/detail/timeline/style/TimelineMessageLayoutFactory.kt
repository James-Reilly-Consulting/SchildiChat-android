/*
 * Copyright (c) 2022 New Vector Ltd
 *
 * Licensed under the Apache License, Version 2.0 (the "License");
 * you may not use this file except in compliance with the License.
 * You may obtain a copy of the License at
 *
 *     http://www.apache.org/licenses/LICENSE-2.0
 *
 * Unless required by applicable law or agreed to in writing, software
 * distributed under the License is distributed on an "AS IS" BASIS,
 * WITHOUT WARRANTIES OR CONDITIONS OF ANY KIND, either express or implied.
 * See the License for the specific language governing permissions and
 * limitations under the License.
 */

package im.vector.app.features.home.room.detail.timeline.style

import android.content.res.Resources
import im.vector.app.R
import im.vector.app.core.extensions.localDateTime
import im.vector.app.core.resources.LocaleProvider
import im.vector.app.core.resources.isRTL
import im.vector.app.features.home.room.detail.timeline.factory.TimelineItemFactoryParams
import im.vector.app.features.settings.VectorPreferences
import im.vector.app.features.themes.BubbleThemeUtils
import org.matrix.android.sdk.api.session.Session
import org.matrix.android.sdk.api.session.events.model.EventType
import org.matrix.android.sdk.api.session.room.model.message.MessageContent
import org.matrix.android.sdk.api.session.room.model.message.MessageNoticeContent
import org.matrix.android.sdk.api.session.room.model.message.MessageType
import org.matrix.android.sdk.api.session.room.model.message.MessageVerificationRequestContent
import org.matrix.android.sdk.api.session.room.timeline.TimelineEvent
import org.matrix.android.sdk.api.session.room.timeline.getLastMessageContent
import org.matrix.android.sdk.api.session.room.timeline.isEdition
import org.matrix.android.sdk.api.session.room.timeline.isRootThread
import javax.inject.Inject

class TimelineMessageLayoutFactory @Inject constructor(private val session: Session,
                                                       private val layoutSettingsProvider: TimelineLayoutSettingsProvider,
                                                       private val localeProvider: LocaleProvider,
                                                       private val resources: Resources,
                                                       private val bubbleThemeUtils: BubbleThemeUtils,
                                                       private val vectorPreferences: VectorPreferences) {

    companion object {
        // Can be rendered in bubbles, other types will fallback to default
        private val EVENT_TYPES_WITH_BUBBLE_LAYOUT = setOf(
                EventType.MESSAGE,
                EventType.ENCRYPTED,
                EventType.STICKER
        ) + EventType.POLL_START + EventType.STATE_ROOM_BEACON_INFO

        // Can't be rendered in bubbles, so get back to default layout
        private val MSG_TYPES_WITHOUT_BUBBLE_LAYOUT = setOf(
                MessageType.MSGTYPE_VERIFICATION_REQUEST
        )

        // Use the bubble layout but without borders
        private val MSG_TYPES_WITH_PSEUDO_BUBBLE_LAYOUT = setOf(
                MessageType.MSGTYPE_IMAGE,
                MessageType.MSGTYPE_VIDEO,
                MessageType.MSGTYPE_STICKER_LOCAL,
<<<<<<< HEAD
                //MessageType.MSGTYPE_EMOTE,
                MessageType.MSGTYPE_LIVE_LOCATION_STATE,
=======
                MessageType.MSGTYPE_EMOTE,
                MessageType.MSGTYPE_BEACON_INFO,
>>>>>>> a5b007f1
        )
        private val MSG_TYPES_WITH_TIMESTAMP_INSIDE_MESSAGE = setOf(
                MessageType.MSGTYPE_IMAGE,
                MessageType.MSGTYPE_VIDEO,
                MessageType.MSGTYPE_BEACON_INFO,
        )
    }

    private val cornerRadius: Float by lazy {
        resources.getDimensionPixelSize(R.dimen.chat_bubble_corner_radius).toFloat()
    }

    private val isRTL: Boolean by lazy {
        localeProvider.isRTL()
    }

    fun create(params: TimelineItemFactoryParams): TimelineMessageLayout {
        val event = params.event
        val nextDisplayableEvent = params.nextDisplayableEvent
        val prevDisplayableEvent = params.prevDisplayableEvent
        val isSentByMe = event.root.senderId == session.myUserId

        val date = event.root.localDateTime()
        val nextDate = nextDisplayableEvent?.root?.localDateTime()
        val addDaySeparator = date.toLocalDate() != nextDate?.toLocalDate()

        val isNextMessageReceivedMoreThanOneHourAgo = nextDate?.isBefore(date.minusMinutes(60))
                ?: false

        val showInformation = addDaySeparator ||
                event.senderInfo.avatarUrl != nextDisplayableEvent?.senderInfo?.avatarUrl ||
                event.senderInfo.disambiguatedDisplayName != nextDisplayableEvent?.senderInfo?.disambiguatedDisplayName ||
                nextDisplayableEvent.root.getClearType() !in listOf(EventType.MESSAGE, EventType.STICKER, EventType.ENCRYPTED) ||
                isNextMessageReceivedMoreThanOneHourAgo ||
                isTileTypeMessage(nextDisplayableEvent) ||
                event.isRootThread() ||
                nextDisplayableEvent.isEdition()

        val messageLayout = when (layoutSettingsProvider.getLayoutSettings()) {
            TimelineLayoutSettings.SC_BUBBLE -> {
                if (event.shouldNeverUseScLayout()) {
                    buildModernLayout(showInformation)
                } else {
                    val messageContent = event.getLastMessageContent()
                    val isBubble = event.shouldBuildBubbleLayout()
                    val singleSidedLayout = bubbleThemeUtils.getBubbleStyle() == BubbleThemeUtils.BUBBLE_STYLE_START
                    val pseudoBubble = messageContent.isPseudoBubble(event)
                    val showTimestamp = showInformation || !singleSidedLayout || vectorPreferences.alwaysShowTimeStamps()
                    return TimelineMessageLayout.ScBubble(
                            showAvatar = showInformation,
                            // Display names not required if
                            // - !showInformation -> multiple messages in a row, already had name before
                            // - redundantDisplayName -> message content already includes the display name (-> m.emote)
                            // Display name still required for single sided layout if timestamp is shown (empty space looks bad otherwise)
                            showDisplayName = showInformation && ((singleSidedLayout && showTimestamp) || !messageContent.redundantDisplayName()),
                            showTimestamp = showTimestamp,
                            bubbleAppearance = bubbleThemeUtils.getBubbleAppearance(),
                            isIncoming = !isSentByMe,
                            isNotice = messageContent is MessageNoticeContent,
                            reverseBubble = isSentByMe && !singleSidedLayout,
                            singleSidedLayout = singleSidedLayout,
                            isRealBubble = isBubble && !pseudoBubble,
                            isPseudoBubble = pseudoBubble,
                            timestampAsOverlay = messageContent.timestampInsideMessage()
                    )
                }
            }
            TimelineLayoutSettings.MODERN -> {
                buildModernLayout(showInformation)
            }
            TimelineLayoutSettings.BUBBLE -> {
                val shouldBuildBubbleLayout = event.shouldBuildBubbleLayout()
                if (shouldBuildBubbleLayout) {
                    val isFirstFromThisSender = nextDisplayableEvent == null || !nextDisplayableEvent.shouldBuildBubbleLayout() ||
                            nextDisplayableEvent.root.senderId != event.root.senderId || addDaySeparator

                    val isLastFromThisSender = prevDisplayableEvent == null || !prevDisplayableEvent.shouldBuildBubbleLayout() ||
                            prevDisplayableEvent.root.senderId != event.root.senderId ||
                            prevDisplayableEvent.root.localDateTime().toLocalDate() != date.toLocalDate()

                    val cornersRadius = buildCornersRadius(
                            isIncoming = !isSentByMe,
                            isFirstFromThisSender = isFirstFromThisSender,
                            isLastFromThisSender = isLastFromThisSender
                    )

                    val messageContent = event.getLastMessageContent()
                    TimelineMessageLayout.Bubble(
                            showAvatar = showInformation && !isSentByMe,
                            showDisplayName = showInformation && !isSentByMe,
                            addTopMargin = isFirstFromThisSender && isSentByMe,
                            isIncoming = !isSentByMe,
                            cornersRadius = cornersRadius,
                            isPseudoBubble = messageContent.isPseudoBubble(event),
                            timestampInsideMessage = messageContent.timestampInsideMessage(),
                            addMessageOverlay = messageContent.shouldAddMessageOverlay(),
                    )
                } else {
                    buildModernLayout(showInformation)
                }
            }
        }
        return messageLayout
    }

    /**
     * Just a dumb layout setting, so we get basic ScBubble settings in strictly-non-bubble classes as well
     */
    fun createDummy(): TimelineMessageLayout {
        return when (layoutSettingsProvider.getLayoutSettings()) {
            TimelineLayoutSettings.SC_BUBBLE -> {
                val singleSidedLayout = bubbleThemeUtils.getBubbleStyle() == BubbleThemeUtils.BUBBLE_STYLE_START
                return TimelineMessageLayout.ScBubble(
                        showAvatar = false,
                        showDisplayName = false,
                        showTimestamp = true,
                        bubbleAppearance = bubbleThemeUtils.getBubbleAppearance(),
                        isIncoming = false,
                        isNotice = false,
                        reverseBubble = false,
                        singleSidedLayout = singleSidedLayout,
                        isRealBubble = false,
                        isPseudoBubble = false,
                        timestampAsOverlay = false
                )
            }
            else -> TimelineMessageLayout.Default(
                    showAvatar = false,
                    showDisplayName = false,
                    showTimestamp = vectorPreferences.alwaysShowTimeStamps(),
                    showE2eDecoration = false
            )
        }
    }

    private fun MessageContent?.isPseudoBubble(event: TimelineEvent): Boolean {
        if (this == null) return false
        if (event.root.isRedacted()) return false
        if (msgType == MessageType.MSGTYPE_LOCATION) return vectorPreferences.labsRenderLocationsInTimeline()
        return this.msgType in MSG_TYPES_WITH_PSEUDO_BUBBLE_LAYOUT
    }

    private fun MessageContent?.redundantDisplayName(): Boolean {
        if (this == null) return false
        return msgType == MessageType.MSGTYPE_EMOTE
    }

    private fun MessageContent?.timestampInsideMessage(): Boolean {
        if (this == null) return false
        if (msgType == MessageType.MSGTYPE_LOCATION) return vectorPreferences.labsRenderLocationsInTimeline()
        return this.msgType in MSG_TYPES_WITH_TIMESTAMP_INSIDE_MESSAGE
    }

    private fun MessageContent?.shouldAddMessageOverlay(): Boolean {
        return when {
            this == null || msgType == MessageType.MSGTYPE_BEACON_INFO -> false
            msgType == MessageType.MSGTYPE_LOCATION                    -> vectorPreferences.labsRenderLocationsInTimeline()
            else                                                               -> msgType in MSG_TYPES_WITH_TIMESTAMP_INSIDE_MESSAGE
        }
    }

    private fun TimelineEvent.shouldBuildBubbleLayout(): Boolean {
        if (root.isRedacted()) {
            // Redacted messages always go into bubbles
            return true
        }
        val type = root.getClearType()
        if (type in EVENT_TYPES_WITH_BUBBLE_LAYOUT) {
            val messageContent = getLastMessageContent()
            return messageContent?.msgType !in MSG_TYPES_WITHOUT_BUBBLE_LAYOUT
        }
        return false
    }

    private fun TimelineEvent.shouldNeverUseScLayout(): Boolean {
        val messageContent = getLastMessageContent()
        return messageContent?.msgType in MSG_TYPES_WITHOUT_BUBBLE_LAYOUT
    }

    private fun buildModernLayout(showInformation: Boolean, forScBubbles: Boolean = false): TimelineMessageLayout.Default {
        return TimelineMessageLayout.Default(
                showAvatar = showInformation,
                showDisplayName = showInformation,
                showTimestamp = showInformation || vectorPreferences.alwaysShowTimeStamps(),
                showE2eDecoration = !forScBubbles
        )
    }

    private fun buildCornersRadius(isIncoming: Boolean,
                                   isFirstFromThisSender: Boolean,
                                   isLastFromThisSender: Boolean): TimelineMessageLayout.Bubble.CornersRadius {
        return if ((isIncoming && !isRTL) || (!isIncoming && isRTL)) {
            TimelineMessageLayout.Bubble.CornersRadius(
                    topStartRadius = if (isFirstFromThisSender) cornerRadius else 0f,
                    topEndRadius = cornerRadius,
                    bottomStartRadius = if (isLastFromThisSender) cornerRadius else 0f,
                    bottomEndRadius = cornerRadius
            )
        } else {
            TimelineMessageLayout.Bubble.CornersRadius(
                    topStartRadius = cornerRadius,
                    topEndRadius = if (isFirstFromThisSender) cornerRadius else 0f,
                    bottomStartRadius = cornerRadius,
                    bottomEndRadius = if (isLastFromThisSender) cornerRadius else 0f
            )
        }
    }

    /**
     * Tiles type message never show the sender information (like verification request), so we should repeat it for next message
     * even if same sender
     */
    private fun isTileTypeMessage(event: TimelineEvent?): Boolean {
        return when (event?.root?.getClearType()) {
            EventType.KEY_VERIFICATION_DONE,
            EventType.KEY_VERIFICATION_CANCEL -> true
            EventType.MESSAGE                 -> {
                event.getLastMessageContent() is MessageVerificationRequestContent
            }
            else                              -> false
        }
    }
}<|MERGE_RESOLUTION|>--- conflicted
+++ resolved
@@ -61,13 +61,8 @@
                 MessageType.MSGTYPE_IMAGE,
                 MessageType.MSGTYPE_VIDEO,
                 MessageType.MSGTYPE_STICKER_LOCAL,
-<<<<<<< HEAD
                 //MessageType.MSGTYPE_EMOTE,
-                MessageType.MSGTYPE_LIVE_LOCATION_STATE,
-=======
-                MessageType.MSGTYPE_EMOTE,
                 MessageType.MSGTYPE_BEACON_INFO,
->>>>>>> a5b007f1
         )
         private val MSG_TYPES_WITH_TIMESTAMP_INSIDE_MESSAGE = setOf(
                 MessageType.MSGTYPE_IMAGE,
