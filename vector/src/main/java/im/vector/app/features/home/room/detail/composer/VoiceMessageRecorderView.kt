--- conflicted
+++ resolved
@@ -96,17 +96,6 @@
 
     override fun onVisibilityChanged(changedView: View, visibility: Int) {
         super.onVisibilityChanged(changedView, visibility)
-<<<<<<< HEAD
-        // On Android 5, this can cause a NPE for some unknown reason
-        try {
-            if (changedView == this && visibility == VISIBLE) {
-                views.voiceMessageMicButton.contentDescription = context.getString(R.string.a11y_start_voice_message)
-            } else {
-                views.voiceMessageMicButton.contentDescription = ""
-            }
-        } catch (e: Exception) {
-            e.printStackTrace()
-=======
         // onVisibilityChanged is called by constructor on api 21 and 22.
         if (!this::views.isInitialized) return
 
@@ -114,7 +103,6 @@
             views.voiceMessageMicButton.contentDescription = context.getString(R.string.a11y_start_voice_message)
         } else {
             views.voiceMessageMicButton.contentDescription = ""
->>>>>>> ed2c2178
         }
     }
 
