--- conflicted
+++ resolved
@@ -16,12 +16,9 @@
 
 package im.vector.app.features.home.room.detail.timeline.item
 
-<<<<<<< HEAD
+import android.annotation.SuppressLint
 import android.content.res.Resources
-=======
-import android.annotation.SuppressLint
 import android.graphics.Typeface
->>>>>>> f10c67d3
 import android.view.View
 import android.view.ViewGroup
 import android.widget.ImageView
@@ -34,11 +31,8 @@
 import im.vector.app.R
 import im.vector.app.core.epoxy.ClickListener
 import im.vector.app.core.epoxy.onClick
-<<<<<<< HEAD
+import im.vector.app.core.extensions.getDrawableAsSpannable
 import im.vector.app.core.ui.views.BubbleDependentView
-=======
-import im.vector.app.core.extensions.getDrawableAsSpannable
->>>>>>> f10c67d3
 import im.vector.app.core.ui.views.ShieldImageView
 import im.vector.app.core.utils.DimensionConverter
 import im.vector.app.features.home.AvatarRenderer
@@ -91,6 +85,7 @@
     override fun bind(holder: H) {
         super.bind(holder)
         renderReactions(holder, baseAttributes.informationData.reactionsSummary)
+        if (baseAttributes.informationData.messageLayout.showE2eDecoration) {
         when (baseAttributes.informationData.e2eDecoration) {
             E2EDecoration.NONE                 -> {
                 holder.e2EDecorationView.render(null)
@@ -101,10 +96,11 @@
                 holder.e2EDecorationView.render(RoomEncryptionTrustLevel.Warning)
             }
         }
+        }
 
         holder.view.onClick(baseAttributes.itemClickListener)
         holder.view.setOnLongClickListener(baseAttributes.itemLongClickListener)
-        (holder.view as? TimelineMessageLayoutRenderer)?.renderMessageLayout(baseAttributes.informationData.messageLayout)
+        (holder.view as? TimelineMessageLayoutRenderer).scRenderMessageLayout(baseAttributes.informationData.messageLayout, this, holder)
     }
 
     private fun renderReactions(holder: H, reactionsSummary: ReactionsSummaryData) {
@@ -150,24 +146,6 @@
         }
     }
 
-<<<<<<< HEAD
-        if (baseAttributes.informationData.messageLayout.showE2eDecoration) {
-            when (baseAttributes.informationData.e2eDecoration) {
-                E2EDecoration.NONE                 -> {
-                    holder.e2EDecorationView.render(null)
-                }
-                E2EDecoration.WARN_IN_CLEAR,
-                E2EDecoration.WARN_SENT_BY_UNVERIFIED,
-                E2EDecoration.WARN_SENT_BY_UNKNOWN -> {
-                    holder.e2EDecorationView.render(RoomEncryptionTrustLevel.Warning)
-                }
-            }
-        }
-
-        holder.view.onClick(baseAttributes.itemClickListener)
-        holder.view.setOnLongClickListener(baseAttributes.itemLongClickListener)
-        (holder.view as? TimelineMessageLayoutRenderer).scRenderMessageLayout(baseAttributes.informationData.messageLayout, this, holder)
-=======
     private fun createReactionTextView(holder: H): TextView {
         return TextView(ContextThemeWrapper(holder.view.context, R.style.TimelineReactionView)).apply {
             background = getDrawable(context, R.drawable.reaction_rounded_rect_shape_off)
@@ -175,7 +153,6 @@
             setTypeface(typeface, Typeface.BOLD)
             setTextColor(ThemeUtils.getColor(context, R.attr.vctr_content_secondary))
         }
->>>>>>> f10c67d3
     }
 
     override fun unbind(holder: H) {
