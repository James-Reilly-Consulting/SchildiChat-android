--- conflicted
+++ resolved
@@ -258,27 +258,17 @@
 
                 if (!mIsCancelled) {
                     val text = when (reportType) {
-<<<<<<< HEAD
-                        ReportType.BUG_REPORT -> "$bugDescription"
-                        ReportType.SUGGESTION -> "[Suggestion] $bugDescription"
+                        ReportType.BUG_REPORT          -> "$bugDescription"
+                        ReportType.SUGGESTION          -> "[Suggestion] $bugDescription"
                         ReportType.SPACE_BETA_FEEDBACK -> "[spaces-feedback] $bugDescription"
-=======
-                        ReportType.BUG_REPORT          -> "[Element] $bugDescription"
-                        ReportType.SUGGESTION          -> "[Element] [Suggestion] $bugDescription"
-                        ReportType.SPACE_BETA_FEEDBACK -> "[Element] [spaces-feedback] $bugDescription"
                         ReportType.AUTO_UISI_SENDER,
                         ReportType.AUTO_UISI           -> bugDescription
->>>>>>> c657586d
                     }
 
                     // build the multi part request
                     val builder = BugReporterMultipartBody.Builder()
                             .addFormDataPart("text", text)
-<<<<<<< HEAD
-                            .addFormDataPart("app", "schildichat-android")
-=======
                             .addFormDataPart("app", rageShakeAppNameForReport(context, reportType))
->>>>>>> c657586d
                             .addFormDataPart("user_agent", Matrix.getInstance(context).getUserAgent())
                             .addFormDataPart("user_id", userId)
                             .addFormDataPart("can_contact", canContact.toString())
