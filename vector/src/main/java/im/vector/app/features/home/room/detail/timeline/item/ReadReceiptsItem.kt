/*
 * Copyright (c) 2021 New Vector Ltd
 *
 * Licensed under the Apache License, Version 2.0 (the "License");
 * you may not use this file except in compliance with the License.
 * You may obtain a copy of the License at
 *
 *     http://www.apache.org/licenses/LICENSE-2.0
 *
 * Unless required by applicable law or agreed to in writing, software
 * distributed under the License is distributed on an "AS IS" BASIS,
 * WITHOUT WARRANTIES OR CONDITIONS OF ANY KIND, either express or implied.
 * See the License for the specific language governing permissions and
 * limitations under the License.
 */

package im.vector.app.features.home.room.detail.timeline.item

<<<<<<< HEAD
import android.content.Context
import android.view.Gravity
import android.view.View
import android.widget.FrameLayout
import android.widget.LinearLayout
import android.widget.RelativeLayout
=======
import androidx.core.view.isVisible
>>>>>>> d1e49624
import com.airbnb.epoxy.EpoxyAttribute
import com.airbnb.epoxy.EpoxyModelClass
import com.airbnb.epoxy.EpoxyModelWithHolder
import im.vector.app.R
import im.vector.app.core.epoxy.ClickListener
import im.vector.app.core.epoxy.VectorEpoxyHolder
import im.vector.app.core.epoxy.onClick
import im.vector.app.core.ui.views.BubbleDependentView
import im.vector.app.core.ui.views.ReadReceiptsView
import im.vector.app.core.ui.views.setFlatRtl
import im.vector.app.core.ui.views.updateMessageBubble
import im.vector.app.features.home.AvatarRenderer
import im.vector.app.features.themes.BubbleThemeUtils
import timber.log.Timber

@EpoxyModelClass(layout = R.layout.item_timeline_event_read_receipts)
abstract class ReadReceiptsItem : EpoxyModelWithHolder<ReadReceiptsItem.Holder>(), ItemWithEvents, BubbleDependentView<ReadReceiptsItem.Holder> {

    @EpoxyAttribute lateinit var eventId: String
    @EpoxyAttribute lateinit var readReceipts: List<ReadReceiptData>
    @EpoxyAttribute var shouldHideReadReceipts: Boolean = false
    @EpoxyAttribute(EpoxyAttribute.Option.DoNotHash) lateinit var avatarRenderer: AvatarRenderer
    @EpoxyAttribute(EpoxyAttribute.Option.DoNotHash) lateinit var clickListener: ClickListener

    override fun canAppendReadMarker(): Boolean = false

    override fun getEventIds(): List<String> = listOf(eventId)

    override fun bind(holder: Holder) {
        super.bind(holder)
        holder.readReceiptsView.onClick(clickListener)
        holder.readReceiptsView.render(readReceipts, avatarRenderer)
<<<<<<< HEAD

        updateMessageBubble(holder.readReceiptsView.context, holder)
=======
        holder.readReceiptsView.isVisible = !shouldHideReadReceipts
>>>>>>> d1e49624
    }

    override fun unbind(holder: Holder) {
        holder.readReceiptsView.unbind(avatarRenderer)
        super.unbind(holder)
    }

    class Holder : VectorEpoxyHolder() {
        val readReceiptsView by bind<ReadReceiptsView>(R.id.readReceiptsView)
    }

    override fun setBubbleLayout(holder: Holder, bubbleStyle: String, bubbleStyleSetting: String, reverseBubble: Boolean) {
        val defaultDirection = holder.readReceiptsView.resources.configuration.layoutDirection;
        val defaultRtl = defaultDirection == View.LAYOUT_DIRECTION_RTL
        val reverseDirection = if (defaultRtl) View.LAYOUT_DIRECTION_LTR else View.LAYOUT_DIRECTION_RTL

        // Always keep read receipts of others on other side for dual side bubbles
        val dualBubbles = BubbleThemeUtils.drawsDualSide(bubbleStyleSetting)

        /*
        val receiptParent = holder.readReceiptsView.parent
        if (receiptParent is LinearLayout) {
            (holder.readReceiptsView.layoutParams as LinearLayout.LayoutParams).gravity = if (dualBubbles) Gravity.START else Gravity.END

            (receiptParent.layoutParams as RelativeLayout.LayoutParams).removeRule(RelativeLayout.END_OF)
            (receiptParent.layoutParams as RelativeLayout.LayoutParams).removeRule(RelativeLayout.ALIGN_PARENT_START)
            if (dualBubbles) {
                (receiptParent.layoutParams as RelativeLayout.LayoutParams).addRule(RelativeLayout.ALIGN_PARENT_START, RelativeLayout.TRUE)
            } else {
                (receiptParent.layoutParams as RelativeLayout.LayoutParams).addRule(RelativeLayout.END_OF, R.id.messageStartGuideline)
            }
        } else if (receiptParent is RelativeLayout) {
            if (dualBubbles) {
                (holder.readReceiptsView.layoutParams as RelativeLayout.LayoutParams).removeRule(RelativeLayout.ALIGN_PARENT_END)
            } else {
                (holder.readReceiptsView.layoutParams as RelativeLayout.LayoutParams).addRule(RelativeLayout.ALIGN_PARENT_END)
            }
        } else if (receiptParent is FrameLayout) {
         */
        if (dualBubbles) {
            (holder.readReceiptsView.layoutParams as FrameLayout.LayoutParams).gravity = Gravity.START
        } else {
            (holder.readReceiptsView.layoutParams as FrameLayout.LayoutParams).gravity = Gravity.END
        }
        /*
        } else {
            Timber.e("Unsupported layout for read receipts parent: $receiptParent")
        }
         */

        // Also set rtl to have members fill from the natural side
        setFlatRtl(holder.readReceiptsView, if (dualBubbles) reverseDirection else defaultDirection, defaultDirection)
    }

    fun updateMessageBubble(context: Context, holder: Holder) {
        return updateMessageBubble(context, this, holder)
    }

}<|MERGE_RESOLUTION|>--- conflicted
+++ resolved
@@ -16,16 +16,13 @@
 
 package im.vector.app.features.home.room.detail.timeline.item
 
-<<<<<<< HEAD
 import android.content.Context
 import android.view.Gravity
 import android.view.View
 import android.widget.FrameLayout
 import android.widget.LinearLayout
 import android.widget.RelativeLayout
-=======
 import androidx.core.view.isVisible
->>>>>>> d1e49624
 import com.airbnb.epoxy.EpoxyAttribute
 import com.airbnb.epoxy.EpoxyModelClass
 import com.airbnb.epoxy.EpoxyModelWithHolder
@@ -58,12 +55,10 @@
         super.bind(holder)
         holder.readReceiptsView.onClick(clickListener)
         holder.readReceiptsView.render(readReceipts, avatarRenderer)
-<<<<<<< HEAD
 
         updateMessageBubble(holder.readReceiptsView.context, holder)
-=======
+
         holder.readReceiptsView.isVisible = !shouldHideReadReceipts
->>>>>>> d1e49624
     }
 
     override fun unbind(holder: Holder) {
