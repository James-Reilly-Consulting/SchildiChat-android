--- conflicted
+++ resolved
@@ -31,13 +31,9 @@
 private const val SHARED_PREF_KEY = "LAST_DISCLAIMER_VERSION_VALUE"
 
 fun showDisclaimerDialog(activity: Activity) {
-<<<<<<< HEAD
     // This is a RiotX/Element disclaimer
     if (true) return
-    val sharedPrefs = PreferenceManager.getDefaultSharedPreferences(activity)
-=======
     val sharedPrefs = DefaultSharedPreferences.getInstance(activity)
->>>>>>> d0d4a190
 
     if (sharedPrefs.getInt(SHARED_PREF_KEY, 0) < CURRENT_DISCLAIMER_VALUE) {
         sharedPrefs.edit {
