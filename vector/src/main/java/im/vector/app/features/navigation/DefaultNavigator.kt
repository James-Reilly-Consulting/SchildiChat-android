/*
 * Copyright 2019 New Vector Ltd
 *
 * Licensed under the Apache License, Version 2.0 (the "License");
 * you may not use this file except in compliance with the License.
 * You may obtain a copy of the License at
 *
 *     http://www.apache.org/licenses/LICENSE-2.0
 *
 * Unless required by applicable law or agreed to in writing, software
 * distributed under the License is distributed on an "AS IS" BASIS,
 * WITHOUT WARRANTIES OR CONDITIONS OF ANY KIND, either express or implied.
 * See the License for the specific language governing permissions and
 * limitations under the License.
 */

package im.vector.app.features.navigation

import android.app.Activity
import android.content.Context
import android.content.Intent
import android.net.Uri
import android.os.Build
import android.view.View
import android.view.Window
import androidx.activity.result.ActivityResultLauncher
import androidx.appcompat.app.AppCompatActivity
import androidx.core.app.ActivityOptionsCompat
import androidx.core.app.TaskStackBuilder
import androidx.core.util.Pair
import androidx.core.view.ViewCompat
import com.google.android.material.dialog.MaterialAlertDialogBuilder
import im.vector.app.AppStateHandler
import im.vector.app.R
import im.vector.app.RoomGroupingMethod
import im.vector.app.core.di.ActiveSessionHolder
import im.vector.app.core.error.fatalError
import im.vector.app.core.platform.VectorBaseActivity
import im.vector.app.core.utils.toast
import im.vector.app.features.VectorFeatures
import im.vector.app.features.VectorFeatures.OnboardingVariant
import im.vector.app.features.analytics.ui.consent.AnalyticsOptInActivity
import im.vector.app.features.call.conference.JitsiCallViewModel
import im.vector.app.features.call.conference.VectorJitsiActivity
import im.vector.app.features.call.transfer.CallTransferActivity
import im.vector.app.features.createdirect.CreateDirectRoomActivity
import im.vector.app.features.crypto.keysbackup.settings.KeysBackupManageActivity
import im.vector.app.features.crypto.keysbackup.setup.KeysBackupSetupActivity
import im.vector.app.features.crypto.recover.BootstrapBottomSheet
import im.vector.app.features.crypto.recover.SetupMode
import im.vector.app.features.crypto.verification.SupportedVerificationMethodsProvider
import im.vector.app.features.crypto.verification.VerificationBottomSheet
import im.vector.app.features.debug.DebugMenuActivity
import im.vector.app.features.devtools.RoomDevToolActivity
import im.vector.app.features.home.room.detail.RoomDetailActivity
import im.vector.app.features.home.room.detail.arguments.TimelineArgs
import im.vector.app.features.home.room.detail.search.SearchActivity
import im.vector.app.features.home.room.detail.search.SearchArgs
import im.vector.app.features.home.room.filtered.FilteredRoomsActivity
import im.vector.app.features.home.room.threads.ThreadsActivity
import im.vector.app.features.home.room.threads.arguments.ThreadListArgs
import im.vector.app.features.home.room.threads.arguments.ThreadTimelineArgs
import im.vector.app.features.invite.InviteUsersToRoomActivity
import im.vector.app.features.location.LocationData
import im.vector.app.features.location.LocationSharingActivity
import im.vector.app.features.location.LocationSharingArgs
import im.vector.app.features.location.LocationSharingMode
import im.vector.app.features.login.LoginActivity
import im.vector.app.features.login.LoginConfig
import im.vector.app.features.matrixto.MatrixToBottomSheet
import im.vector.app.features.media.AttachmentData
import im.vector.app.features.media.BigImageViewerActivity
import im.vector.app.features.media.VectorAttachmentViewerActivity
import im.vector.app.features.onboarding.OnboardingActivity
import im.vector.app.features.pin.PinActivity
import im.vector.app.features.pin.PinArgs
import im.vector.app.features.pin.PinMode
import im.vector.app.features.poll.create.CreatePollActivity
import im.vector.app.features.poll.create.CreatePollArgs
import im.vector.app.features.poll.create.PollMode
import im.vector.app.features.roomdirectory.RoomDirectoryActivity
import im.vector.app.features.roomdirectory.RoomDirectoryData
import im.vector.app.features.roomdirectory.createroom.CreateRoomActivity
import im.vector.app.features.roomdirectory.roompreview.RoomPreviewActivity
import im.vector.app.features.roomdirectory.roompreview.RoomPreviewData
import im.vector.app.features.roommemberprofile.RoomMemberProfileActivity
import im.vector.app.features.roommemberprofile.RoomMemberProfileArgs
import im.vector.app.features.roomprofile.RoomProfileActivity
import im.vector.app.features.settings.VectorPreferences
import im.vector.app.features.settings.VectorSettingsActivity
import im.vector.app.features.share.SharedData
import im.vector.app.features.signout.soft.SoftLogoutActivity
import im.vector.app.features.spaces.InviteRoomSpaceChooserBottomSheet
import im.vector.app.features.spaces.SpaceExploreActivity
import im.vector.app.features.spaces.SpacePreviewActivity
import im.vector.app.features.spaces.manage.ManageType
import im.vector.app.features.spaces.manage.SpaceManageActivity
import im.vector.app.features.spaces.people.SpacePeopleActivity
import im.vector.app.features.terms.ReviewTermsActivity
import im.vector.app.features.widgets.WidgetActivity
import im.vector.app.features.widgets.WidgetArgsBuilder
import im.vector.app.space
import org.matrix.android.sdk.api.session.crypto.verification.IncomingSasVerificationTransaction
import org.matrix.android.sdk.api.session.permalinks.PermalinkData
import org.matrix.android.sdk.api.session.room.model.roomdirectory.PublicRoom
import org.matrix.android.sdk.api.session.terms.TermsService
import org.matrix.android.sdk.api.session.widgets.model.Widget
import org.matrix.android.sdk.api.session.widgets.model.WidgetType
import javax.inject.Inject
import javax.inject.Singleton

@Singleton
class DefaultNavigator @Inject constructor(
        private val sessionHolder: ActiveSessionHolder,
        private val vectorPreferences: VectorPreferences,
        private val widgetArgsBuilder: WidgetArgsBuilder,
        private val appStateHandler: AppStateHandler,
        private val supportedVerificationMethodsProvider: SupportedVerificationMethodsProvider,
        private val features: VectorFeatures
) : Navigator {

    override fun openLogin(context: Context, loginConfig: LoginConfig?, flags: Int) {
        val intent = when (features.onboardingVariant()) {
            OnboardingVariant.LEGACY    -> LoginActivity.newIntent(context, loginConfig)
            OnboardingVariant.LOGIN_2,
            OnboardingVariant.FTUE_AUTH -> OnboardingActivity.newIntent(context, loginConfig)
        }
        intent.addFlags(flags)
        context.startActivity(intent)
    }

    override fun loginSSORedirect(context: Context, data: Uri?) {
        val intent = when (features.onboardingVariant()) {
            OnboardingVariant.LEGACY    -> LoginActivity.redirectIntent(context, data)
            OnboardingVariant.LOGIN_2,
            OnboardingVariant.FTUE_AUTH -> OnboardingActivity.redirectIntent(context, data)
        }
        context.startActivity(intent)
    }

    override fun softLogout(context: Context) {
        val intent = SoftLogoutActivity.newIntent(context)
        context.startActivity(intent)
    }

    override fun openRoom(
            context: Context,
            roomId: String,
            eventId: String?,
            buildTask: Boolean,
<<<<<<< HEAD
            openAtFirstUnread: Boolean?
=======
            isInviteAlreadyAccepted: Boolean
>>>>>>> f10c67d3
    ) {
        if (sessionHolder.getSafeActiveSession()?.getRoom(roomId) == null) {
            fatalError("Trying to open an unknown room $roomId", vectorPreferences.failFast())
            return
        }
<<<<<<< HEAD
        val args = TimelineArgs(roomId, eventId, openAtFirstUnread = openAtFirstUnread)
=======
        val args = TimelineArgs(roomId = roomId, eventId = eventId, isInviteAlreadyAccepted = isInviteAlreadyAccepted)
>>>>>>> f10c67d3
        val intent = RoomDetailActivity.newIntent(context, args)
        startActivity(context, intent, buildTask)
    }

    override fun switchToSpace(context: Context, spaceId: String, postSwitchSpaceAction: Navigator.PostSwitchSpaceAction) {
        if (sessionHolder.getSafeActiveSession()?.getRoomSummary(spaceId) == null) {
            fatalError("Trying to open an unknown space $spaceId", vectorPreferences.failFast())
            return
        }
        appStateHandler.setCurrentSpace(spaceId)
        when (postSwitchSpaceAction) {
            Navigator.PostSwitchSpaceAction.None                 -> {
                // go back to home if we are showing room details?
                // This is a bit ugly, but the navigator is supposed to know about the activity stack
                if (context is RoomDetailActivity) {
                    context.finish()
                }
            }
            Navigator.PostSwitchSpaceAction.OpenAddExistingRooms -> {
                startActivity(context, SpaceManageActivity.newIntent(context, spaceId, ManageType.AddRooms), false)
            }
            is Navigator.PostSwitchSpaceAction.OpenDefaultRoom   -> {
                val args = TimelineArgs(
                        postSwitchSpaceAction.roomId,
                        eventId = null,
                        openShareSpaceForId = spaceId.takeIf { postSwitchSpaceAction.showShareSheet }
                )
                val intent = RoomDetailActivity.newIntent(context, args)
                startActivity(context, intent, false)
            }
        }
    }

    override fun openSpacePreview(context: Context, spaceId: String) {
        startActivity(context, SpacePreviewActivity.newIntent(context, spaceId), false)
    }

    override fun performDeviceVerification(context: Context, otherUserId: String, sasTransactionId: String) {
        val session = sessionHolder.getSafeActiveSession() ?: return
        val tx = session.cryptoService().verificationService().getExistingTransaction(otherUserId, sasTransactionId)
                ?: return
        (tx as? IncomingSasVerificationTransaction)?.performAccept()
        if (context is AppCompatActivity) {
            VerificationBottomSheet.withArgs(
                    roomId = null,
                    otherUserId = otherUserId,
                    transactionId = sasTransactionId
            ).show(context.supportFragmentManager, "REQPOP")
        }
    }

    override fun requestSessionVerification(context: Context, otherSessionId: String) {
        val session = sessionHolder.getSafeActiveSession() ?: return
        val pr = session.cryptoService().verificationService().requestKeyVerification(
                supportedVerificationMethodsProvider.provide(),
                session.myUserId,
                listOf(otherSessionId)
        )
        if (context is AppCompatActivity) {
            VerificationBottomSheet.withArgs(
                    roomId = null,
                    otherUserId = session.myUserId,
                    transactionId = pr.transactionId
            ).show(context.supportFragmentManager, VerificationBottomSheet.WAITING_SELF_VERIF_TAG)
        }
    }

    override fun requestSelfSessionVerification(context: Context) {
        val session = sessionHolder.getSafeActiveSession() ?: return
        val otherSessions = session.cryptoService()
                .getCryptoDeviceInfo(session.myUserId)
                .filter { it.deviceId != session.sessionParams.deviceId }
                .map { it.deviceId }
        if (context is AppCompatActivity) {
            if (otherSessions.isNotEmpty()) {
                val pr = session.cryptoService().verificationService().requestKeyVerification(
                        supportedVerificationMethodsProvider.provide(),
                        session.myUserId,
                        otherSessions)
                VerificationBottomSheet.forSelfVerification(session, pr.transactionId ?: pr.localId)
                        .show(context.supportFragmentManager, VerificationBottomSheet.WAITING_SELF_VERIF_TAG)
            } else {
                VerificationBottomSheet.forSelfVerification(session)
                        .show(context.supportFragmentManager, VerificationBottomSheet.WAITING_SELF_VERIF_TAG)
            }
        }
    }

    override fun waitSessionVerification(context: Context) {
        val session = sessionHolder.getSafeActiveSession() ?: return
        if (context is AppCompatActivity) {
            VerificationBottomSheet.forSelfVerification(session)
                    .show(context.supportFragmentManager, VerificationBottomSheet.WAITING_SELF_VERIF_TAG)
        }
    }

    override fun upgradeSessionSecurity(context: Context, initCrossSigningOnly: Boolean) {
        if (context is AppCompatActivity) {
            BootstrapBottomSheet.show(
                    context.supportFragmentManager,
                    if (initCrossSigningOnly) SetupMode.CROSS_SIGNING_ONLY else SetupMode.NORMAL
            )
        }
    }

    override fun openGroupDetail(groupId: String, context: Context, buildTask: Boolean) {
        if (context is VectorBaseActivity<*>) {
            context.notImplemented("Open group detail")
        } else {
            context.toast(R.string.not_implemented)
        }
    }

    override fun openRoomMemberProfile(userId: String, roomId: String?, context: Context, buildTask: Boolean) {
        val args = RoomMemberProfileArgs(userId = userId, roomId = roomId)
        val intent = RoomMemberProfileActivity.newIntent(context, args)
        startActivity(context, intent, buildTask)
    }

    override fun openRoomForSharingAndFinish(activity: Activity, roomId: String, sharedData: SharedData) {
        val args = TimelineArgs(roomId, null, sharedData)
        val intent = RoomDetailActivity.newIntent(activity, args)
        activity.startActivity(intent)
        activity.finish()
    }

    override fun openRoomPreview(context: Context, publicRoom: PublicRoom, roomDirectoryData: RoomDirectoryData) {
        val intent = RoomPreviewActivity.newIntent(context, publicRoom, roomDirectoryData)
        context.startActivity(intent)
    }

    override fun openRoomPreview(context: Context, roomPreviewData: RoomPreviewData, fromEmailInviteLink: PermalinkData.RoomEmailInviteLink?) {
        val intent = RoomPreviewActivity.newIntent(context, roomPreviewData)
        context.startActivity(intent)
    }

    override fun openMatrixToBottomSheet(context: Context, link: String) {
        if (context is AppCompatActivity) {
            if (context !is MatrixToBottomSheet.InteractionListener) {
                fatalError("Caller context should implement MatrixToBottomSheet.InteractionListener", vectorPreferences.failFast())
            }
            // TODO check if there is already one??
            MatrixToBottomSheet.withLink(link)
                    .show(context.supportFragmentManager, "HA#MatrixToBottomSheet")
        }
    }

    override fun openRoomDirectory(context: Context, initialFilter: String) {
        when (val groupingMethod = appStateHandler.getCurrentRoomGroupingMethod()) {
            is RoomGroupingMethod.ByLegacyGroup -> {
                // TODO should open list of rooms of this group
                val intent = RoomDirectoryActivity.getIntent(context, initialFilter)
                context.startActivity(intent)
            }
            is RoomGroupingMethod.BySpace       -> {
                val selectedSpace = groupingMethod.space()
                if (selectedSpace == null) {
                    val intent = RoomDirectoryActivity.getIntent(context, initialFilter)
                    context.startActivity(intent)
                } else {
                    SpaceExploreActivity.newIntent(context, selectedSpace.roomId).let {
                        context.startActivity(it)
                    }
                }
            }
        }
    }

    override fun openCreateRoom(context: Context, initialName: String, openAfterCreate: Boolean) {
        val intent = CreateRoomActivity.getIntent(context = context, initialName = initialName, openAfterCreate = openAfterCreate)
        context.startActivity(intent)
    }

    override fun openCreateDirectRoom(context: Context) {
        val intent = when (val currentGroupingMethod = appStateHandler.getCurrentRoomGroupingMethod()) {
            is RoomGroupingMethod.ByLegacyGroup -> {
                CreateDirectRoomActivity.getIntent(context)
            }
            is RoomGroupingMethod.BySpace       -> {
                if (currentGroupingMethod.spaceSummary != null) {
                    SpacePeopleActivity.newIntent(context, currentGroupingMethod.spaceSummary.roomId)
                } else {
                    CreateDirectRoomActivity.getIntent(context)
                }
            }
            else                                -> null
        } ?: return
        context.startActivity(intent)
    }

    override fun openInviteUsersToRoom(context: Context, roomId: String) {
        when (val currentGroupingMethod = appStateHandler.getCurrentRoomGroupingMethod()) {
            is RoomGroupingMethod.ByLegacyGroup -> {
                val intent = InviteUsersToRoomActivity.getIntent(context, roomId)
                context.startActivity(intent)
            }
            is RoomGroupingMethod.BySpace       -> {
                if (currentGroupingMethod.spaceSummary != null) {
                    // let user decides if he does it from space or room
                    (context as? AppCompatActivity)?.supportFragmentManager?.let { fm ->
                        InviteRoomSpaceChooserBottomSheet.newInstance(
                                currentGroupingMethod.spaceSummary.roomId,
                                roomId,
                                object : InviteRoomSpaceChooserBottomSheet.InteractionListener {
                                    override fun inviteToSpace(spaceId: String) {
                                        val intent = InviteUsersToRoomActivity.getIntent(context, spaceId)
                                        context.startActivity(intent)
                                    }

                                    override fun inviteToRoom(roomId: String) {
                                        val intent = InviteUsersToRoomActivity.getIntent(context, roomId)
                                        context.startActivity(intent)
                                    }
                                }
                        ).show(fm, InviteRoomSpaceChooserBottomSheet::class.java.name)
                    }
                } else {
                    val intent = InviteUsersToRoomActivity.getIntent(context, roomId)
                    context.startActivity(intent)
                }
            }
        }
    }

    override fun openRoomsFiltering(context: Context) {
        val intent = FilteredRoomsActivity.newIntent(context)
        context.startActivity(intent)
    }

    override fun openSettings(context: Context, directAccess: Int) {
        val intent = VectorSettingsActivity.getIntent(context, directAccess)
        context.startActivity(intent)
    }

    override fun openSettings(context: Context, payload: SettingsActivityPayload) {
        val intent = VectorSettingsActivity.getIntent(context, payload)
        context.startActivity(intent)
    }

    override fun openDebug(context: Context) {
        context.startActivity(Intent(context, DebugMenuActivity::class.java))
    }

    override fun openKeysBackupSetup(context: Context, showManualExport: Boolean) {
        // if cross signing is enabled and trusted or not set up at all we should propose full 4S
        sessionHolder.getSafeActiveSession()?.let { session ->
            if (session.cryptoService().crossSigningService().getMyCrossSigningKeys() == null ||
                    session.cryptoService().crossSigningService().canCrossSign()) {
                (context as? AppCompatActivity)?.let {
                    BootstrapBottomSheet.show(it.supportFragmentManager, SetupMode.NORMAL)
                }
            } else {
                context.startActivity(KeysBackupSetupActivity.intent(context, showManualExport))
            }
        }
    }

    override fun open4SSetup(context: Context, setupMode: SetupMode) {
        if (context is AppCompatActivity) {
            BootstrapBottomSheet.show(context.supportFragmentManager, setupMode)
        }
    }

    override fun openKeysBackupManager(context: Context) {
        context.startActivity(KeysBackupManageActivity.intent(context))
    }

    override fun openRoomProfile(context: Context, roomId: String, directAccess: Int?) {
        context.startActivity(RoomProfileActivity.newIntent(context, roomId, directAccess))
    }

    override fun openBigImageViewer(activity: Activity, sharedElement: View?, mxcUrl: String?, title: String?) {
        mxcUrl
                ?.takeIf { it.isNotBlank() }
                ?.let { avatarUrl ->
                    val intent = BigImageViewerActivity.newIntent(activity, title, avatarUrl)
                    val options = sharedElement?.let {
                        ActivityOptionsCompat.makeSceneTransitionAnimation(activity, it, ViewCompat.getTransitionName(it) ?: "")
                    }
                    activity.startActivity(intent, options?.toBundle())
                }
    }

    override fun openAnalyticsOptIn(context: Context) {
        context.startActivity(Intent(context, AnalyticsOptInActivity::class.java))
    }

    override fun openTerms(context: Context,
                           activityResultLauncher: ActivityResultLauncher<Intent>,
                           serviceType: TermsService.ServiceType,
                           baseUrl: String,
                           token: String?) {
        val intent = ReviewTermsActivity.intent(context, serviceType, baseUrl, token)
        activityResultLauncher.launch(intent)
    }

    override fun openStickerPicker(context: Context,
                                   activityResultLauncher: ActivityResultLauncher<Intent>,
                                   roomId: String,
                                   widget: Widget) {
        val widgetArgs = widgetArgsBuilder.buildStickerPickerArgs(roomId, widget)
        val intent = WidgetActivity.newIntent(context, widgetArgs)
        activityResultLauncher.launch(intent)
    }

    override fun openIntegrationManager(context: Context,
                                        activityResultLauncher: ActivityResultLauncher<Intent>,
                                        roomId: String,
                                        integId: String?,
                                        screen: String?) {
        val widgetArgs = widgetArgsBuilder.buildIntegrationManagerArgs(roomId, integId, screen)
        val intent = WidgetActivity.newIntent(context, widgetArgs)
        activityResultLauncher.launch(intent)
    }

    override fun openRoomWidget(context: Context, roomId: String, widget: Widget, options: Map<String, Any>?) {
        if (widget.type is WidgetType.Jitsi) {
            // Jitsi SDK is now for API 23+
            if (Build.VERSION.SDK_INT < Build.VERSION_CODES.M) {
                MaterialAlertDialogBuilder(context)
                        .setTitle(R.string.dialog_title_error)
                        .setMessage(R.string.error_jitsi_not_supported_on_old_device)
                        .setPositiveButton(R.string.ok, null)
                        .show()
            } else {
                val enableVideo = options?.get(JitsiCallViewModel.ENABLE_VIDEO_OPTION) == true
                context.startActivity(VectorJitsiActivity.newIntent(context, roomId = roomId, widgetId = widget.widgetId, enableVideo = enableVideo))
            }
        } else {
            val widgetArgs = widgetArgsBuilder.buildRoomWidgetArgs(roomId, widget)
            context.startActivity(WidgetActivity.newIntent(context, widgetArgs))
        }
    }

    override fun openPinCode(context: Context,
                             activityResultLauncher: ActivityResultLauncher<Intent>,
                             pinMode: PinMode) {
        val intent = PinActivity.newIntent(context, PinArgs(pinMode))
        activityResultLauncher.launch(intent)
    }

    override fun openMediaViewer(activity: Activity,
                                 roomId: String,
                                 mediaData: AttachmentData,
                                 view: View,
                                 inMemory: List<AttachmentData>,
                                 options: ((MutableList<Pair<View, String>>) -> Unit)?) {
        VectorAttachmentViewerActivity.newIntent(activity,
                mediaData,
                roomId,
                mediaData.eventId,
                inMemory,
                ViewCompat.getTransitionName(view)).let { intent ->
            val pairs = ArrayList<Pair<View, String>>()
            activity.window.decorView.findViewById<View>(android.R.id.statusBarBackground)?.let {
                pairs.add(Pair(it, Window.STATUS_BAR_BACKGROUND_TRANSITION_NAME))
            }
            activity.window.decorView.findViewById<View>(android.R.id.navigationBarBackground)?.let {
                pairs.add(Pair(it, Window.NAVIGATION_BAR_BACKGROUND_TRANSITION_NAME))
            }

            pairs.add(Pair(view, ViewCompat.getTransitionName(view) ?: ""))
            options?.invoke(pairs)

            val bundle = ActivityOptionsCompat.makeSceneTransitionAnimation(activity, *pairs.toTypedArray()).toBundle()
            activity.startActivity(intent, bundle)
        }
    }

    override fun openSearch(context: Context,
                            roomId: String,
                            roomDisplayName: String?,
                            roomAvatarUrl: String?) {
        val intent = SearchActivity.newIntent(context, SearchArgs(roomId, roomDisplayName, roomAvatarUrl))
        context.startActivity(intent)
    }

    override fun openDevTools(context: Context, roomId: String) {
        context.startActivity(RoomDevToolActivity.intent(context, roomId))
    }

    override fun openCallTransfer(
            context: Context,
            activityResultLauncher: ActivityResultLauncher<Intent>,
            callId: String
    ) {
        val intent = CallTransferActivity.newIntent(context, callId)
        activityResultLauncher.launch(intent)
    }

    override fun openCreatePoll(context: Context, roomId: String, editedEventId: String?, mode: PollMode) {
        val intent = CreatePollActivity.getIntent(
                context,
                CreatePollArgs(roomId = roomId, editedEventId = editedEventId, mode = mode)
        )
        context.startActivity(intent)
    }

    override fun openLocationSharing(context: Context,
                                     roomId: String,
                                     mode: LocationSharingMode,
                                     initialLocationData: LocationData?,
                                     locationOwnerId: String?) {
        val intent = LocationSharingActivity.getIntent(
                context,
                LocationSharingArgs(roomId = roomId, mode = mode, initialLocationData = initialLocationData, locationOwnerId = locationOwnerId)
        )
        context.startActivity(intent)
    }

    private fun startActivity(context: Context, intent: Intent, buildTask: Boolean) {
        if (buildTask) {
            val stackBuilder = TaskStackBuilder.create(context)
            stackBuilder.addNextIntentWithParentStack(intent)
            stackBuilder.startActivities()
        } else {
            context.startActivity(intent)
        }
    }

    override fun openThread(context: Context, threadTimelineArgs: ThreadTimelineArgs, eventIdToNavigate: String?) {
        context.startActivity(ThreadsActivity.newIntent(
                context = context,
                threadTimelineArgs = threadTimelineArgs,
                threadListArgs = null,
                eventIdToNavigate = eventIdToNavigate
        ))
    }

    override fun openThreadList(context: Context, threadTimelineArgs: ThreadTimelineArgs) {
        context.startActivity(ThreadsActivity.newIntent(
                context = context,
                threadTimelineArgs = null,
                threadListArgs = ThreadListArgs(
                        roomId = threadTimelineArgs.roomId,
                        displayName = threadTimelineArgs.displayName,
                        avatarUrl = threadTimelineArgs.avatarUrl,
                        roomEncryptionTrustLevel = threadTimelineArgs.roomEncryptionTrustLevel
                )))
    }
}<|MERGE_RESOLUTION|>--- conflicted
+++ resolved
@@ -148,21 +148,14 @@
             roomId: String,
             eventId: String?,
             buildTask: Boolean,
-<<<<<<< HEAD
+            isInviteAlreadyAccepted: Boolean,
             openAtFirstUnread: Boolean?
-=======
-            isInviteAlreadyAccepted: Boolean
->>>>>>> f10c67d3
     ) {
         if (sessionHolder.getSafeActiveSession()?.getRoom(roomId) == null) {
             fatalError("Trying to open an unknown room $roomId", vectorPreferences.failFast())
             return
         }
-<<<<<<< HEAD
-        val args = TimelineArgs(roomId, eventId, openAtFirstUnread = openAtFirstUnread)
-=======
-        val args = TimelineArgs(roomId = roomId, eventId = eventId, isInviteAlreadyAccepted = isInviteAlreadyAccepted)
->>>>>>> f10c67d3
+        val args = TimelineArgs(roomId = roomId, eventId = eventId, isInviteAlreadyAccepted = isInviteAlreadyAccepted, openAtFirstUnread = openAtFirstUnread)
         val intent = RoomDetailActivity.newIntent(context, args)
         startActivity(context, intent, buildTask)
     }
