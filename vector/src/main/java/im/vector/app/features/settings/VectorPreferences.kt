/*
 * Copyright 2018 New Vector Ltd
 *
 * Licensed under the Apache License, Version 2.0 (the "License");
 * you may not use this file except in compliance with the License.
 * You may obtain a copy of the License at
 *
 *     http://www.apache.org/licenses/LICENSE-2.0
 *
 * Unless required by applicable law or agreed to in writing, software
 * distributed under the License is distributed on an "AS IS" BASIS,
 * WITHOUT WARRANTIES OR CONDITIONS OF ANY KIND, either express or implied.
 * See the License for the specific language governing permissions and
 * limitations under the License.
 */
package im.vector.app.features.settings

import android.content.Context
import android.content.SharedPreferences
import android.media.RingtoneManager
import android.net.Uri
import android.os.Build
import android.provider.MediaStore
import android.widget.Toast
import androidx.annotation.BoolRes
import androidx.core.content.edit
import com.squareup.seismic.ShakeDetector
import de.spiritcroc.matrixsdk.StaticScSdkHelper
import im.vector.app.BuildConfig
import im.vector.app.R
import im.vector.app.core.di.DefaultSharedPreferences
import im.vector.app.core.time.Clock
import im.vector.app.features.disclaimer.SHARED_PREF_KEY
import im.vector.app.features.home.room.detail.timeline.helper.MatrixItemColorProvider
import im.vector.app.features.homeserver.ServerUrlsRepository
import im.vector.app.features.themes.BubbleThemeUtils
import im.vector.app.features.themes.ThemeUtils
import org.matrix.android.sdk.api.extensions.tryOrNull
import org.matrix.android.sdk.api.session.room.model.RoomSummary
import timber.log.Timber
import javax.inject.Inject

<<<<<<< HEAD
class VectorPreferences @Inject constructor(private val context: Context, private val bubbleThemeUtils: BubbleThemeUtils): StaticScSdkHelper.ScSdkPreferenceProvider {

    constructor(context: Context) : this(context, BubbleThemeUtils(context))
=======
class VectorPreferences @Inject constructor(
        private val context: Context,
        private val clock: Clock,
) {
>>>>>>> a5b007f1

    companion object {
        const val SETTINGS_HELP_PREFERENCE_KEY = "SETTINGS_HELP_PREFERENCE_KEY"
        const val SETTINGS_CHANGE_PASSWORD_PREFERENCE_KEY = "SETTINGS_CHANGE_PASSWORD_PREFERENCE_KEY"
        const val SETTINGS_VERSION_PREFERENCE_KEY = "SETTINGS_VERSION_PREFERENCE_KEY"
        const val SETTINGS_SDK_VERSION_PREFERENCE_KEY = "SETTINGS_SDK_VERSION_PREFERENCE_KEY"
        const val SETTINGS_OLM_VERSION_PREFERENCE_KEY = "SETTINGS_OLM_VERSION_PREFERENCE_KEY"
        const val SETTINGS_LOGGED_IN_PREFERENCE_KEY = "SETTINGS_LOGGED_IN_PREFERENCE_KEY"
        const val SETTINGS_HOME_SERVER_PREFERENCE_KEY = "SETTINGS_HOME_SERVER_PREFERENCE_KEY"
        const val SETTINGS_IDENTITY_SERVER_PREFERENCE_KEY = "SETTINGS_IDENTITY_SERVER_PREFERENCE_KEY"
        const val SETTINGS_DISCOVERY_PREFERENCE_KEY = "SETTINGS_DISCOVERY_PREFERENCE_KEY"
        const val SETTINGS_EMAILS_AND_PHONE_NUMBERS_PREFERENCE_KEY = "SETTINGS_EMAILS_AND_PHONE_NUMBERS_PREFERENCE_KEY"

        const val SETTINGS_CLEAR_CACHE_PREFERENCE_KEY = "SETTINGS_CLEAR_CACHE_PREFERENCE_KEY"
        const val SETTINGS_CLEAR_MEDIA_CACHE_PREFERENCE_KEY = "SETTINGS_CLEAR_MEDIA_CACHE_PREFERENCE_KEY"
        const val SETTINGS_USER_SETTINGS_PREFERENCE_KEY = "SETTINGS_USER_SETTINGS_PREFERENCE_KEY"
        const val SETTINGS_CONTACT_PREFERENCE_KEYS = "SETTINGS_CONTACT_PREFERENCE_KEYS"
        const val SETTINGS_NOTIFICATIONS_TARGETS_PREFERENCE_KEY = "SETTINGS_NOTIFICATIONS_TARGETS_PREFERENCE_KEY"
        const val SETTINGS_NOTIFICATIONS_TARGET_DIVIDER_PREFERENCE_KEY = "SETTINGS_NOTIFICATIONS_TARGET_DIVIDER_PREFERENCE_KEY"
        const val SETTINGS_FDROID_BACKGROUND_SYNC_MODE = "SETTINGS_FDROID_BACKGROUND_SYNC_MODE"
        const val SETTINGS_BACKGROUND_SYNC_PREFERENCE_KEY = "SETTINGS_BACKGROUND_SYNC_PREFERENCE_KEY"
        const val SETTINGS_BACKGROUND_SYNC_DIVIDER_PREFERENCE_KEY = "SETTINGS_BACKGROUND_SYNC_DIVIDER_PREFERENCE_KEY"
        const val SETTINGS_LABS_PREFERENCE_KEY = "SETTINGS_LABS_PREFERENCE_KEY"
        const val SETTINGS_CRYPTOGRAPHY_PREFERENCE_KEY = "SETTINGS_CRYPTOGRAPHY_PREFERENCE_KEY"
        const val SETTINGS_CRYPTOGRAPHY_DIVIDER_PREFERENCE_KEY = "SETTINGS_CRYPTOGRAPHY_DIVIDER_PREFERENCE_KEY"
        const val SETTINGS_CRYPTOGRAPHY_MANAGE_PREFERENCE_KEY = "SETTINGS_CRYPTOGRAPHY_MANAGE_PREFERENCE_KEY"
        const val SETTINGS_CRYPTOGRAPHY_MANAGE_DIVIDER_PREFERENCE_KEY = "SETTINGS_CRYPTOGRAPHY_MANAGE_DIVIDER_PREFERENCE_KEY"
        const val SETTINGS_ROOM_SETTINGS_LABS_END_TO_END_PREFERENCE_KEY = "SETTINGS_ROOM_SETTINGS_LABS_END_TO_END_PREFERENCE_KEY"
        const val SETTINGS_ROOM_SETTINGS_LABS_END_TO_END_IS_ACTIVE_PREFERENCE_KEY = "SETTINGS_ROOM_SETTINGS_LABS_END_TO_END_IS_ACTIVE_PREFERENCE_KEY"
        const val SETTINGS_ENCRYPTION_CROSS_SIGNING_PREFERENCE_KEY = "SETTINGS_ENCRYPTION_CROSS_SIGNING_PREFERENCE_KEY"
        const val SETTINGS_ENCRYPTION_EXPORT_E2E_ROOM_KEYS_PREFERENCE_KEY = "SETTINGS_ENCRYPTION_EXPORT_E2E_ROOM_KEYS_PREFERENCE_KEY"
        const val SETTINGS_ENCRYPTION_IMPORT_E2E_ROOM_KEYS_PREFERENCE_KEY = "SETTINGS_ENCRYPTION_IMPORT_E2E_ROOM_KEYS_PREFERENCE_KEY"
        const val SETTINGS_ENCRYPTION_NEVER_SENT_TO_PREFERENCE_KEY = "SETTINGS_ENCRYPTION_NEVER_SENT_TO_PREFERENCE_KEY"
        const val SETTINGS_SHOW_DEVICES_LIST_PREFERENCE_KEY = "SETTINGS_SHOW_DEVICES_LIST_PREFERENCE_KEY"
        const val SETTINGS_ALLOW_INTEGRATIONS_KEY = "SETTINGS_ALLOW_INTEGRATIONS_KEY"
        const val SETTINGS_INTEGRATION_MANAGER_UI_URL_KEY = "SETTINGS_INTEGRATION_MANAGER_UI_URL_KEY"
        const val SETTINGS_SECURE_MESSAGE_RECOVERY_PREFERENCE_KEY = "SETTINGS_SECURE_MESSAGE_RECOVERY_PREFERENCE_KEY"

        const val SETTINGS_CRYPTOGRAPHY_HS_ADMIN_DISABLED_E2E_DEFAULT = "SETTINGS_CRYPTOGRAPHY_HS_ADMIN_DISABLED_E2E_DEFAULT"
//        const val SETTINGS_SECURE_BACKUP_RESET_PREFERENCE_KEY = "SETTINGS_SECURE_BACKUP_RESET_PREFERENCE_KEY"

        // user
        const val SETTINGS_PROFILE_PICTURE_PREFERENCE_KEY = "SETTINGS_PROFILE_PICTURE_PREFERENCE_KEY"

        // contacts
        const val SETTINGS_CONTACTS_PHONEBOOK_COUNTRY_PREFERENCE_KEY = "SETTINGS_CONTACTS_PHONEBOOK_COUNTRY_PREFERENCE_KEY"

        // interface
        const val SETTINGS_INTERFACE_LANGUAGE_PREFERENCE_KEY = "SETTINGS_INTERFACE_LANGUAGE_PREFERENCE_KEY"
        const val SETTINGS_INTERFACE_TEXT_SIZE_KEY = "SETTINGS_INTERFACE_TEXT_SIZE_KEY"
        const val SETTINGS_INTERFACE_BUBBLE_KEY = "SETTINGS_INTERFACE_BUBBLE_KEY"
        const val SETTINGS_SHOW_URL_PREVIEW_KEY = "SETTINGS_SHOW_URL_PREVIEW_KEY"
        private const val SETTINGS_SEND_TYPING_NOTIF_KEY = "SETTINGS_SEND_TYPING_NOTIF_KEY"
        private const val SETTINGS_ENABLE_MARKDOWN_KEY = "SETTINGS_ENABLE_MARKDOWN_KEY"
        const val SETTINGS_ALWAYS_SHOW_TIMESTAMPS_KEY = "SETTINGS_ALWAYS_SHOW_TIMESTAMPS_KEY"
        private const val SETTINGS_12_24_TIMESTAMPS_KEY = "SETTINGS_12_24_TIMESTAMPS_KEY"
        private const val SETTINGS_SHOW_READ_RECEIPTS_KEY = "SETTINGS_SHOW_READ_RECEIPTS_KEY"
        private const val SETTINGS_SHOW_REDACTED_KEY = "SETTINGS_SHOW_REDACTED_KEY"
        private const val SETTINGS_SHOW_ROOM_MEMBER_STATE_EVENTS_KEY = "SETTINGS_SHOW_ROOM_MEMBER_STATE_EVENTS_KEY"
        private const val SETTINGS_SHOW_JOIN_LEAVE_MESSAGES_KEY = "SETTINGS_SHOW_JOIN_LEAVE_MESSAGES_KEY"
        private const val SETTINGS_SHOW_AVATAR_DISPLAY_NAME_CHANGES_MESSAGES_KEY = "SETTINGS_SHOW_AVATAR_DISPLAY_NAME_CHANGES_MESSAGES_KEY"
        private const val SETTINGS_VIBRATE_ON_MENTION_KEY = "SETTINGS_VIBRATE_ON_MENTION_KEY"
        private const val SETTINGS_SEND_MESSAGE_WITH_ENTER = "SETTINGS_SEND_MESSAGE_WITH_ENTER"
        private const val SETTINGS_ENABLE_CHAT_EFFECTS = "SETTINGS_ENABLE_CHAT_EFFECTS"
        private const val SETTINGS_SHOW_EMOJI_KEYBOARD = "SETTINGS_SHOW_EMOJI_KEYBOARD"
        private const val SETTINGS_LABS_ENABLE_LATEX_MATHS = "SETTINGS_LABS_ENABLE_LATEX_MATHS"
        const val SETTINGS_PRESENCE_USER_ALWAYS_APPEARS_OFFLINE = "SETTINGS_PRESENCE_USER_ALWAYS_APPEARS_OFFLINE"

        // Room directory
        private const val SETTINGS_ROOM_DIRECTORY_SHOW_ALL_PUBLIC_ROOMS = "SETTINGS_ROOM_DIRECTORY_SHOW_ALL_PUBLIC_ROOMS"

        // Help
        private const val SETTINGS_SHOULD_SHOW_HELP_ON_ROOM_LIST_KEY = "SETTINGS_SHOULD_SHOW_HELP_ON_ROOM_LIST_KEY"

        // home
        private const val SETTINGS_PIN_UNREAD_MESSAGES_PREFERENCE_KEY = "SETTINGS_PIN_UNREAD_MESSAGES_PREFERENCE_KEY"
        private const val SETTINGS_PIN_MISSED_NOTIFICATIONS_PREFERENCE_KEY = "SETTINGS_PIN_MISSED_NOTIFICATIONS_PREFERENCE_KEY"

        // notifications
        const val SETTINGS_ENABLE_ALL_NOTIF_PREFERENCE_KEY = "SETTINGS_ENABLE_ALL_NOTIF_PREFERENCE_KEY"
        const val SETTINGS_ENABLE_THIS_DEVICE_PREFERENCE_KEY = "SETTINGS_ENABLE_THIS_DEVICE_PREFERENCE_KEY"
        const val SETTINGS_EMAIL_NOTIFICATION_CATEGORY_PREFERENCE_KEY = "SETTINGS_EMAIL_NOTIFICATION_CATEGORY_PREFERENCE_KEY"

        //    public static final String SETTINGS_TURN_SCREEN_ON_PREFERENCE_KEY = "SETTINGS_TURN_SCREEN_ON_PREFERENCE_KEY";
        const val SETTINGS_SYSTEM_CALL_NOTIFICATION_PREFERENCE_KEY = "SETTINGS_SYSTEM_CALL_NOTIFICATION_PREFERENCE_KEY"
        const val SETTINGS_SYSTEM_NOISY_NOTIFICATION_PREFERENCE_KEY = "SETTINGS_SYSTEM_NOISY_NOTIFICATION_PREFERENCE_KEY"
        const val SETTINGS_SYSTEM_SILENT_NOTIFICATION_PREFERENCE_KEY = "SETTINGS_SYSTEM_SILENT_NOTIFICATION_PREFERENCE_KEY"
        const val SETTINGS_NOTIFICATION_RINGTONE_PREFERENCE_KEY = "SETTINGS_NOTIFICATION_RINGTONE_PREFERENCE_KEY"
        const val SETTINGS_NOTIFICATION_RINGTONE_SELECTION_PREFERENCE_KEY = "SETTINGS_NOTIFICATION_RINGTONE_SELECTION_PREFERENCE_KEY"

        // media
        private const val SETTINGS_DEFAULT_MEDIA_COMPRESSION_KEY = "SETTINGS_DEFAULT_MEDIA_COMPRESSION_KEY"
        private const val SETTINGS_DEFAULT_MEDIA_SOURCE_KEY = "SETTINGS_DEFAULT_MEDIA_SOURCE_KEY"
        private const val SETTINGS_PREVIEW_MEDIA_BEFORE_SENDING_KEY = "SETTINGS_PREVIEW_MEDIA_BEFORE_SENDING_KEY"
        private const val SETTINGS_PLAY_SHUTTER_SOUND_KEY = "SETTINGS_PLAY_SHUTTER_SOUND_KEY"

        // background sync
        const val SETTINGS_START_ON_BOOT_PREFERENCE_KEY = "SETTINGS_START_ON_BOOT_PREFERENCE_KEY"
        const val SETTINGS_ENABLE_BACKGROUND_SYNC_PREFERENCE_KEY = "SETTINGS_ENABLE_BACKGROUND_SYNC_PREFERENCE_KEY"
        const val SETTINGS_SET_SYNC_TIMEOUT_PREFERENCE_KEY = "SETTINGS_SET_SYNC_TIMEOUT_PREFERENCE_KEY"
        const val SETTINGS_SET_SYNC_DELAY_PREFERENCE_KEY = "SETTINGS_SET_SYNC_DELAY_PREFERENCE_KEY"

        // Calls
        const val SETTINGS_CALL_PREVENT_ACCIDENTAL_CALL_KEY = "SETTINGS_CALL_PREVENT_ACCIDENTAL_CALL_KEY"
        const val SETTINGS_CALL_RINGTONE_USE_RIOT_PREFERENCE_KEY = "SETTINGS_CALL_RINGTONE_USE_RIOT_PREFERENCE_KEY"
        const val SETTINGS_CALL_RINGTONE_URI_PREFERENCE_KEY = "SETTINGS_CALL_RINGTONE_URI_PREFERENCE_KEY"

        // labs
        const val SETTINGS_LAZY_LOADING_PREFERENCE_KEY = "SETTINGS_LAZY_LOADING_PREFERENCE_KEY"
        const val SETTINGS_USER_REFUSED_LAZY_LOADING_PREFERENCE_KEY = "SETTINGS_USER_REFUSED_LAZY_LOADING_PREFERENCE_KEY"
        const val SETTINGS_DATA_SAVE_MODE_PREFERENCE_KEY = "SETTINGS_DATA_SAVE_MODE_PREFERENCE_KEY"
        private const val SETTINGS_USE_JITSI_CONF_PREFERENCE_KEY = "SETTINGS_USE_JITSI_CONF_PREFERENCE_KEY"
        private const val SETTINGS_USE_NATIVE_CAMERA_PREFERENCE_KEY = "SETTINGS_USE_NATIVE_CAMERA_PREFERENCE_KEY"
        private const val SETTINGS_ENABLE_SEND_VOICE_FEATURE_PREFERENCE_KEY = "SETTINGS_ENABLE_SEND_VOICE_FEATURE_PREFERENCE_KEY"

        const val SETTINGS_LABS_ALLOW_EXTENDED_LOGS = "SETTINGS_LABS_ALLOW_EXTENDED_LOGS"
        const val SETTINGS_LABS_SPACES_HOME_AS_ORPHAN = "SETTINGS_LABS_SPACES_HOME_AS_ORPHAN"
        const val SETTINGS_LABS_AUTO_REPORT_UISI = "SETTINGS_LABS_AUTO_REPORT_UISI"
        const val SETTINGS_PREF_SPACE_SHOW_ALL_ROOM_IN_HOME = "SETTINGS_PREF_SPACE_SHOW_ALL_ROOM_IN_HOME"

        private const val SETTINGS_DEVELOPER_MODE_PREFERENCE_KEY = "SETTINGS_DEVELOPER_MODE_PREFERENCE_KEY"
        private const val SETTINGS_LABS_SHOW_HIDDEN_EVENTS_PREFERENCE_KEY = "SETTINGS_LABS_SHOW_HIDDEN_EVENTS_PREFERENCE_KEY"
        private const val SETTINGS_LABS_ENABLE_SWIPE_TO_REPLY = "SETTINGS_LABS_ENABLE_SWIPE_TO_REPLY"
        private const val SETTINGS_DEVELOPER_MODE_FAIL_FAST_PREFERENCE_KEY = "SETTINGS_DEVELOPER_MODE_FAIL_FAST_PREFERENCE_KEY"
        private const val SETTINGS_DEVELOPER_MODE_SHOW_INFO_ON_SCREEN_KEY = "SETTINGS_DEVELOPER_MODE_SHOW_INFO_ON_SCREEN_KEY"

        // SETTINGS_LABS_HIDE_TECHNICAL_E2E_ERRORS
        private const val SETTINGS_LABS_SHOW_COMPLETE_HISTORY_IN_ENCRYPTED_ROOM = "SETTINGS_LABS_SHOW_COMPLETE_HISTORY_IN_ENCRYPTED_ROOM"
        const val SETTINGS_LABS_UNREAD_NOTIFICATIONS_AS_TAB = "SETTINGS_LABS_UNREAD_NOTIFICATIONS_AS_TAB"

        // Rageshake
        const val SETTINGS_USE_RAGE_SHAKE_KEY = "SETTINGS_USE_RAGE_SHAKE_KEY"
        const val SETTINGS_RAGE_SHAKE_DETECTION_THRESHOLD_KEY = "SETTINGS_RAGE_SHAKE_DETECTION_THRESHOLD_KEY"

        // Security
        const val SETTINGS_SECURITY_USE_FLAG_SECURE = "SETTINGS_SECURITY_USE_FLAG_SECURE"
        const val SETTINGS_SECURITY_USE_PIN_CODE_FLAG = "SETTINGS_SECURITY_USE_PIN_CODE_FLAG"
        const val SETTINGS_SECURITY_CHANGE_PIN_CODE_FLAG = "SETTINGS_SECURITY_CHANGE_PIN_CODE_FLAG"
        private const val SETTINGS_SECURITY_USE_BIOMETRICS_FLAG = "SETTINGS_SECURITY_USE_BIOMETRICS_FLAG"
        private const val SETTINGS_SECURITY_USE_GRACE_PERIOD_FLAG = "SETTINGS_SECURITY_USE_GRACE_PERIOD_FLAG"
        const val SETTINGS_SECURITY_USE_COMPLETE_NOTIFICATIONS_FLAG = "SETTINGS_SECURITY_USE_COMPLETE_NOTIFICATIONS_FLAG"

        // other
        const val SETTINGS_MEDIA_SAVING_PERIOD_KEY = "SETTINGS_MEDIA_SAVING_PERIOD_KEY"
        private const val SETTINGS_MEDIA_SAVING_PERIOD_SELECTED_KEY = "SETTINGS_MEDIA_SAVING_PERIOD_SELECTED_KEY"
        private const val DID_ASK_TO_IGNORE_BATTERY_OPTIMIZATIONS_KEY = "DID_ASK_TO_IGNORE_BATTERY_OPTIMIZATIONS_KEY"
        private const val DID_MIGRATE_TO_NOTIFICATION_REWORK = "DID_MIGRATE_TO_NOTIFICATION_REWORK"
        private const val DID_ASK_TO_USE_ANALYTICS_TRACKING_KEY = "DID_ASK_TO_USE_ANALYTICS_TRACKING_KEY"
        private const val SETTINGS_DISPLAY_ALL_EVENTS_KEY = "SETTINGS_DISPLAY_ALL_EVENTS_KEY"

        // SC additions
        private const val SETTINGS_SINGLE_OVERVIEW = "SETTINGS_SINGLE_OVERVIEW"
        @Deprecated("Please append _DM or _GROUP")
        private const val SETTINGS_ROOM_UNREAD_KIND = "SETTINGS_ROOM_UNREAD_KIND"
        private const val SETTINGS_ROOM_UNREAD_KIND_DM = "SETTINGS_ROOM_UNREAD_KIND_DM"
        private const val SETTINGS_ROOM_UNREAD_KIND_GROUP = "SETTINGS_ROOM_UNREAD_KIND_GROUP"
        const val SETTINGS_UNIMPORTANT_COUNTER_BADGE = "SETTINGS_UNIMPORTANT_COUNTER_BADGE"
        const val SETTINGS_AGGREGATE_UNREAD_COUNTS = "SETTINGS_AGGREGATE_UNREAD_COUNTS"
        private const val SETTINGS_SIMPLIFIED_MODE = "SETTINGS_SIMPLIFIED_MODE"
        private const val SETTINGS_LABS_ALLOW_MARK_UNREAD = "SETTINGS_LABS_ALLOW_MARK_UNREAD"
        const val SETTINGS_ALLOW_URL_PREVIEW_IN_ENCRYPTED_ROOM_KEY = "SETTINGS_ALLOW_URL_PREVIEW_IN_ENCRYPTED_ROOM_KEY"
        private const val SETTINGS_USER_COLOR_MODE_DM = "SETTINGS_USER_COLOR_MODE_DM"
        private const val SETTINGS_USER_COLOR_MODE_DEFAULT = "SETTINGS_USER_COLOR_MODE_DEFAULT"
        private const val SETTINGS_USER_COLOR_MODE_PUBLIC_ROOM = "SETTINGS_USER_COLOR_MODE_PUBLIC_ROOM"
        private const val SETTINGS_OPEN_CHATS_AT_FIRST_UNREAD = "SETTINGS_OPEN_CHATS_AT_FIRST_UNREAD"
        const val SETTINGS_VOICE_MESSAGE = "SETTINGS_VOICE_MESSAGE"
        const val SETTINGS_UNIFIED_PUSH_FORCE_CUSTOM_GATEWAY = "SETTINGS_UNIFIED_PUSH_FORCE_CUSTOM_GATEWAY"
        const val SETTINGS_FORCE_ALLOW_BACKGROUND_SYNC = "SETTINGS_FORCE_ALLOW_BACKGROUND_SYNC"
        private const val SETTINGS_JUMP_TO_BOTTOM_ON_SEND = "SETTINGS_JUMP_TO_BOTTOM_ON_SEND"
        private const val SETTINGS_SPACE_MEMBERS_IN_SPACE_ROOMS = "SETTINGS_SPACE_MEMBERS_IN_SPACE_ROOMS"
        private const val SETTINGS_ENABLE_SPACE_PAGER = "SETTINGS_ENABLE_SPACE_PAGER"
        private const val SETTINGS_NOTIF_ONLY_ALERT_ONCE = "SETTINGS_NOTIF_ONLY_ALERT_ONCE"
        private const val SETTINGS_HIDE_CALL_BUTTONS = "SETTINGS_HIDE_CALL_BUTTONS"
        private const val SETTINGS_READ_RECEIPT_FOLLOWS_READ_MARKER = "SETTINGS_READ_RECEIPT_FOLLOWS_READ_MARKER"
        private const val SETTINGS_SHOW_OPEN_ANONYMOUS = "SETTINGS_SHOW_OPEN_ANONYMOUS"

        private const val DID_ASK_TO_ENABLE_SESSION_PUSH = "DID_ASK_TO_ENABLE_SESSION_PUSH"

        // Location Sharing
        const val SETTINGS_PREF_ENABLE_LOCATION_SHARING = "SETTINGS_PREF_ENABLE_LOCATION_SHARING"

        private const val MEDIA_SAVING_3_DAYS = 0
        private const val MEDIA_SAVING_1_WEEK = 1
        private const val MEDIA_SAVING_1_MONTH = 2
        private const val MEDIA_SAVING_FOREVER = 3

        private const val SETTINGS_UNKNOWN_DEVICE_DISMISSED_LIST = "SETTINGS_UNKNWON_DEVICE_DISMISSED_LIST"

        private const val TAKE_PHOTO_VIDEO_MODE = "TAKE_PHOTO_VIDEO_MODE"

        private const val SETTINGS_LABS_RENDER_LOCATIONS_IN_TIMELINE = "SETTINGS_LABS_RENDER_LOCATIONS_IN_TIMELINE"

        // This key will be used to identify clients with the old thread support enabled io.element.thread
        const val SETTINGS_LABS_ENABLE_THREAD_MESSAGES_OLD_CLIENTS = "SETTINGS_LABS_ENABLE_THREAD_MESSAGES"

        // This key will be used to identify clients with the new thread support enabled m.thread
        const val SETTINGS_LABS_ENABLE_THREAD_MESSAGES = "SETTINGS_LABS_ENABLE_THREAD_MESSAGES_FINAL"
        const val SETTINGS_THREAD_MESSAGES_SYNCED = "SETTINGS_THREAD_MESSAGES_SYNCED"

        // Possible values for TAKE_PHOTO_VIDEO_MODE
        const val TAKE_PHOTO_VIDEO_MODE_ALWAYS_ASK = 0
        const val TAKE_PHOTO_VIDEO_MODE_PHOTO = 1
        const val TAKE_PHOTO_VIDEO_MODE_VIDEO = 2

        // Background sync modes

        // some preferences keys must be kept after a logout
        private val mKeysToKeepAfterLogout = listOf(
                SETTINGS_DEFAULT_MEDIA_COMPRESSION_KEY,
                SETTINGS_DEFAULT_MEDIA_SOURCE_KEY,
                SETTINGS_PLAY_SHUTTER_SOUND_KEY,

                SETTINGS_SEND_TYPING_NOTIF_KEY,
                SETTINGS_ALWAYS_SHOW_TIMESTAMPS_KEY,
                SETTINGS_12_24_TIMESTAMPS_KEY,
                SETTINGS_SHOW_READ_RECEIPTS_KEY,
                SETTINGS_SHOW_ROOM_MEMBER_STATE_EVENTS_KEY,
                SETTINGS_SHOW_JOIN_LEAVE_MESSAGES_KEY,
                SETTINGS_SHOW_AVATAR_DISPLAY_NAME_CHANGES_MESSAGES_KEY,
                SETTINGS_MEDIA_SAVING_PERIOD_KEY,
                SETTINGS_MEDIA_SAVING_PERIOD_SELECTED_KEY,
                SETTINGS_PREVIEW_MEDIA_BEFORE_SENDING_KEY,
                SETTINGS_SEND_MESSAGE_WITH_ENTER,
                SETTINGS_SHOW_EMOJI_KEYBOARD,

                SETTINGS_PIN_UNREAD_MESSAGES_PREFERENCE_KEY,
                SETTINGS_PIN_MISSED_NOTIFICATIONS_PREFERENCE_KEY,
                // Do not keep SETTINGS_LAZY_LOADING_PREFERENCE_KEY because the user may log in on a server which does not support lazy loading
                SETTINGS_DATA_SAVE_MODE_PREFERENCE_KEY,
                SETTINGS_START_ON_BOOT_PREFERENCE_KEY,
                SETTINGS_INTERFACE_TEXT_SIZE_KEY,
                SETTINGS_USE_JITSI_CONF_PREFERENCE_KEY,
                SETTINGS_NOTIFICATION_RINGTONE_PREFERENCE_KEY,
                SETTINGS_NOTIFICATION_RINGTONE_SELECTION_PREFERENCE_KEY,

                SETTINGS_ROOM_SETTINGS_LABS_END_TO_END_PREFERENCE_KEY,
                SETTINGS_CONTACTS_PHONEBOOK_COUNTRY_PREFERENCE_KEY,
                SETTINGS_INTERFACE_LANGUAGE_PREFERENCE_KEY,
                SETTINGS_BACKGROUND_SYNC_PREFERENCE_KEY,
                SETTINGS_ENABLE_BACKGROUND_SYNC_PREFERENCE_KEY,
                SETTINGS_SET_SYNC_TIMEOUT_PREFERENCE_KEY,
                SETTINGS_SET_SYNC_DELAY_PREFERENCE_KEY,

                SETTINGS_DEVELOPER_MODE_PREFERENCE_KEY,
                SETTINGS_LABS_SHOW_HIDDEN_EVENTS_PREFERENCE_KEY,
                SETTINGS_LABS_ALLOW_EXTENDED_LOGS,
                SETTINGS_DEVELOPER_MODE_FAIL_FAST_PREFERENCE_KEY,

                SETTINGS_USE_RAGE_SHAKE_KEY,
                SETTINGS_SECURITY_USE_FLAG_SECURE
        )
    }

    private val defaultPrefs = DefaultSharedPreferences.getInstance(context)

    /**
     * Allow subscribing and unsubscribing to configuration changes. This is
     * particularly useful when you need to be notified of a configuration change
     * in a background service, e.g. for the P2P demos.
     */
    fun subscribeToChanges(listener: SharedPreferences.OnSharedPreferenceChangeListener) {
        defaultPrefs.registerOnSharedPreferenceChangeListener(listener)
    }

    fun unsubscribeToChanges(listener: SharedPreferences.OnSharedPreferenceChangeListener) {
        defaultPrefs.unregisterOnSharedPreferenceChangeListener(listener)
    }

    /**
     * Clear the preferences.
     */
    fun clearPreferences() {
        val keysToKeep = HashSet(mKeysToKeepAfterLogout)

        // homeserver urls
        keysToKeep.add(ServerUrlsRepository.HOME_SERVER_URL_PREF)
        keysToKeep.add(ServerUrlsRepository.IDENTITY_SERVER_URL_PREF)

        // theme
        keysToKeep.add(ThemeUtils.APPLICATION_THEME_KEY)

        // Disclaimer dialog
        keysToKeep.add(SHARED_PREF_KEY)

        // get all the existing keys
        val keys = defaultPrefs.all.keys

        // remove the one to keep
        keys.removeAll(keysToKeep)

        defaultPrefs.edit {
            for (key in keys) {
                remove(key)
            }
        }
    }

    private fun getDefault(@BoolRes resId: Int) = context.resources.getBoolean(resId)

    fun areNotificationEnabledForDevice(): Boolean {
        return defaultPrefs.getBoolean(SETTINGS_ENABLE_THIS_DEVICE_PREFERENCE_KEY, true)
    }

    fun setNotificationEnabledForDevice(enabled: Boolean) {
        defaultPrefs.edit {
            putBoolean(SETTINGS_ENABLE_THIS_DEVICE_PREFERENCE_KEY, enabled)
        }
    }

    fun developerMode(): Boolean {
        return defaultPrefs.getBoolean(SETTINGS_DEVELOPER_MODE_PREFERENCE_KEY, false)
    }

    fun developerShowDebugInfo(): Boolean {
        return developerMode() && defaultPrefs.getBoolean(SETTINGS_DEVELOPER_MODE_SHOW_INFO_ON_SCREEN_KEY, false)
    }

    fun shouldShowHiddenEvents(): Boolean {
        return developerMode() && defaultPrefs.getBoolean(SETTINGS_LABS_SHOW_HIDDEN_EVENTS_PREFERENCE_KEY, false)
    }

    fun swipeToReplyIsEnabled(): Boolean {
        return defaultPrefs.getBoolean(SETTINGS_LABS_ENABLE_SWIPE_TO_REPLY, true)
    }

    fun labShowCompleteHistoryInEncryptedRoom(): Boolean {
        return developerMode() && defaultPrefs.getBoolean(SETTINGS_LABS_SHOW_COMPLETE_HISTORY_IN_ENCRYPTED_ROOM, false)
    }

    fun labAllowedExtendedLogging(): Boolean {
        return developerMode() && defaultPrefs.getBoolean(SETTINGS_LABS_ALLOW_EXTENDED_LOGS, false)
    }

    fun labAddNotificationTab(): Boolean {
        return defaultPrefs.getBoolean(SETTINGS_LABS_UNREAD_NOTIFICATIONS_AS_TAB, false)
    }

    fun latexMathsIsEnabled(): Boolean {
        return defaultPrefs.getBoolean(SETTINGS_LABS_ENABLE_LATEX_MATHS, false)
    }

    fun failFast(): Boolean {
        return BuildConfig.DEBUG || (developerMode() && defaultPrefs.getBoolean(SETTINGS_DEVELOPER_MODE_FAIL_FAST_PREFERENCE_KEY, false))
    }

    fun didAskUserToEnableSessionPush(): Boolean {
        return defaultPrefs.getBoolean(DID_ASK_TO_ENABLE_SESSION_PUSH, false)
    }

    fun setDidAskUserToEnableSessionPush() {
        defaultPrefs.edit {
            putBoolean(DID_ASK_TO_ENABLE_SESSION_PUSH, true)
        }
    }

    /**
     * Tells if we have already asked the user to disable battery optimisations on android >= M devices.
     *
     * @return true if it was already requested
     */
    fun didAskUserToIgnoreBatteryOptimizations(): Boolean {
        return defaultPrefs.getBoolean(DID_ASK_TO_IGNORE_BATTERY_OPTIMIZATIONS_KEY, false)
    }

    /**
     * Mark as requested the question to disable battery optimisations.
     */
    fun setDidAskUserToIgnoreBatteryOptimizations() {
        defaultPrefs.edit {
            putBoolean(DID_ASK_TO_IGNORE_BATTERY_OPTIMIZATIONS_KEY, true)
        }
    }

    fun didMigrateToNotificationRework(): Boolean {
        return defaultPrefs.getBoolean(DID_MIGRATE_TO_NOTIFICATION_REWORK, false)
    }

    fun setDidMigrateToNotificationRework() {
        defaultPrefs.edit {
            putBoolean(DID_MIGRATE_TO_NOTIFICATION_REWORK, true)
        }
    }

    /**
     * Tells if the timestamp must be displayed in 12h format
     *
     * @return true if the time must be displayed in 12h format
     */
    fun displayTimeIn12hFormat(): Boolean {
        return defaultPrefs.getBoolean(SETTINGS_12_24_TIMESTAMPS_KEY, false)
    }

    /**
     * Tells if the join and leave membership events should be shown in the messages list.
     *
     * @return true if the join and leave membership events should be shown in the messages list
     */
    fun showJoinLeaveMessages(): Boolean {
        return defaultPrefs.getBoolean(SETTINGS_SHOW_JOIN_LEAVE_MESSAGES_KEY, true)
    }

    /**
     * Tells if the avatar and display name events should be shown in the messages list.
     *
     * @return true true if the avatar and display name events should be shown in the messages list.
     */
    fun showAvatarDisplayNameChangeMessages(): Boolean {
        return defaultPrefs.getBoolean(SETTINGS_SHOW_AVATAR_DISPLAY_NAME_CHANGES_MESSAGES_KEY, true)
    }

    /**
     * Tells the native camera to take a photo or record a video.
     *
     * @return true to use the native camera app to record video or take photo.
     */
    fun useNativeCamera(): Boolean {
        return defaultPrefs.getBoolean(SETTINGS_USE_NATIVE_CAMERA_PREFERENCE_KEY, false)
    }

    /**
     * Tells if the send voice feature is enabled.
     *
     * @return true if the send voice feature is enabled.
     */
    fun isSendVoiceFeatureEnabled(): Boolean {
        return defaultPrefs.getBoolean(SETTINGS_ENABLE_SEND_VOICE_FEATURE_PREFERENCE_KEY, false)
    }

    /**
     * Show all rooms in room directory
     */
    fun showAllPublicRooms(): Boolean {
        return defaultPrefs.getBoolean(SETTINGS_ROOM_DIRECTORY_SHOW_ALL_PUBLIC_ROOMS, false)
    }

    /**
     * Tells which compression level to use by default
     *
     * @return the selected compression level
     */
    fun getSelectedDefaultMediaCompressionLevel(): Int {
        return Integer.parseInt(defaultPrefs.getString(SETTINGS_DEFAULT_MEDIA_COMPRESSION_KEY, "0")!!)
    }

    /**
     * Tells which media source to use by default
     *
     * @return the selected media source
     */
    fun getSelectedDefaultMediaSource(): Int {
        return Integer.parseInt(defaultPrefs.getString(SETTINGS_DEFAULT_MEDIA_SOURCE_KEY, "0")!!)
    }

    /**
     * Tells whether to use shutter sound.
     *
     * @return true if shutter sound should play
     */
    fun useShutterSound(): Boolean {
        return defaultPrefs.getBoolean(SETTINGS_PLAY_SHUTTER_SOUND_KEY, true)
    }

    fun storeUnknownDeviceDismissedList(deviceIds: List<String>) {
        defaultPrefs.edit(true) {
            putStringSet(SETTINGS_UNKNOWN_DEVICE_DISMISSED_LIST, deviceIds.toSet())
        }
    }

    fun getUnknownDeviceDismissedList(): List<String> {
        return tryOrNull {
            defaultPrefs.getStringSet(SETTINGS_UNKNOWN_DEVICE_DISMISSED_LIST, null)?.toList()
        }.orEmpty()
    }

    /**
     * Update the notification ringtone
     *
     * @param uri     the new notification ringtone, or null for no RingTone
     */
    fun setNotificationRingTone(uri: Uri?) {
        defaultPrefs.edit {
            var value = ""

            if (null != uri) {
                value = uri.toString()

                if (value.startsWith("file://")) {
                    // it should never happen
                    // else android.os.FileUriExposedException will be triggered.
                    // see https://github.com/vector-im/riot-android/issues/1725
                    return
                }
            }

            putString(SETTINGS_NOTIFICATION_RINGTONE_PREFERENCE_KEY, value)
        }
    }

    /**
     * Provides the selected notification ring tone
     *
     * @return the selected ring tone or null for no RingTone
     */
    fun getNotificationRingTone(): Uri? {
        val url = defaultPrefs.getString(SETTINGS_NOTIFICATION_RINGTONE_PREFERENCE_KEY, null)

        // the user selects "None"
        if (url == "") {
            return null
        }

        var uri: Uri? = null

        // https://github.com/vector-im/riot-android/issues/1725
        if (null != url && !url.startsWith("file://")) {
            try {
                uri = Uri.parse(url)
            } catch (e: Exception) {
                Timber.e(e, "## getNotificationRingTone() : Uri.parse failed")
            }
        }

        if (null == uri) {
            uri = RingtoneManager.getDefaultUri(RingtoneManager.TYPE_NOTIFICATION)
        }

        Timber.v("## getNotificationRingTone() returns $uri")
        return uri
    }

    /**
     * Provide the notification ringtone filename
     *
     * @return the filename or null if "None" is selected
     */
    fun getNotificationRingToneName(): String? {
        val toneUri = getNotificationRingTone() ?: return null

        try {
            val proj = arrayOf(MediaStore.Audio.Media.DISPLAY_NAME)
            return context.contentResolver.query(toneUri, proj, null, null, null)?.use {
                val columnIndex = it.getColumnIndexOrThrow(MediaStore.Audio.Media.DISPLAY_NAME)
                it.moveToFirst()
                it.getString(columnIndex)
            }
        } catch (e: Exception) {
            Timber.e(e, "## getNotificationRingToneName() failed")
        }

        return null
    }

    /**
     * Enable or disable the lazy loading
     *
     * @param newValue true to enable lazy loading, false to disable it
     */
    fun setUseLazyLoading(newValue: Boolean) {
        defaultPrefs.edit {
            putBoolean(SETTINGS_LAZY_LOADING_PREFERENCE_KEY, newValue)
        }
    }

    /**
     * Tells if the lazy loading is enabled
     *
     * @return true if the lazy loading of room members is enabled
     */
    fun useLazyLoading(): Boolean {
        return defaultPrefs.getBoolean(SETTINGS_LAZY_LOADING_PREFERENCE_KEY, false)
    }

    /**
     * User explicitly refuses the lazy loading.
     *
     */
    fun setUserRefuseLazyLoading() {
        defaultPrefs.edit {
            putBoolean(SETTINGS_USER_REFUSED_LAZY_LOADING_PREFERENCE_KEY, true)
        }
    }

    /**
     * Tells if the user has explicitly refused the lazy loading
     *
     * @return true if the user has explicitly refuse the lazy loading of room members
     */
    fun hasUserRefusedLazyLoading(): Boolean {
        return defaultPrefs.getBoolean(SETTINGS_USER_REFUSED_LAZY_LOADING_PREFERENCE_KEY, false)
    }

    /**
     * Tells if the data save mode is enabled
     *
     * @return true if the data save mode is enabled
     */
    fun useDataSaveMode(): Boolean {
        return defaultPrefs.getBoolean(SETTINGS_DATA_SAVE_MODE_PREFERENCE_KEY, false)
    }

    /**
     * Tells if the conf calls must be done with Jitsi.
     *
     * @return true if the conference call must be done with jitsi.
     */
    fun useJitsiConfCall(): Boolean {
        return defaultPrefs.getBoolean(SETTINGS_USE_JITSI_CONF_PREFERENCE_KEY, true)
    }

    /**
     * Tells if the application is started on boot
     *
     * @return true if the application must be started on boot
     */
    fun autoStartOnBoot(): Boolean {
        return defaultPrefs.getBoolean(SETTINGS_START_ON_BOOT_PREFERENCE_KEY, true)
    }

    /**
     * Tells if the application is started on boot
     *
     * @param value   true to start the application on boot
     */
    fun setAutoStartOnBoot(value: Boolean) {
        defaultPrefs.edit {
            putBoolean(SETTINGS_START_ON_BOOT_PREFERENCE_KEY, value)
        }
    }

    /**
     * Provides the selected saving period.
     *
     * @return the selected period
     */
    fun getSelectedMediasSavingPeriod(): Int {
        return defaultPrefs.getInt(SETTINGS_MEDIA_SAVING_PERIOD_SELECTED_KEY, MEDIA_SAVING_1_WEEK)
    }

    /**
     * Updates the selected saving period.
     *
     * @param index   the selected period index
     */
    fun setSelectedMediasSavingPeriod(index: Int) {
        defaultPrefs.edit {
            putInt(SETTINGS_MEDIA_SAVING_PERIOD_SELECTED_KEY, index)
        }
    }

    /**
     * Provides the minimum last access time to keep a media file.
     *
     * @return the min last access time (in seconds)
     */
    fun getMinMediasLastAccessTime(): Long {
        return when (getSelectedMediasSavingPeriod()) {
            MEDIA_SAVING_3_DAYS  -> clock.epochMillis() / 1000 - 3 * 24 * 60 * 60
            MEDIA_SAVING_1_WEEK  -> clock.epochMillis() / 1000 - 7 * 24 * 60 * 60
            MEDIA_SAVING_1_MONTH -> clock.epochMillis() / 1000 - 30 * 24 * 60 * 60
            MEDIA_SAVING_FOREVER -> 0
            else                 -> 0
        }
    }

    /**
     * Provides the selected saving period.
     *
     * @return the selected period
     */
    fun getSelectedMediasSavingPeriodString(): String {
        return when (getSelectedMediasSavingPeriod()) {
            MEDIA_SAVING_3_DAYS  -> context.getString(R.string.media_saving_period_3_days)
            MEDIA_SAVING_1_WEEK  -> context.getString(R.string.media_saving_period_1_week)
            MEDIA_SAVING_1_MONTH -> context.getString(R.string.media_saving_period_1_month)
            MEDIA_SAVING_FOREVER -> context.getString(R.string.media_saving_period_forever)
            else                 -> "?"
        }
    }

    /**
     * Fix some migration issues
     */
    fun fixMigrationIssues() {
        // Nothing to do for the moment
    }

    /**
     * Tells if the markdown is enabled
     *
     * @return true if the markdown is enabled
     */
    fun isMarkdownEnabled(): Boolean {
        return defaultPrefs.getBoolean(SETTINGS_ENABLE_MARKDOWN_KEY, false)
    }

    /**
     * Update the markdown enable status.
     *
     * @param isEnabled true to enable the markdown
     */
    fun setMarkdownEnabled(isEnabled: Boolean) {
        defaultPrefs.edit {
            putBoolean(SETTINGS_ENABLE_MARKDOWN_KEY, isEnabled)
        }
    }

    /**
     * Tells if a confirmation dialog should be displayed before staring a call
     */
    fun preventAccidentalCall(): Boolean {
        return defaultPrefs.getBoolean(SETTINGS_CALL_PREVENT_ACCIDENTAL_CALL_KEY, true)
    }

    /**
     * Tells if the read receipts should be shown
     *
     * @return true if the read receipts should be shown
     */
    fun showReadReceipts(): Boolean {
        return defaultPrefs.getBoolean(SETTINGS_SHOW_READ_RECEIPTS_KEY, true)
    }

    /**
     * Tells if the redacted message should be shown
     *
     * @return true if the redacted should be shown
     */
    fun showRedactedMessages(): Boolean {
        return defaultPrefs.getBoolean(SETTINGS_SHOW_REDACTED_KEY, false)
    }

    /**
     * Tells if the help on room list should be shown
     *
     * @return true if the help on room list should be shown
     */
    fun shouldShowLongClickOnRoomHelp(): Boolean {
        return defaultPrefs.getBoolean(SETTINGS_SHOULD_SHOW_HELP_ON_ROOM_LIST_KEY, false)
    }

    /**
     * Prevent help on room list to be shown again
     */
    fun neverShowLongClickOnRoomHelpAgain() {
        defaultPrefs.edit {
            putBoolean(SETTINGS_SHOULD_SHOW_HELP_ON_ROOM_LIST_KEY, false)
        }
    }

    /**
     * Tells if the message timestamps must be always shown
     *
     * @return true if the message timestamps must be always shown
     */
    fun alwaysShowTimeStamps(): Boolean {
        return defaultPrefs.getBoolean(SETTINGS_ALWAYS_SHOW_TIMESTAMPS_KEY, false)
    }

    /**
     * Tells if the typing notifications should be sent
     *
     * @return true to send the typing notifs
     */
    fun sendTypingNotifs(): Boolean {
        return defaultPrefs.getBoolean(SETTINGS_SEND_TYPING_NOTIF_KEY, true)
    }

    /**
     * Tells of the missing notifications rooms must be displayed at left (home screen)
     *
     * @return true to move the missed notifications to the left side
     */
    fun pinMissedNotifications(): Boolean {
        return defaultPrefs.getBoolean(SETTINGS_PIN_MISSED_NOTIFICATIONS_PREFERENCE_KEY, true)
    }

    /**
     * Tells of the unread rooms must be displayed at left (home screen)
     *
     * @return true to move the unread room to the left side
     */
    fun pinUnreadMessages(): Boolean {
        return defaultPrefs.getBoolean(SETTINGS_PIN_UNREAD_MESSAGES_PREFERENCE_KEY, true)
    }

    /**
     * Tells if the phone must vibrate when mentioning
     *
     * @return true
     */
    fun vibrateWhenMentioning(): Boolean {
        return defaultPrefs.getBoolean(SETTINGS_VIBRATE_ON_MENTION_KEY, false)
    }

    /**
     * Tells if a dialog has been displayed to ask to use the analytics tracking (piwik, matomo, etc.).
     *
     * @return true if a dialog has been displayed to ask to use the analytics tracking
     */
    fun didAskToUseAnalytics(): Boolean {
        return defaultPrefs.getBoolean(DID_ASK_TO_USE_ANALYTICS_TRACKING_KEY, false)
    }

    /**
     * To call if the user has been asked for analytics tracking.
     *
     */
    fun setDidAskToUseAnalytics() {
        defaultPrefs.edit {
            putBoolean(DID_ASK_TO_USE_ANALYTICS_TRACKING_KEY, true)
        }
    }

    /**
     * Tells if the user wants to see URL previews in the timeline
     *
     * @return true if the user wants to see URL previews in the timeline
     */
    fun showUrlPreviews(): Boolean {
        return defaultPrefs.getBoolean(SETTINGS_SHOW_URL_PREVIEW_KEY, true)
    }

    /**
     * Tells if the user wants to see URL previews in encrypted rooms as well
     *
     * @return true if the user wants to see URL previews in encrypted rooms
     */
    fun allowUrlPreviewsInEncryptedRooms(): Boolean {
        return defaultPrefs.getBoolean(SETTINGS_ALLOW_URL_PREVIEW_IN_ENCRYPTED_ROOM_KEY, false)
    }

    /**
     * Tells if media should be previewed before sending
     *
     * @return true to preview media
     */
    fun previewMediaWhenSending(): Boolean {
        return defaultPrefs.getBoolean(SETTINGS_PREVIEW_MEDIA_BEFORE_SENDING_KEY, false)
    }

    /**
     * Tells if message should be send by pressing enter on the soft keyboard
     *
     * @return true to send message with enter
     */
    fun sendMessageWithEnter(): Boolean {
        return defaultPrefs.getBoolean(SETTINGS_SEND_MESSAGE_WITH_ENTER, false)
    }

    /**
     * Tells if the emoji keyboard button should be visible or not.
     *
     * @return true to show emoji keyboard button.
     */
    fun showEmojiKeyboard(): Boolean {
        return defaultPrefs.getBoolean(SETTINGS_SHOW_EMOJI_KEYBOARD, true)
    }

    /**
     * Tells if the timeline messages should be shown in a bubble or not.
     *
     * @return true to show timeline message in bubble.
     */
    /* SC: use BubbleThemeUtils instead
    fun useMessageBubblesLayout(): Boolean {
        return defaultPrefs.getBoolean(SETTINGS_INTERFACE_BUBBLE_KEY, getDefault(R.bool.settings_interface_bubble_default))
    }
     */
    fun useElementMessageBubblesLayout(): Boolean {
        return bubbleThemeUtils.getBubbleStyle() == BubbleThemeUtils.BUBBLE_STYLE_ELEMENT
    }

    /**
     * Tells if user should always appear offline or not.
     *
     * @return true if user should always appear offline
     */
    fun userAlwaysAppearsOffline(): Boolean {
        return defaultPrefs.getBoolean(
                SETTINGS_PRESENCE_USER_ALWAYS_APPEARS_OFFLINE,
                getDefault(R.bool.settings_presence_user_always_appears_offline_default)
        )
    }

    /**
     * Update the rage shake enabled status.
     *
     * @param isEnabled true to enable rage shake.
     */
    fun setRageshakeEnabled(isEnabled: Boolean) {
        defaultPrefs.edit {
            putBoolean(SETTINGS_USE_RAGE_SHAKE_KEY, isEnabled)
        }
    }

    /**
     * Tells if the rage shake is used.
     *
     * @return true if the rage shake is used
     */
    fun useRageshake(): Boolean {
        return defaultPrefs.getBoolean(SETTINGS_USE_RAGE_SHAKE_KEY, false)
    }

    /**
     * Get the rage shake sensitivity.
     */
    fun getRageshakeSensitivity(): Int {
        return defaultPrefs.getInt(SETTINGS_RAGE_SHAKE_DETECTION_THRESHOLD_KEY, ShakeDetector.SENSITIVITY_MEDIUM)
    }

    /**
     * Tells if all the events must be displayed ie even the redacted events.
     *
     * @return true to display all the events even the redacted ones.
     */
    fun displayAllEvents(): Boolean {
        return defaultPrefs.getBoolean(SETTINGS_DISPLAY_ALL_EVENTS_KEY, false)
    }

    /**
     * The user does not allow screenshots of the application
     */
    fun useFlagSecure(): Boolean {
        return defaultPrefs.getBoolean(SETTINGS_SECURITY_USE_FLAG_SECURE, false)
    }

    // SC addition
    fun combinedOverview(): Boolean {
        return defaultPrefs.getBoolean(SETTINGS_SINGLE_OVERVIEW, true)
    }
    fun enableOverviewTabs(): Boolean {
        return labAddNotificationTab() || !combinedOverview()
    }

    // SC addition
    private fun roomUnreadKind(key: String): Int {
        val default = RoomSummary.UNREAD_KIND_CONTENT
        val kind = defaultPrefs.getString(key, default.toString())
        return try {
            Integer.parseInt(kind!!)
        } catch (e: Exception) {
            default
        }
    }
    override fun roomUnreadKind(isDirect: Boolean): Int {
        return if (isDirect) {
            roomUnreadKindDm()
        } else {
            roomUnreadKindGroup()
        }
    }
    fun roomUnreadKindDm(): Int {
        return roomUnreadKind(SETTINGS_ROOM_UNREAD_KIND_DM)
    }
    fun roomUnreadKindGroup(): Int {
        return roomUnreadKind(SETTINGS_ROOM_UNREAD_KIND_GROUP)
    }

    // SC addition
    fun shouldShowUnimportantCounterBadge(): Boolean {
        return defaultPrefs.getBoolean(SETTINGS_UNIMPORTANT_COUNTER_BADGE, true)
    }

    // SC additions - for spaces/categories: whether to count unread chats, or messages
    override fun aggregateUnreadRoomCounts(): Boolean {
        return defaultPrefs.getBoolean(SETTINGS_AGGREGATE_UNREAD_COUNTS, true)
    }

    override fun includeSpaceMembersAsSpaceRooms(): Boolean {
        return defaultPrefs.getBoolean(SETTINGS_SPACE_MEMBERS_IN_SPACE_ROOMS, false)
    }

    var prevToast: Toast? = null
    override fun annoyDevelopersWithToast(text: String) {
        if (developerShowDebugInfo()) {
            prevToast?.cancel()
            prevToast = Toast.makeText(context, text, Toast.LENGTH_LONG).also {
                it.show()
            }
        }
    }

    // SC addition
    fun simplifiedMode(): Boolean {
        return defaultPrefs.getBoolean(SETTINGS_SIMPLIFIED_MODE, false)
    }
    fun needsSimplifiedModePrompt(): Boolean {
        return !defaultPrefs.contains(SETTINGS_SIMPLIFIED_MODE)
    }
    fun setSimplifiedMode(simplified: Boolean) {
        defaultPrefs
                .edit()
                .putBoolean(SETTINGS_SIMPLIFIED_MODE, simplified)
                .apply()
    }

    // SC addition
    fun labAllowMarkUnread(): Boolean {
        return defaultPrefs.getBoolean(SETTINGS_LABS_ALLOW_MARK_UNREAD, true)
    }

    // SC addition
    @Suppress("DEPRECATION")
    fun scPreferenceUpdate() {
        if (defaultPrefs.contains(SETTINGS_ROOM_UNREAD_KIND)) {
            // Migrate to split setting for DMs and groups
            val unreadKindSetting = roomUnreadKind(SETTINGS_ROOM_UNREAD_KIND).toString()
            defaultPrefs
                    .edit()
                    .putString(SETTINGS_ROOM_UNREAD_KIND_DM, unreadKindSetting)
                    .putString(SETTINGS_ROOM_UNREAD_KIND_GROUP, unreadKindSetting)
                    .remove(SETTINGS_ROOM_UNREAD_KIND)
                    .apply()
        }
    }

    // SC addition
    fun userColorMode(isDirect: Boolean, isPublic: Boolean): String {
        return defaultPrefs.getString(when {
            isPublic -> SETTINGS_USER_COLOR_MODE_PUBLIC_ROOM
            isDirect -> SETTINGS_USER_COLOR_MODE_DM
            else -> SETTINGS_USER_COLOR_MODE_DEFAULT
        }, MatrixItemColorProvider.USER_COLORING_DEFAULT) ?: MatrixItemColorProvider.USER_COLORING_DEFAULT
    }

    fun canOverrideUserColors(): Boolean {
        return MatrixItemColorProvider.USER_COLORING_FROM_ID in listOf(
                userColorMode(isDirect = false, isPublic = false),
                userColorMode(isDirect = false, isPublic = true),
                userColorMode(isDirect = true, isPublic = false),
                userColorMode(isDirect = true, isPublic = true),
        )
    }

    // SC addition
    fun loadRoomAtFirstUnread(): Boolean {
        return defaultPrefs.getBoolean(SETTINGS_OPEN_CHATS_AT_FIRST_UNREAD, false)
    }

    // Element removed this, SC added it back (but this time, default to true)
    fun useVoiceMessage(): Boolean {
        // Voice messages crash on SDK 21
        return Build.VERSION.SDK_INT > Build.VERSION_CODES.LOLLIPOP && defaultPrefs.getBoolean(SETTINGS_VOICE_MESSAGE, true)
    }

    // SC addition
    fun jumpToBottomOnSend(): Boolean {
        return defaultPrefs.getBoolean(SETTINGS_JUMP_TO_BOTTOM_ON_SEND, true)
    }

    // SC addition
    fun forceUseCustomUpGateway(): Boolean {
        return defaultPrefs.getBoolean(SETTINGS_UNIFIED_PUSH_FORCE_CUSTOM_GATEWAY, false)
    }

    // SC addition
    fun forceAllowBackgroundSync(): Boolean {
        return defaultPrefs.getBoolean(SETTINGS_FORCE_ALLOW_BACKGROUND_SYNC, false)
    }

    // SC addition
    fun enableSpacePager(): Boolean {
        return defaultPrefs.getBoolean(SETTINGS_ENABLE_SPACE_PAGER, false)
    }

    // SC addition
    fun onlyAlertOnce(): Boolean {
        return defaultPrefs.getBoolean(SETTINGS_NOTIF_ONLY_ALERT_ONCE, true)
    }

    // SC addition
    fun hideCallButtons(): Boolean {
        return defaultPrefs.getBoolean(SETTINGS_HIDE_CALL_BUTTONS, false)
    }

    // SC addition
    fun readReceiptFollowsReadMarker(): Boolean {
        return defaultPrefs.getBoolean(SETTINGS_READ_RECEIPT_FOLLOWS_READ_MARKER, false)
    }

    // SC addition
    fun showOpenAnonymous(): Boolean {
        return defaultPrefs.getBoolean(SETTINGS_SHOW_OPEN_ANONYMOUS, false)
    }

    /**
     * I likely do more fresh installs of the app than anyone else, so a shortcut to change some of the default settings to
     * my preferred values can safe me some time
     */
    fun applyScDefaultValues() {
        defaultPrefs.edit()
                .putBoolean(SETTINGS_SIMPLIFIED_MODE, false)
                .putString(SETTINGS_USER_COLOR_MODE_PUBLIC_ROOM, MatrixItemColorProvider.USER_COLORING_FROM_PL)
                .putString(SETTINGS_USER_COLOR_MODE_DEFAULT, MatrixItemColorProvider.USER_COLORING_FROM_PL)
                .putString(SETTINGS_USER_COLOR_MODE_DM, MatrixItemColorProvider.USER_COLORING_UNIFORM)
                .putString(SETTINGS_ROOM_UNREAD_KIND_DM, RoomSummary.UNREAD_KIND_ORIGINAL_CONTENT.toString())
                .putString(SETTINGS_ROOM_UNREAD_KIND_GROUP, RoomSummary.UNREAD_KIND_ORIGINAL_CONTENT.toString())
                .putBoolean(SETTINGS_UNIMPORTANT_COUNTER_BADGE, true)
                .putBoolean(SETTINGS_PREF_SPACE_SHOW_ALL_ROOM_IN_HOME, true)
                .putBoolean(SETTINGS_OPEN_CHATS_AT_FIRST_UNREAD, true)
                .putBoolean(SETTINGS_ALLOW_URL_PREVIEW_IN_ENCRYPTED_ROOM_KEY, true)
                .putBoolean(SETTINGS_LABS_ALLOW_MARK_UNREAD, true)
                .putBoolean(SETTINGS_LABS_ENABLE_SWIPE_TO_REPLY, false)
                .putBoolean(SETTINGS_VOICE_MESSAGE, false)
                .putBoolean(SETTINGS_USE_RAGE_SHAKE_KEY, true)
                .putBoolean(SETTINGS_UNIFIED_PUSH_FORCE_CUSTOM_GATEWAY, true)
                .putBoolean(SETTINGS_AGGREGATE_UNREAD_COUNTS, false)
                .putBoolean(SETTINGS_ENABLE_SPACE_PAGER, true)
                .putBoolean(SETTINGS_READ_RECEIPT_FOLLOWS_READ_MARKER, true)
                .putBoolean(SETTINGS_SHOW_OPEN_ANONYMOUS, true)
                .apply()
    }

    /**
     * The user enable protecting app access with pin code.
     * Currently we use the pin code store to know if the pin is enabled, so this is not used
     */
    fun useFlagPinCode(): Boolean {
        return defaultPrefs.getBoolean(SETTINGS_SECURITY_USE_PIN_CODE_FLAG, false)
    }

    fun useBiometricsToUnlock(): Boolean {
        return defaultPrefs.getBoolean(SETTINGS_SECURITY_USE_BIOMETRICS_FLAG, true)
    }

    fun useGracePeriod(): Boolean {
        return defaultPrefs.getBoolean(SETTINGS_SECURITY_USE_GRACE_PERIOD_FLAG, true)
    }

    fun chatEffectsEnabled(): Boolean {
        return defaultPrefs.getBoolean(SETTINGS_ENABLE_CHAT_EFFECTS, true)
    }

    /**
     * Return true if Pin code is disabled, or if user set the settings to see full notification content
     */
    fun useCompleteNotificationFormat(): Boolean {
        return !useFlagPinCode() ||
                defaultPrefs.getBoolean(SETTINGS_SECURITY_USE_COMPLETE_NOTIFICATIONS_FLAG, true)
    }

    fun backgroundSyncTimeOut(): Int {
        return tryOrNull {
            // The xml pref is saved as a string so use getString and parse
            defaultPrefs.getString(SETTINGS_SET_SYNC_TIMEOUT_PREFERENCE_KEY, null)?.toInt()
        } ?: BackgroundSyncMode.DEFAULT_SYNC_TIMEOUT_SECONDS
    }

    fun setBackgroundSyncTimeout(timeInSecond: Int) {
        defaultPrefs
                .edit()
                .putString(SETTINGS_SET_SYNC_TIMEOUT_PREFERENCE_KEY, timeInSecond.toString())
                .apply()
    }

    fun backgroundSyncDelay(): Int {
        return tryOrNull {
            // The xml pref is saved as a string so use getString and parse
            defaultPrefs.getString(SETTINGS_SET_SYNC_DELAY_PREFERENCE_KEY, null)?.toInt()
        } ?: BackgroundSyncMode.DEFAULT_SYNC_DELAY_SECONDS
    }

    fun setBackgroundSyncDelay(timeInSecond: Int) {
        defaultPrefs
                .edit()
                .putString(SETTINGS_SET_SYNC_DELAY_PREFERENCE_KEY, timeInSecond.toString())
                .apply()
    }

    fun isBackgroundSyncEnabled(): Boolean {
        return getFdroidSyncBackgroundMode() != BackgroundSyncMode.FDROID_BACKGROUND_SYNC_MODE_DISABLED
    }

    fun setFdroidSyncBackgroundMode(mode: BackgroundSyncMode) {
        defaultPrefs
                .edit()
                .putString(SETTINGS_FDROID_BACKGROUND_SYNC_MODE, mode.name)
                .apply()
    }

    fun getFdroidSyncBackgroundMode(): BackgroundSyncMode {
        return try {
            val strPref = defaultPrefs
                    .getString(SETTINGS_FDROID_BACKGROUND_SYNC_MODE, BackgroundSyncMode.FDROID_BACKGROUND_SYNC_MODE_FOR_BATTERY.name)
            BackgroundSyncMode.values().firstOrNull { it.name == strPref } ?: BackgroundSyncMode.FDROID_BACKGROUND_SYNC_MODE_FOR_BATTERY
        } catch (e: Throwable) {
            BackgroundSyncMode.FDROID_BACKGROUND_SYNC_MODE_FOR_BATTERY
        }
    }

    private fun labsSpacesOnlyOrphansInHome(): Boolean {
        return defaultPrefs.getBoolean(SETTINGS_LABS_SPACES_HOME_AS_ORPHAN, false)
    }

    fun labsAutoReportUISI(): Boolean {
        return defaultPrefs.getBoolean(SETTINGS_LABS_AUTO_REPORT_UISI, false)
    }

    fun prefSpacesShowAllRoomInHome(): Boolean {
<<<<<<< HEAD
        return defaultPrefs.getBoolean(SETTINGS_PREF_SPACE_SHOW_ALL_ROOM_IN_HOME,
                true)
                // migration of old property - leads to unexpected results, since we don't do the same in the xml
                // - and who cares nowadays either way
                //!labsSpacesOnlyOrphansInHome())
=======
        return defaultPrefs.getBoolean(
                SETTINGS_PREF_SPACE_SHOW_ALL_ROOM_IN_HOME,
                // migration of old property
                !labsSpacesOnlyOrphansInHome()
        )
>>>>>>> a5b007f1
    }

    /*
     * Photo / video picker
     */
    fun getTakePhotoVideoMode(): Int {
        return defaultPrefs.getInt(TAKE_PHOTO_VIDEO_MODE, TAKE_PHOTO_VIDEO_MODE_ALWAYS_ASK)
    }

    fun setTakePhotoVideoMode(mode: Int) {
        return defaultPrefs.edit {
            putInt(TAKE_PHOTO_VIDEO_MODE, mode)
        }
    }

    fun isLocationSharingEnabled(): Boolean {
        return defaultPrefs.getBoolean(SETTINGS_PREF_ENABLE_LOCATION_SHARING, false) && BuildConfig.enableLocationSharing
    }

    fun labsRenderLocationsInTimeline(): Boolean {
        return defaultPrefs.getBoolean(SETTINGS_LABS_RENDER_LOCATIONS_IN_TIMELINE, true)
    }

    /**
     * Indicates whether or not thread messages are enabled
     */
    fun areThreadMessagesEnabled(): Boolean {
        return defaultPrefs.getBoolean(SETTINGS_LABS_ENABLE_THREAD_MESSAGES, getDefault(R.bool.settings_labs_thread_messages_default))
    }

    /**
     * Manually sets thread messages enabled, useful for migrating users from io.element.thread
     */
    fun setThreadMessagesEnabled() {
        defaultPrefs
                .edit()
                .putBoolean(SETTINGS_LABS_ENABLE_THREAD_MESSAGES, true)
                .apply()
    }

    /**
     * Indicates whether or not the user will be notified about the new thread support
     * We should notify the user only if he had old thread support enabled
     */
    fun shouldNotifyUserAboutThreads(): Boolean {
        return defaultPrefs.getBoolean(SETTINGS_LABS_ENABLE_THREAD_MESSAGES_OLD_CLIENTS, false)
    }

    /**
     * Indicates that the user have been notified about threads migration
     */
    fun userNotifiedAboutThreads() {
        defaultPrefs
                .edit()
                .putBoolean(SETTINGS_LABS_ENABLE_THREAD_MESSAGES_OLD_CLIENTS, false)
                .apply()
    }

    /**
     * Indicates whether or not we should clear cache for threads migration.
     * Default value is true, for fresh installs and updates
     */
    fun shouldMigrateThreads(): Boolean {
        return defaultPrefs.getBoolean(SETTINGS_THREAD_MESSAGES_SYNCED, true)
    }

    /**
     * Indicates that there no longer threads migration needed
     */
    fun setShouldMigrateThreads(shouldMigrate: Boolean) {
        defaultPrefs
                .edit()
                .putBoolean(SETTINGS_THREAD_MESSAGES_SYNCED, shouldMigrate)
                .apply()
    }
}<|MERGE_RESOLUTION|>--- conflicted
+++ resolved
@@ -40,16 +40,13 @@
 import timber.log.Timber
 import javax.inject.Inject
 
-<<<<<<< HEAD
-class VectorPreferences @Inject constructor(private val context: Context, private val bubbleThemeUtils: BubbleThemeUtils): StaticScSdkHelper.ScSdkPreferenceProvider {
-
-    constructor(context: Context) : this(context, BubbleThemeUtils(context))
-=======
 class VectorPreferences @Inject constructor(
         private val context: Context,
+        private val bubbleThemeUtils: BubbleThemeUtils,
         private val clock: Clock,
-) {
->>>>>>> a5b007f1
+) : StaticScSdkHelper.ScSdkPreferenceProvider {
+
+    constructor(context: Context, clock: Clock) : this(context, BubbleThemeUtils(context), clock)
 
     companion object {
         const val SETTINGS_HELP_PREFERENCE_KEY = "SETTINGS_HELP_PREFERENCE_KEY"
@@ -1250,19 +1247,13 @@
     }
 
     fun prefSpacesShowAllRoomInHome(): Boolean {
-<<<<<<< HEAD
-        return defaultPrefs.getBoolean(SETTINGS_PREF_SPACE_SHOW_ALL_ROOM_IN_HOME,
-                true)
+        return defaultPrefs.getBoolean(
+                SETTINGS_PREF_SPACE_SHOW_ALL_ROOM_IN_HOME,
+                true
                 // migration of old property - leads to unexpected results, since we don't do the same in the xml
                 // - and who cares nowadays either way
-                //!labsSpacesOnlyOrphansInHome())
-=======
-        return defaultPrefs.getBoolean(
-                SETTINGS_PREF_SPACE_SHOW_ALL_ROOM_IN_HOME,
-                // migration of old property
-                !labsSpacesOnlyOrphansInHome()
+                //!labsSpacesOnlyOrphansInHome()
         )
->>>>>>> a5b007f1
     }
 
     /*
