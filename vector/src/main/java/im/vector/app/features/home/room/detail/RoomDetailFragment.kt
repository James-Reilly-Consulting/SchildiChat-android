/*
 * Copyright 2019 New Vector Ltd
 *
 * Licensed under the Apache License, Version 2.0 (the "License");
 * you may not use this file except in compliance with the License.
 * You may obtain a copy of the License at
 *
 * http://www.apache.org/licenses/LICENSE-2.0
 *
 * Unless required by applicable law or agreed to in writing, software
 * distributed under the License is distributed on an "AS IS" BASIS,
 * WITHOUT WARRANTIES OR CONDITIONS OF ANY KIND, either express or implied.
 * See the License for the specific language governing permissions and
 * limitations under the License.
 */

package im.vector.app.features.home.room.detail

import android.annotation.SuppressLint
import android.app.Activity
import android.content.Intent
import android.content.res.Configuration
import android.graphics.Color
import android.graphics.Typeface
import android.net.Uri
import android.os.Build
import android.os.Bundle
import android.os.Parcelable
import android.text.Spannable
import android.text.format.DateUtils
import android.view.HapticFeedbackConstants
import android.view.KeyEvent
import android.view.LayoutInflater
import android.view.Menu
import android.view.MenuInflater
import android.view.MenuItem
import android.view.View
import android.view.ViewGroup
import android.view.inputmethod.EditorInfo
import android.widget.ImageView
import android.widget.TextView
import android.widget.Toast
import androidx.annotation.DrawableRes
import androidx.annotation.StringRes
import androidx.core.content.ContextCompat
import androidx.core.net.toUri
import androidx.core.text.buildSpannedString
import androidx.core.text.toSpannable
import androidx.core.util.Pair
import androidx.core.view.ViewCompat
import androidx.core.view.forEach
import androidx.core.view.isInvisible
import androidx.core.view.isVisible
import androidx.fragment.app.setFragmentResultListener
import androidx.lifecycle.lifecycleScope
import androidx.recyclerview.widget.ItemTouchHelper
import androidx.recyclerview.widget.LinearLayoutManager
import androidx.recyclerview.widget.RecyclerView
import androidx.transition.TransitionManager
import com.airbnb.epoxy.EpoxyModel
import com.airbnb.epoxy.OnModelBuildFinishedListener
import com.airbnb.epoxy.addGlidePreloader
import com.airbnb.epoxy.glidePreloader
import com.airbnb.mvrx.MvRx
import com.airbnb.mvrx.args
import com.airbnb.mvrx.fragmentViewModel
import com.airbnb.mvrx.withState
import com.google.android.material.dialog.MaterialAlertDialogBuilder
import com.jakewharton.rxbinding3.view.focusChanges
import com.jakewharton.rxbinding3.widget.textChanges
import com.vanniktech.emoji.EmojiPopup
import im.vector.app.R
import im.vector.app.core.dialogs.ConfirmationDialogBuilder
import im.vector.app.core.dialogs.GalleryOrCameraDialogHelper
import im.vector.app.core.epoxy.LayoutManagerStateRestorer
import im.vector.app.core.extensions.cleanup
import im.vector.app.core.extensions.exhaustive
import im.vector.app.core.extensions.hideKeyboard
import im.vector.app.core.extensions.registerStartForActivityResult
import im.vector.app.core.extensions.setTextOrHide
import im.vector.app.core.extensions.showKeyboard
import im.vector.app.core.extensions.trackItemsVisibilityChange
import im.vector.app.core.glide.GlideApp
import im.vector.app.core.glide.GlideRequests
import im.vector.app.core.hardware.vibrate
import im.vector.app.core.intent.getFilenameFromUri
import im.vector.app.core.intent.getMimeTypeFromUri
import im.vector.app.core.platform.VectorBaseFragment
import im.vector.app.core.platform.showOptimizedSnackbar
import im.vector.app.core.resources.ColorProvider
import im.vector.app.core.ui.views.CurrentCallsView
import im.vector.app.core.ui.views.CurrentCallsViewPresenter
import im.vector.app.core.ui.views.FailedMessagesWarningView
import im.vector.app.core.ui.views.JoinConferenceView
import im.vector.app.core.ui.views.NotificationAreaView
import im.vector.app.core.utils.Debouncer
import im.vector.app.core.utils.DimensionConverter
import im.vector.app.core.utils.KeyboardStateUtils
import im.vector.app.core.utils.PERMISSIONS_FOR_VOICE_MESSAGE
import im.vector.app.core.utils.PERMISSIONS_FOR_WRITING_FILES
import im.vector.app.core.utils.checkPermissions
import im.vector.app.core.utils.colorizeMatchingText
import im.vector.app.core.utils.copyToClipboard
import im.vector.app.core.utils.createJSonViewerStyleProvider
import im.vector.app.core.utils.createUIHandler
import im.vector.app.core.utils.isValidUrl
import im.vector.app.core.utils.onPermissionDeniedDialog
import im.vector.app.core.utils.onPermissionDeniedSnackbar
import im.vector.app.core.utils.openUrlInExternalBrowser
import im.vector.app.core.utils.registerForPermissionsResult
import im.vector.app.core.utils.saveMedia
import im.vector.app.core.utils.shareMedia
import im.vector.app.core.utils.shareText
import im.vector.app.core.utils.startInstallFromSourceIntent
import im.vector.app.core.utils.toast
import im.vector.app.databinding.DialogReportContentBinding
import im.vector.app.databinding.FragmentRoomDetailBinding
import im.vector.app.features.attachments.AttachmentTypeSelectorView
import im.vector.app.features.attachments.AttachmentsHelper
import im.vector.app.features.attachments.ContactAttachment
import im.vector.app.features.attachments.preview.AttachmentsPreviewActivity
import im.vector.app.features.attachments.preview.AttachmentsPreviewArgs
import im.vector.app.features.attachments.toGroupedContentAttachmentData
import im.vector.app.features.call.SharedKnownCallsViewModel
import im.vector.app.features.call.VectorCallActivity
import im.vector.app.features.call.conference.JitsiBroadcastEmitter
import im.vector.app.features.call.conference.JitsiBroadcastEventObserver
import im.vector.app.features.call.conference.JitsiCallViewModel
import im.vector.app.features.call.webrtc.WebRtcCallManager
import im.vector.app.features.command.Command
import im.vector.app.features.crypto.keysbackup.restore.KeysBackupRestoreActivity
import im.vector.app.features.crypto.verification.VerificationBottomSheet
import im.vector.app.features.home.AvatarRenderer
import im.vector.app.features.home.room.ScSdkPreferences
import im.vector.app.features.home.room.detail.composer.TextComposerView
import im.vector.app.features.home.room.detail.composer.VoiceMessageRecorderView
import im.vector.app.features.home.room.detail.readreceipts.DisplayReadReceiptsBottomSheet
import im.vector.app.features.home.room.detail.timeline.TimelineEventController
import im.vector.app.features.home.room.detail.timeline.action.EventSharedAction
import im.vector.app.features.home.room.detail.timeline.action.MessageActionsBottomSheet
import im.vector.app.features.home.room.detail.timeline.action.MessageSharedActionViewModel
import im.vector.app.features.home.room.detail.timeline.edithistory.ViewEditHistoryBottomSheet
import im.vector.app.features.home.room.detail.timeline.helper.MatrixItemColorProvider
import im.vector.app.features.home.room.detail.timeline.helper.VoiceMessagePlaybackTracker
import im.vector.app.features.home.room.detail.timeline.image.buildImageContentRendererData
import im.vector.app.features.home.room.detail.timeline.item.AbsMessageItem
import im.vector.app.features.home.room.detail.timeline.item.MessageFileItem
import im.vector.app.features.home.room.detail.timeline.item.MessageImageVideoItem
import im.vector.app.features.home.room.detail.timeline.item.MessageInformationData
import im.vector.app.features.home.room.detail.timeline.item.MessageTextItem
import im.vector.app.features.home.room.detail.timeline.item.MessageVoiceItem
import im.vector.app.features.home.room.detail.timeline.item.ReadReceiptData
import im.vector.app.features.home.room.detail.timeline.reactions.ViewReactionsBottomSheet
import im.vector.app.features.home.room.detail.timeline.url.PreviewUrlRetriever
import im.vector.app.features.home.room.detail.upgrade.MigrateRoomBottomSheet
import im.vector.app.features.home.room.detail.widget.RoomWidgetsBottomSheet
import im.vector.app.features.html.EventHtmlRenderer
import im.vector.app.features.html.PillImageSpan
import im.vector.app.features.html.PillsPostProcessor
import im.vector.app.features.invite.VectorInviteView
import im.vector.app.features.media.ImageContentRenderer
import im.vector.app.features.media.VideoContentRenderer
import im.vector.app.features.notifications.NotificationDrawerManager
import im.vector.app.features.notifications.NotificationUtils
import im.vector.app.features.permalink.NavigationInterceptor
import im.vector.app.features.permalink.PermalinkHandler
import im.vector.app.features.reactions.EmojiReactionPickerActivity
import im.vector.app.features.roomprofile.members.RoomMemberListActivity
import im.vector.app.features.roomprofile.RoomProfileActivity
import im.vector.app.features.session.coroutineScope
import im.vector.app.features.settings.VectorPreferences
import im.vector.app.features.settings.VectorSettingsActivity
import im.vector.app.features.share.SharedData
import im.vector.app.features.spaces.share.ShareSpaceBottomSheet
import im.vector.app.features.themes.ThemeUtils
import im.vector.app.features.voice.VoiceFailure
import im.vector.app.features.widgets.WidgetActivity
import im.vector.app.features.widgets.WidgetArgs
import im.vector.app.features.widgets.WidgetKind
import im.vector.app.features.widgets.permissions.RoomWidgetPermissionBottomSheet
import io.reactivex.android.schedulers.AndroidSchedulers
import io.reactivex.schedulers.Schedulers
import kotlinx.coroutines.launch
import kotlinx.parcelize.Parcelize
import nl.dionsegijn.konfetti.models.Shape
import nl.dionsegijn.konfetti.models.Size
import org.billcarsonfr.jsonviewer.JSonViewerDialog
import org.commonmark.parser.Parser
import org.jitsi.meet.sdk.BroadcastEvent
import org.matrix.android.sdk.api.extensions.orFalse
import org.matrix.android.sdk.api.session.Session
import org.matrix.android.sdk.api.session.content.ContentAttachmentData
import org.matrix.android.sdk.api.session.events.model.toModel
import org.matrix.android.sdk.api.session.room.model.Membership
import org.matrix.android.sdk.api.session.room.model.RoomSummary
import org.matrix.android.sdk.api.session.room.model.message.MessageAudioContent
import org.matrix.android.sdk.api.session.room.model.message.MessageContent
import org.matrix.android.sdk.api.session.room.model.message.MessageFormat
import org.matrix.android.sdk.api.session.room.model.message.MessageImageInfoContent
import org.matrix.android.sdk.api.session.room.model.message.MessageStickerContent
import org.matrix.android.sdk.api.session.room.model.message.MessageTextContent
import org.matrix.android.sdk.api.session.room.model.message.MessageVerificationRequestContent
import org.matrix.android.sdk.api.session.room.model.message.MessageVideoContent
import org.matrix.android.sdk.api.session.room.model.message.MessageWithAttachmentContent
import org.matrix.android.sdk.api.session.room.send.SendState
import org.matrix.android.sdk.api.session.room.timeline.Timeline
import org.matrix.android.sdk.api.session.room.timeline.TimelineEvent
import org.matrix.android.sdk.api.session.room.timeline.getLastMessageContent
import org.matrix.android.sdk.api.session.widgets.model.Widget
import org.matrix.android.sdk.api.session.widgets.model.WidgetType
import org.matrix.android.sdk.api.util.MatrixItem
import org.matrix.android.sdk.api.util.MimeTypes
import org.matrix.android.sdk.api.util.toMatrixItem
import org.matrix.android.sdk.internal.crypto.model.event.EncryptedEventContent
import org.matrix.android.sdk.internal.crypto.model.event.WithHeldCode
import timber.log.Timber
import java.net.URL
import java.util.UUID
import java.util.concurrent.TimeUnit
import javax.inject.Inject

@Parcelize
data class RoomDetailArgs(
        val roomId: String,
        val eventId: String? = null,
        val sharedData: SharedData? = null,
        val openShareSpaceForId: String? = null
) : Parcelable

class RoomDetailFragment @Inject constructor(
        private val session: Session,
        private val avatarRenderer: AvatarRenderer,
        private val timelineEventController: TimelineEventController,
        autoCompleterFactory: AutoCompleter.Factory,
        private val permalinkHandler: PermalinkHandler,
        private val notificationDrawerManager: NotificationDrawerManager,
        val roomDetailViewModelFactory: RoomDetailViewModel.Factory,
        private val eventHtmlRenderer: EventHtmlRenderer,
        private val vectorPreferences: VectorPreferences,
        private val colorProvider: ColorProvider,
        private val dimensionConverter: DimensionConverter,
        private val notificationUtils: NotificationUtils,
        private val matrixItemColorProvider: MatrixItemColorProvider,
        private val imageContentRenderer: ImageContentRenderer,
        private val roomDetailPendingActionStore: RoomDetailPendingActionStore,
        private val pillsPostProcessorFactory: PillsPostProcessor.Factory,
        private val callManager: WebRtcCallManager,
        private val voiceMessagePlaybackTracker: VoiceMessagePlaybackTracker
) :
        VectorBaseFragment<FragmentRoomDetailBinding>(),
        TimelineEventController.Callback,
        VectorInviteView.Callback,
        AttachmentTypeSelectorView.Callback,
        AttachmentsHelper.Callback,
        GalleryOrCameraDialogHelper.Listener,
        CurrentCallsView.Callback {

    companion object {
        /**
         * Sanitize the display name.
         *
         * @param displayName the display name to sanitize
         * @return the sanitized display name
         */
        private fun sanitizeDisplayName(displayName: String): String {
            if (displayName.endsWith(ircPattern)) {
                return displayName.substring(0, displayName.length - ircPattern.length)
            }

            return displayName
        }

        private const val ircPattern = " (IRC)"

        const val TARGET_SCROLL_OUT_FACTOR = 7f/8f
    }

    private val galleryOrCameraDialogHelper = GalleryOrCameraDialogHelper(this, colorProvider)

    private val roomDetailArgs: RoomDetailArgs by args()
    private val glideRequests by lazy {
        GlideApp.with(this)
    }
    private val pillsPostProcessor by lazy {
        pillsPostProcessorFactory.create(roomDetailArgs.roomId)
    }

    private val autoCompleter: AutoCompleter by lazy {
        autoCompleterFactory.create(roomDetailArgs.roomId)
    }
    private val roomDetailViewModel: RoomDetailViewModel by fragmentViewModel()
    private val debouncer = Debouncer(createUIHandler())

    private lateinit var scrollOnNewMessageCallback: ScrollOnNewMessageCallback
    private lateinit var scrollOnHighlightedEventCallback: ScrollOnHighlightedEventCallback

    override fun getBinding(inflater: LayoutInflater, container: ViewGroup?): FragmentRoomDetailBinding {
        return FragmentRoomDetailBinding.inflate(inflater, container, false)
    }

    override fun getMenuRes() = R.menu.menu_timeline

    private lateinit var sharedActionViewModel: MessageSharedActionViewModel
    private lateinit var knownCallsViewModel: SharedKnownCallsViewModel

    private lateinit var layoutManager: LinearLayoutManager
    private lateinit var jumpToBottomViewVisibilityManager: JumpToBottomViewVisibilityManager
    private var modelBuildListener: OnModelBuildFinishedListener? = null

    private lateinit var attachmentsHelper: AttachmentsHelper
    private lateinit var keyboardStateUtils: KeyboardStateUtils
    private lateinit var callActionsHandler: StartCallActionsHandler

    private lateinit var attachmentTypeSelector: AttachmentTypeSelectorView

    private var lockSendButton = false
    private val currentCallsViewPresenter = CurrentCallsViewPresenter()

    private lateinit var emojiPopup: EmojiPopup

    override fun onCreate(savedInstanceState: Bundle?) {
        super.onCreate(savedInstanceState)
        setFragmentResultListener(MigrateRoomBottomSheet.REQUEST_KEY) { _, bundle ->
            bundle.getString(MigrateRoomBottomSheet.BUNDLE_KEY_REPLACEMENT_ROOM)?.let { replacementRoomId ->
                roomDetailViewModel.handle(RoomDetailAction.RoomUpgradeSuccess(replacementRoomId))
            }
        }
    }

    override fun onViewCreated(view: View, savedInstanceState: Bundle?) {
        lifecycle.addObserver(JitsiBroadcastEventObserver(vectorBaseActivity, this::onBroadcastJitsiEvent))
        super.onViewCreated(view, savedInstanceState)
        sharedActionViewModel = activityViewModelProvider.get(MessageSharedActionViewModel::class.java)
        knownCallsViewModel = activityViewModelProvider.get(SharedKnownCallsViewModel::class.java)
        attachmentsHelper = AttachmentsHelper(requireContext(), this).register()
        callActionsHandler = StartCallActionsHandler(
                roomId = roomDetailArgs.roomId,
                fragment = this,
                vectorPreferences = vectorPreferences,
                roomDetailViewModel = roomDetailViewModel,
                callManager = callManager,
                startCallActivityResultLauncher = startCallActivityResultLauncher,
                showDialogWithMessage = ::showDialogWithMessage,
                onTapToReturnToCall = ::onTapToReturnToCall
        )
        keyboardStateUtils = KeyboardStateUtils(requireActivity())
        setupToolbar(views.roomToolbar)
        setupRecyclerView()
        setupComposer()
        setupInviteView()
        setupNotificationView()
        setupJumpToReadMarkerView()
        setupActiveCallView()
        setupJumpToBottomView()
        setupEmojiPopup()
        setupFailedMessagesWarningView()
        setupRemoveJitsiWidgetView()
        setupVoiceMessageView()

        views.roomToolbarContentView.debouncedClicks {
            navigator.openRoomProfile(requireActivity(), roomDetailArgs.roomId)
        }

        sharedActionViewModel
                .observe()
                .subscribe {
                    handleActions(it)
                }
                .disposeOnDestroyView()

        knownCallsViewModel
                .liveKnownCalls
                .observe(viewLifecycleOwner, {
                    currentCallsViewPresenter.updateCall(callManager.getCurrentCall(), it)
                    invalidateOptionsMenu()
                })

        roomDetailViewModel.selectSubscribe(RoomDetailViewState::canShowJumpToReadMarker, RoomDetailViewState::unreadState) { _, _ ->
            updateJumpToReadMarkerViewVisibility()
        }

        roomDetailViewModel.selectSubscribe(RoomDetailViewState::sendMode, RoomDetailViewState::canSendMessage) { mode, canSend ->
            if (!canSend) {
                return@selectSubscribe
            }
            when (mode) {
                is SendMode.REGULAR -> renderRegularMode(mode.text)
                is SendMode.EDIT    -> renderSpecialMode(mode.timelineEvent, R.drawable.ic_edit, R.string.edit, mode.text)
                is SendMode.QUOTE   -> renderSpecialMode(mode.timelineEvent, R.drawable.ic_quote, R.string.quote, mode.text)
                is SendMode.REPLY   -> renderSpecialMode(mode.timelineEvent, R.drawable.ic_reply, R.string.reply, mode.text)
            }
        }

        roomDetailViewModel.selectSubscribe(RoomDetailViewState::syncState) { syncState ->
            views.syncStateView.render(syncState)
        }

        roomDetailViewModel.observeViewEvents {
            when (it) {
                is RoomDetailViewEvents.Failure                          -> {
                    if (it.throwable is VoiceFailure.UnableToRecord) {
                        onCannotRecord()
                    }
                    showErrorInSnackbar(it.throwable)
                }
                is RoomDetailViewEvents.OnNewTimelineEvents              -> scrollOnNewMessageCallback.addNewTimelineEventIds(it.eventIds)
                is RoomDetailViewEvents.ActionSuccess                    -> displayRoomDetailActionSuccess(it)
                is RoomDetailViewEvents.ActionFailure                    -> displayRoomDetailActionFailure(it)
                is RoomDetailViewEvents.ShowMessage                      -> showSnackWithMessage(it.message)
                is RoomDetailViewEvents.NavigateToEvent                  -> navigateToEvent(it)
                is RoomDetailViewEvents.DownloadFileState                -> handleDownloadFileState(it)
                is RoomDetailViewEvents.JoinRoomCommandSuccess           -> handleJoinedToAnotherRoom(it)
                is RoomDetailViewEvents.SendMessageResult                -> renderSendMessageResult(it)
                is RoomDetailViewEvents.ShowE2EErrorMessage              -> displayE2eError(it.withHeldCode)
                RoomDetailViewEvents.DisplayPromptForIntegrationManager  -> displayPromptForIntegrationManager()
                is RoomDetailViewEvents.OpenStickerPicker                -> openStickerPicker(it)
                is RoomDetailViewEvents.DisplayEnableIntegrationsWarning -> displayDisabledIntegrationDialog()
                is RoomDetailViewEvents.OpenIntegrationManager           -> openIntegrationManager()
                is RoomDetailViewEvents.OpenFile                         -> startOpenFileIntent(it)
                RoomDetailViewEvents.OpenActiveWidgetBottomSheet         -> onViewWidgetsClicked()
                is RoomDetailViewEvents.ShowInfoOkDialog                 -> showDialogWithMessage(it.message)
                is RoomDetailViewEvents.JoinJitsiConference              -> joinJitsiRoom(it.widget, it.withVideo)
                RoomDetailViewEvents.LeaveJitsiConference                -> leaveJitsiConference()
                RoomDetailViewEvents.ShowWaitingView                     -> vectorBaseActivity.showWaitingView()
                RoomDetailViewEvents.HideWaitingView                     -> vectorBaseActivity.hideWaitingView()
                is RoomDetailViewEvents.RequestNativeWidgetPermission    -> requestNativeWidgetPermission(it)
                is RoomDetailViewEvents.OpenRoom                         -> handleOpenRoom(it)
                RoomDetailViewEvents.OpenInvitePeople                    -> navigator.openInviteUsersToRoom(requireContext(), roomDetailArgs.roomId)
                RoomDetailViewEvents.OpenSetRoomAvatarDialog             -> galleryOrCameraDialogHelper.show()
                RoomDetailViewEvents.OpenRoomSettings                    -> handleOpenRoomSettings()
                is RoomDetailViewEvents.ShowRoomAvatarFullScreen         -> it.matrixItem?.let { item ->
                    navigator.openBigImageViewer(requireActivity(), it.view, item)
                }
                is RoomDetailViewEvents.StartChatEffect                  -> handleChatEffect(it.type)
                RoomDetailViewEvents.StopChatEffects                     -> handleStopChatEffects()
                is RoomDetailViewEvents.DisplayAndAcceptCall             -> acceptIncomingCall(it)
                RoomDetailViewEvents.RoomReplacementStarted              -> handleRoomReplacement()
                is RoomDetailViewEvents.ShowRoomUpgradeDialog            -> handleShowRoomUpgradeDialog(it)
            }.exhaustive
        }

        if (savedInstanceState == null) {
            handleShareData()
            handleSpaceShare()
        }
    }

    private fun setupRemoveJitsiWidgetView() {
        views.removeJitsiWidgetView.onCompleteSliding = {
            withState(roomDetailViewModel) {
                val jitsiWidgetId = it.jitsiState.widgetId ?: return@withState
                if (it.jitsiState.hasJoined) {
                    leaveJitsiConference()
                }
                roomDetailViewModel.handle(RoomDetailAction.RemoveWidget(jitsiWidgetId))
            }
        }
    }

    private fun leaveJitsiConference() {
        JitsiBroadcastEmitter(vectorBaseActivity).emitConferenceEnded()
    }

    private fun onBroadcastJitsiEvent(jitsiEvent: BroadcastEvent) {
        roomDetailViewModel.handle(RoomDetailAction.UpdateJoinJitsiCallStatus(jitsiEvent))
    }

    private fun onCannotRecord() {
        // Update the UI, cancel the animation
        views.voiceMessageRecorderView.initVoiceRecordingViews()
    }

    private fun acceptIncomingCall(event: RoomDetailViewEvents.DisplayAndAcceptCall) {
        val intent = VectorCallActivity.newIntent(
                context = vectorBaseActivity,
                call = event.call,
                mode = VectorCallActivity.INCOMING_ACCEPT
        )
        startActivity(intent)
    }

    private fun handleRoomReplacement() {
        // this will join a new room, it can take time and might fail
        // so we need to report progress and retry
        val tag = JoinReplacementRoomBottomSheet::javaClass.name
        JoinReplacementRoomBottomSheet().show(childFragmentManager, tag)
    }

    private fun handleShowRoomUpgradeDialog(roomDetailViewEvents: RoomDetailViewEvents.ShowRoomUpgradeDialog) {
        val tag = MigrateRoomBottomSheet::javaClass.name
        MigrateRoomBottomSheet.newInstance(roomDetailArgs.roomId, roomDetailViewEvents.newVersion)
                .show(parentFragmentManager, tag)
    }

    private fun handleChatEffect(chatEffect: ChatEffect) {
        when (chatEffect) {
            ChatEffect.CONFETTI -> {
                views.viewKonfetti.isVisible = true
                views.viewKonfetti.build()
                        .addColors(Color.YELLOW, Color.GREEN, Color.MAGENTA)
                        .setDirection(0.0, 359.0)
                        .setSpeed(2f, 5f)
                        .setFadeOutEnabled(true)
                        .setTimeToLive(2000L)
                        .addShapes(Shape.Square, Shape.Circle)
                        .addSizes(Size(12))
                        .setPosition(-50f, views.viewKonfetti.width + 50f, -50f, -50f)
                        .streamFor(150, 3000L)
            }
            ChatEffect.SNOWFALL -> {
                views.viewSnowFall.isVisible = true
                views.viewSnowFall.restartFalling()
            }
        }
    }

    private fun handleStopChatEffects() {
        TransitionManager.beginDelayedTransition(views.rootConstraintLayout)
        views.viewSnowFall.isVisible = false
        // when gone the effect is a bit buggy
        views.viewKonfetti.isInvisible = true
    }

    override fun onImageReady(uri: Uri?) {
        uri ?: return
        roomDetailViewModel.handle(
                RoomDetailAction.SetAvatarAction(
                        newAvatarUri = uri,
                        newAvatarFileName = getFilenameFromUri(requireContext(), uri) ?: UUID.randomUUID().toString()
                )
        )
    }

    private fun handleOpenRoomSettings() {
        navigator.openRoomProfile(
                requireContext(),
                roomDetailArgs.roomId,
                RoomProfileActivity.EXTRA_DIRECT_ACCESS_ROOM_SETTINGS
        )
    }

    private fun handleOpenRoom(openRoom: RoomDetailViewEvents.OpenRoom) {
        navigator.openRoom(requireContext(), openRoom.roomId, null)
        if (openRoom.closeCurrentRoom) {
            requireActivity().finish()
        }
    }

    private fun requestNativeWidgetPermission(it: RoomDetailViewEvents.RequestNativeWidgetPermission) {
        val tag = RoomWidgetPermissionBottomSheet::class.java.name
        val dFrag = childFragmentManager.findFragmentByTag(tag) as? RoomWidgetPermissionBottomSheet
        if (dFrag != null && dFrag.dialog?.isShowing == true && !dFrag.isRemoving) {
            return
        } else {
            RoomWidgetPermissionBottomSheet.newInstance(
                    WidgetArgs(
                            baseUrl = it.domain,
                            kind = WidgetKind.ROOM,
                            roomId = roomDetailArgs.roomId,
                            widgetId = it.widget.widgetId
                    )
            ).apply {
                directListener = { granted ->
                    if (granted) {
                        roomDetailViewModel.handle(RoomDetailAction.EnsureNativeWidgetAllowed(
                                widget = it.widget,
                                userJustAccepted = true,
                                grantedEvents = it.grantedEvents
                        ))
                    }
                }
            }
                    .show(childFragmentManager, tag)
        }
    }

    private val integrationManagerActivityResultLauncher = registerStartForActivityResult {
        // Noop
    }

    private fun openIntegrationManager(screen: String? = null) {
        navigator.openIntegrationManager(
                context = requireContext(),
                activityResultLauncher = integrationManagerActivityResultLauncher,
                roomId = roomDetailArgs.roomId,
                integId = null,
                screen = screen
        )
    }

    private fun setupEmojiPopup() {
        emojiPopup = EmojiPopup
                .Builder
                .fromRootView(views.rootConstraintLayout)
                .setKeyboardAnimationStyle(R.style.emoji_fade_animation_style)
                .setOnEmojiPopupShownListener {
                    views.composerLayout.views.composerEmojiButton.apply {
                        contentDescription = getString(R.string.a11y_close_emoji_picker)
                        setImageResource(R.drawable.ic_keyboard)
                    }
                }
                .setOnEmojiPopupDismissListener {
                    views.composerLayout.views.composerEmojiButton.apply {
                        contentDescription = getString(R.string.a11y_open_emoji_picker)
                        setImageResource(R.drawable.ic_insert_emoji)
                    }
                }
                .build(views.composerLayout.views.composerEditText)

        views.composerLayout.views.composerEmojiButton.debouncedClicks {
            emojiPopup.toggle()
        }
    }

    private fun setupFailedMessagesWarningView() {
        views.failedMessagesWarningView.callback = object : FailedMessagesWarningView.Callback {
            override fun onDeleteAllClicked() {
                MaterialAlertDialogBuilder(requireContext())
                        .setTitle(R.string.event_status_delete_all_failed_dialog_title)
                        .setMessage(getString(R.string.event_status_delete_all_failed_dialog_message))
                        .setNegativeButton(R.string.no, null)
                        .setPositiveButton(R.string.yes) { _, _ ->
                            roomDetailViewModel.handle(RoomDetailAction.RemoveAllFailedMessages)
                        }
                        .show()
            }

            override fun onRetryClicked() {
                roomDetailViewModel.handle(RoomDetailAction.ResendAll)
            }
        }
    }

    private val permissionVoiceMessageLauncher = registerForPermissionsResult { allGranted, deniedPermanently ->
        if (allGranted) {
            // In this case, let the user start again the gesture
        } else if (deniedPermanently) {
            vectorBaseActivity.onPermissionDeniedSnackbar(R.string.denied_permission_voice_message)
        }
    }

    private fun setupVoiceMessageView() {
        views.voiceMessageRecorderView.voiceMessagePlaybackTracker = voiceMessagePlaybackTracker

        views.voiceMessageRecorderView.callback = object : VoiceMessageRecorderView.Callback {
            override fun onVoiceRecordingStarted(): Boolean {
                return if (checkPermissions(PERMISSIONS_FOR_VOICE_MESSAGE, requireActivity(), permissionVoiceMessageLauncher)) {
                    views.composerLayout.isInvisible = true
                    roomDetailViewModel.handle(RoomDetailAction.StartRecordingVoiceMessage)
                    vibrate(requireContext())
                    true
                } else {
                    // Permission dialog is displayed
                    false
                }
            }

            override fun onVoiceRecordingEnded(isCancelled: Boolean) {
                views.composerLayout.isInvisible = false
                roomDetailViewModel.handle(RoomDetailAction.EndRecordingVoiceMessage(isCancelled))
            }

            override fun onVoiceRecordingPlaybackModeOn() {
                roomDetailViewModel.handle(RoomDetailAction.PauseRecordingVoiceMessage)
            }

            override fun onVoicePlaybackButtonClicked() {
                roomDetailViewModel.handle(RoomDetailAction.PlayOrPauseRecordingPlayback)
            }
        }
    }

    private fun joinJitsiRoom(jitsiWidget: Widget, enableVideo: Boolean) {
        navigator.openRoomWidget(requireContext(), roomDetailArgs.roomId, jitsiWidget, mapOf(JitsiCallViewModel.ENABLE_VIDEO_OPTION to enableVideo))
    }

    private fun openStickerPicker(event: RoomDetailViewEvents.OpenStickerPicker) {
        navigator.openStickerPicker(requireContext(), stickerActivityResultLauncher, roomDetailArgs.roomId, event.widget)
    }

    private fun startOpenFileIntent(action: RoomDetailViewEvents.OpenFile) {
        if (action.mimeType == MimeTypes.Apk) {
            installApk(action)
        } else {
            openFile(action)
        }
    }

    private fun openFile(action: RoomDetailViewEvents.OpenFile) {
        val intent = Intent(Intent.ACTION_VIEW).apply {
            setDataAndTypeAndNormalize(action.uri, action.mimeType)
            addFlags(Intent.FLAG_GRANT_READ_URI_PERMISSION or Intent.FLAG_ACTIVITY_NEW_TASK)
        }

        if (intent.resolveActivity(requireActivity().packageManager) != null) {
            requireActivity().startActivity(intent)
        } else {
            requireActivity().toast(R.string.error_no_external_application_found)
        }
    }

    private fun installApk(action: RoomDetailViewEvents.OpenFile) {
        val safeContext = context ?: return
        if (Build.VERSION.SDK_INT >= Build.VERSION_CODES.O) {
            if (!safeContext.packageManager.canRequestPackageInstalls()) {
                roomDetailViewModel.pendingEvent = action
                startInstallFromSourceIntent(safeContext, installApkActivityResultLauncher)
            } else {
                openFile(action)
            }
        } else {
            openFile(action)
        }
    }

    private val installApkActivityResultLauncher = registerStartForActivityResult { activityResult ->
        if (activityResult.resultCode == Activity.RESULT_OK) {
            roomDetailViewModel.pendingEvent?.let {
                if (it is RoomDetailViewEvents.OpenFile) {
                    openFile(it)
                }
            }
        } else {
            // User cancelled
        }
        roomDetailViewModel.pendingEvent = null
    }

    private fun displayPromptForIntegrationManager() {
        // The Sticker picker widget is not installed yet. Propose the user to install it
        val builder = MaterialAlertDialogBuilder(requireContext())
        val v: View = LayoutInflater.from(requireContext()).inflate(R.layout.dialog_no_sticker_pack, null)
        builder
                .setView(v)
                .setPositiveButton(R.string.yes) { _, _ ->
                    // Open integration manager, to the sticker installation page
                    openIntegrationManager(
                            screen = WidgetType.StickerPicker.preferred
                    )
                }
                .setNegativeButton(R.string.no, null)
                .show()
    }

    private fun handleJoinedToAnotherRoom(action: RoomDetailViewEvents.JoinRoomCommandSuccess) {
        updateComposerText("")
        lockSendButton = false
        navigator.openRoom(vectorBaseActivity, action.roomId)
    }

    private fun handleShareData() {
        when (val sharedData = roomDetailArgs.sharedData) {
            is SharedData.Text        -> {
                roomDetailViewModel.handle(RoomDetailAction.EnterRegularMode(sharedData.text, fromSharing = true))
            }
            is SharedData.Attachments -> {
                // open share edition
                onContentAttachmentsReady(sharedData.attachmentData)
            }
            null                      -> Timber.v("No share data to process")
        }.exhaustive
    }

    private fun handleSpaceShare() {
        roomDetailArgs.openShareSpaceForId?.let { spaceId ->
            ShareSpaceBottomSheet.show(childFragmentManager, spaceId, true)
            view?.post {
                handleChatEffect(ChatEffect.CONFETTI)
            }
        }
    }

    override fun onDestroyView() {
        timelineEventController.callback = null
        timelineEventController.removeModelBuildListener(modelBuildListener)
        currentCallsViewPresenter.unBind()
        modelBuildListener = null
        autoCompleter.clear()
        debouncer.cancelAll()
        views.timelineRecyclerView.cleanup()
        emojiPopup.dismiss()

        super.onDestroyView()
    }

    override fun onDestroy() {
        roomDetailViewModel.handle(RoomDetailAction.ExitTrackingUnreadMessagesState)
        super.onDestroy()
    }

    private fun setupJumpToBottomView() {
        views.jumpToBottomView.visibility = View.INVISIBLE
        views.jumpToBottomView.debouncedClicks {
            roomDetailViewModel.handle(RoomDetailAction.ExitTrackingUnreadMessagesState)
            views.jumpToBottomView.visibility = View.INVISIBLE
            if (!roomDetailViewModel.timeline.isLive) {
                scrollOnNewMessageCallback.forceScrollOnNextUpdate()
                roomDetailViewModel.timeline.restartWithEventId(null)
            } else {
                roomDetailViewModel.timeline.setInitialEventId(null)
                layoutManager.scrollToPositionWithOffset(0, 0)
            }
        }

        jumpToBottomViewVisibilityManager = JumpToBottomViewVisibilityManager(
                views.jumpToBottomView,
                debouncer,
                views.timelineRecyclerView,
                layoutManager
        )
    }

    private fun setupJumpToReadMarkerView() {
        views.jumpToReadMarkerView.setOnClickListener {
            onJumpToReadMarkerClicked()
        }
        views.jumpToReadMarkerView.setOnCloseIconClickListener {
            roomDetailViewModel.handle(RoomDetailAction.MarkAllAsRead)
        }
    }

    private fun setupActiveCallView() {
        currentCallsViewPresenter.bind(views.currentCallsView, this)
    }

    private fun navigateToEvent(action: RoomDetailViewEvents.NavigateToEvent) {
        scrollOnNewMessageCallback.initialForceScroll = true
        scrollOnNewMessageCallback.initialForceScrollEventId = action.eventId
        val scrollPosition = timelineEventController.searchPositionOfEvent(action.eventId)
        if (scrollPosition == null) {
            scrollOnHighlightedEventCallback.scheduleScrollTo(action.eventId)
        } else {
            views.timelineRecyclerView.stopScroll()
            // Scroll such that the scrolled-to event is moved down (1-TARGET_SCROLL_OUT_FACTOR) of the screen.
            // To do that, we actually scroll the view above out by TARGET_SCROLL_OUT_FACTOR (since we can only control the distance
            // from the bottom of the view, not the top).
            layoutManager.scrollToPositionWithOffset(scrollPosition + 1, (views.timelineRecyclerView.measuredHeight * TARGET_SCROLL_OUT_FACTOR).toInt())
        }
    }

    private fun handleDownloadFileState(action: RoomDetailViewEvents.DownloadFileState) {
        val activity = requireActivity()
        if (action.throwable != null) {
            activity.toast(errorFormatter.toHumanReadable(action.throwable))
        }
//        else if (action.file != null) {
//            addEntryToDownloadManager(activity, action.file, action.mimeType ?: "application/octet-stream")?.let {
//                // This is a temporary solution to help users find downloaded files
//                // there is a better way to do that
//                // On android Q+ this method returns the file URI, on older
//                // it returns null, and the download manager handles the notification
//                notificationUtils.buildDownloadFileNotification(
//                        it,
//                        action.file.name ?: "file",
//                        action.mimeType ?: "application/octet-stream"
//                ).let { notification ->
//                    notificationUtils.showNotificationMessage("DL", action.file.absolutePath.hashCode(), notification)
//                }
//            }
//        }
    }

    private fun setupNotificationView() {
        views.notificationAreaView.delegate = object : NotificationAreaView.Delegate {
            override fun onTombstoneEventClicked() {
                roomDetailViewModel.handle(RoomDetailAction.JoinAndOpenReplacementRoom)
            }
        }
    }

    override fun onCreateOptionsMenu(menu: Menu, inflater: MenuInflater) {
        super.onCreateOptionsMenu(menu, inflater)
        // We use a custom layout for this menu item, so we need to set a ClickListener
        menu.findItem(R.id.open_matrix_apps)?.let { menuItem ->
            menuItem.actionView.setOnClickListener {
                onOptionsItemSelected(menuItem)
            }
        }
        val joinConfItem = menu.findItem(R.id.join_conference)
        (joinConfItem.actionView as? JoinConferenceView)?.onJoinClicked = {
            roomDetailViewModel.handle(RoomDetailAction.JoinJitsiCall)
        }
    }

    override fun onPrepareOptionsMenu(menu: Menu) {
        menu.forEach {
            it.isVisible = roomDetailViewModel.isMenuItemVisible(it.itemId)
        }
        withState(roomDetailViewModel) { state ->
            // Set the visual state of the call buttons (voice/video) to enabled/disabled according to user permissions
            val hasCallInRoom = callManager.getCallsByRoomId(state.roomId).isNotEmpty() || state.jitsiState.hasJoined
            val callButtonsEnabled = !hasCallInRoom && when (state.asyncRoomSummary.invoke()?.joinedMembersCount) {
                1    -> false
                2    -> state.isAllowedToStartWebRTCCall
                else -> state.isAllowedToManageWidgets
            }
            setOf(R.id.voice_call, R.id.video_call).forEach {
                menu.findItem(it).icon?.alpha = if (callButtonsEnabled) 0xFF else 0x40
            }

            val matrixAppsMenuItem = menu.findItem(R.id.open_matrix_apps)
            val widgetsCount = state.activeRoomWidgets.invoke()?.size ?: 0
            val hasOnlyJitsiWidget = widgetsCount == 1 && state.hasActiveJitsiWidget()
            if (widgetsCount == 0 || hasOnlyJitsiWidget) {
                // icon should be default color no badge
                val actionView = matrixAppsMenuItem.actionView
                actionView
                        .findViewById<ImageView>(R.id.action_view_icon_image)
                        .setColorFilter(ThemeUtils.getColor(requireContext(), R.attr.vctr_content_secondary))
                actionView.findViewById<TextView>(R.id.cart_badge).isVisible = false
                matrixAppsMenuItem.setShowAsAction(MenuItem.SHOW_AS_ACTION_NEVER)
            } else {
                val actionView = matrixAppsMenuItem.actionView
                actionView
                        .findViewById<ImageView>(R.id.action_view_icon_image)
                        .setColorFilter(colorProvider.getColorFromAttribute(R.attr.colorPrimary))
                actionView.findViewById<TextView>(R.id.cart_badge).setTextOrHide("$widgetsCount")
                matrixAppsMenuItem.setShowAsAction(MenuItem.SHOW_AS_ACTION_ALWAYS)
            }
        }
    }

    override fun onOptionsItemSelected(item: MenuItem): Boolean {
        return when (item.itemId) {
            R.id.invite           -> {
                navigator.openInviteUsersToRoom(requireActivity(), roomDetailArgs.roomId)
                true
            }
            R.id.timeline_setting -> {
                navigator.openRoomProfile(requireActivity(), roomDetailArgs.roomId)
                true
            }
            R.id.open_matrix_apps -> {
                roomDetailViewModel.handle(RoomDetailAction.ManageIntegrations)
                true
            }
            R.id.voice_call       -> {
                callActionsHandler.onVoiceCallClicked()
                true
            }
            R.id.video_call       -> {
                callActionsHandler.onVideoCallClicked()
                true
            }
<<<<<<< HEAD
            R.id.hangup_call      -> {
                roomDetailViewModel.handle(RoomDetailAction.EndCall)
                true
            }
            R.id.show_participants -> {
                startActivity(RoomMemberListActivity.newIntent(requireContext(), roomDetailArgs.roomId))
                true
            }
            R.id.show_room_info -> {
                navigator.openRoomProfile(requireActivity(), roomDetailArgs.roomId)
                true
            }
=======
>>>>>>> ed2c2178
            R.id.search           -> {
                handleSearchAction()
                true
            }
            R.id.dev_tools        -> {
                navigator.openDevTools(requireContext(), roomDetailArgs.roomId)
                true
            }
            else                  -> super.onOptionsItemSelected(item)
        }
    }

    private fun handleSearchAction() {
        if (session.getRoom(roomDetailArgs.roomId)?.isEncrypted() == false) {
            navigator.openSearch(requireContext(), roomDetailArgs.roomId)
        } else {
            showDialogWithMessage(getString(R.string.search_is_not_supported_in_e2e_room))
        }
    }

    private fun displayDisabledIntegrationDialog() {
        MaterialAlertDialogBuilder(requireActivity())
                .setTitle(R.string.disabled_integration_dialog_title)
                .setMessage(R.string.disabled_integration_dialog_content)
                .setPositiveButton(R.string.settings) { _, _ ->
                    navigator.openSettings(requireActivity(), VectorSettingsActivity.EXTRA_DIRECT_ACCESS_GENERAL)
                }
                .setNegativeButton(R.string.cancel, null)
                .show()
    }

    private fun renderRegularMode(text: String) {
        autoCompleter.exitSpecialMode()
        views.composerLayout.collapse()

        views.voiceMessageRecorderView.isVisible = text.isBlank() && vectorPreferences.useVoiceMessage()

        updateComposerText(text)
        views.composerLayout.views.sendButton.contentDescription = getString(R.string.send)
    }

    private fun renderSpecialMode(event: TimelineEvent,
                                  @DrawableRes iconRes: Int,
                                  @StringRes descriptionRes: Int,
                                  defaultContent: String) {
        autoCompleter.enterSpecialMode()
        // switch to expanded bar
        views.composerLayout.views.composerRelatedMessageTitle.apply {
            text = event.senderInfo.disambiguatedDisplayName
            setTextColor(matrixItemColorProvider.getColor(MatrixItem.UserItem(event.root.senderId ?: "@")))
        }

        val messageContent: MessageContent? = event.getLastMessageContent()
        val nonFormattedBody = if (messageContent is MessageAudioContent && messageContent.voiceMessageIndicator != null) {
            val formattedDuration = DateUtils.formatElapsedTime(((messageContent.audioInfo?.duration ?: 0) / 1000).toLong())
            getString(R.string.voice_message_reply_content, formattedDuration)
        } else {
            messageContent?.body ?: ""
        }
        var formattedBody: CharSequence? = null
        if (messageContent is MessageTextContent && messageContent.format == MessageFormat.FORMAT_MATRIX_HTML) {
            val parser = Parser.builder().build()
            val document = parser.parse(messageContent.formattedBody ?: messageContent.body)
            formattedBody = eventHtmlRenderer.render(document, pillsPostProcessor)
        }
        views.composerLayout.views.composerRelatedMessageContent.text = (formattedBody ?: nonFormattedBody)

        // Image Event
        val data = event.buildImageContentRendererData(dimensionConverter.dpToPx(66))
        val isImageVisible = if (data != null) {
            imageContentRenderer.render(data, ImageContentRenderer.Mode.THUMBNAIL, views.composerLayout.views.composerRelatedMessageImage)
            true
        } else {
            false
        }

        updateComposerText(defaultContent)

        views.composerLayout.views.composerRelatedMessageActionIcon.setImageDrawable(ContextCompat.getDrawable(requireContext(), iconRes))
        views.composerLayout.views.sendButton.contentDescription = getString(descriptionRes)

        avatarRenderer.render(event.senderInfo.toMatrixItem(), views.composerLayout.views.composerRelatedMessageAvatar)

        views.composerLayout.expand {
            if (isAdded) {
                // need to do it here also when not using quick reply
                focusComposerAndShowKeyboard()
                views.composerLayout.views.composerRelatedMessageImage.isVisible = isImageVisible
                views.voiceMessageRecorderView.isVisible = false
            }
        }
        focusComposerAndShowKeyboard()
    }

    private fun updateComposerText(text: String) {
        // Do not update if this is the same text to avoid the cursor to move
        if (text != views.composerLayout.text.toString()) {
            // Ignore update to avoid saving a draft
            views.composerLayout.views.composerEditText.setText(text)
            views.composerLayout.views.composerEditText.setSelection(views.composerLayout.text?.length ?: 0)
        }
    }

    override fun onResume() {
        super.onResume()
        notificationDrawerManager.setCurrentRoom(roomDetailArgs.roomId)
        roomDetailPendingActionStore.data?.let { handlePendingAction(it) }
        roomDetailPendingActionStore.data = null

        // Removed listeners should be set again
        setupVoiceMessageView()
    }

    private fun handlePendingAction(roomDetailPendingAction: RoomDetailPendingAction) {
        when (roomDetailPendingAction) {
            is RoomDetailPendingAction.JumpToReadReceipt ->
                roomDetailViewModel.handle(RoomDetailAction.JumpToReadReceipt(roomDetailPendingAction.userId))
            is RoomDetailPendingAction.MentionUser       ->
                insertUserDisplayNameInTextEditor(roomDetailPendingAction.userId)
            is RoomDetailPendingAction.OpenOrCreateDm    ->
                roomDetailViewModel.handle(RoomDetailAction.OpenOrCreateDm(roomDetailPendingAction.userId))
            is RoomDetailPendingAction.OpenRoom          ->
                handleOpenRoom(RoomDetailViewEvents.OpenRoom(roomDetailPendingAction.roomId, roomDetailPendingAction.closeCurrentRoom))
        }.exhaustive
    }

    override fun onPause() {
        super.onPause()

        notificationDrawerManager.setCurrentRoom(null)

        roomDetailViewModel.handle(RoomDetailAction.SaveDraft(views.composerLayout.text.toString()))

        // We should improve the UX to support going into playback mode when paused and delete the media when the view is destroyed.
        roomDetailViewModel.handle(RoomDetailAction.EndAllVoiceActions)
        views.voiceMessageRecorderView.initVoiceRecordingViews()
    }

    private val attachmentFileActivityResultLauncher = registerStartForActivityResult {
        if (it.resultCode == Activity.RESULT_OK) {
            attachmentsHelper.onFileResult(it.data)
        }
    }

    private val attachmentAudioActivityResultLauncher = registerStartForActivityResult {
        if (it.resultCode == Activity.RESULT_OK) {
            attachmentsHelper.onAudioResult(it.data)
        }
    }

    private val attachmentContactActivityResultLauncher = registerStartForActivityResult {
        if (it.resultCode == Activity.RESULT_OK) {
            attachmentsHelper.onContactResult(it.data)
        }
    }

    private val attachmentMediaActivityResultLauncher = registerStartForActivityResult {
        if (it.resultCode == Activity.RESULT_OK) {
            attachmentsHelper.onMediaResult(it.data)
        }
    }

    private val attachmentCameraActivityResultLauncher = registerStartForActivityResult {
        if (it.resultCode == Activity.RESULT_OK) {
            attachmentsHelper.onCameraResult()
        }
    }

    private val attachmentCameraVideoActivityResultLauncher = registerStartForActivityResult {
        if (it.resultCode == Activity.RESULT_OK) {
            attachmentsHelper.onCameraVideoResult()
        }
    }

    private val contentAttachmentActivityResultLauncher = registerStartForActivityResult { activityResult ->
        val data = activityResult.data ?: return@registerStartForActivityResult
        if (activityResult.resultCode == Activity.RESULT_OK) {
            val sendData = AttachmentsPreviewActivity.getOutput(data)
            val keepOriginalSize = AttachmentsPreviewActivity.getKeepOriginalSize(data)
            roomDetailViewModel.handle(RoomDetailAction.SendMedia(sendData, !keepOriginalSize))
        }
    }

    private val emojiActivityResultLauncher = registerStartForActivityResult { activityResult ->
        if (activityResult.resultCode == Activity.RESULT_OK) {
            val eventId = EmojiReactionPickerActivity.getOutputEventId(activityResult.data)
            val reaction = EmojiReactionPickerActivity.getOutputReaction(activityResult.data)
            if (eventId != null && reaction != null) {
                roomDetailViewModel.handle(RoomDetailAction.SendReaction(eventId, reaction))
            }
        }
    }

    private val stickerActivityResultLauncher = registerStartForActivityResult { activityResult ->
        val data = activityResult.data ?: return@registerStartForActivityResult
        if (activityResult.resultCode == Activity.RESULT_OK) {
            WidgetActivity.getOutput(data).toModel<MessageStickerContent>()
                    ?.let { content ->
                        roomDetailViewModel.handle(RoomDetailAction.SendSticker(content))
                    }
        }
    }

    private val startCallActivityResultLauncher = registerForPermissionsResult { allGranted, deniedPermanently ->
        if (allGranted) {
            (roomDetailViewModel.pendingAction as? RoomDetailAction.StartCall)?.let {
                roomDetailViewModel.pendingAction = null
                roomDetailViewModel.handle(it)
            }
        } else {
            if (deniedPermanently) {
                activity?.onPermissionDeniedDialog(R.string.denied_permission_generic)
            }
            cleanUpAfterPermissionNotGranted()
        }
    }

// PRIVATE METHODS *****************************************************************************

    private fun setupRecyclerView() {
        timelineEventController.callback = this
        timelineEventController.timeline = roomDetailViewModel.timeline

        views.timelineRecyclerView.trackItemsVisibilityChange()
        layoutManager = object : LinearLayoutManager(context, RecyclerView.VERTICAL, true) {
            override fun onLayoutCompleted(state: RecyclerView.State?) {
                super.onLayoutCompleted(state)
                updateJumpToReadMarkerViewVisibility()
                jumpToBottomViewVisibilityManager.maybeShowJumpToBottomViewVisibilityWithDelay()
            }
        }
        val stateRestorer = LayoutManagerStateRestorer(layoutManager).register()
        scrollOnNewMessageCallback = ScrollOnNewMessageCallback(layoutManager, timelineEventController, views.timelineRecyclerView)
        // Force scroll until the user has scrolled to address the bug where the list would jump during initial loading
        scrollOnNewMessageCallback.initialForceScroll = true
        scrollOnHighlightedEventCallback = ScrollOnHighlightedEventCallback(views.timelineRecyclerView, layoutManager, timelineEventController)
        views.timelineRecyclerView.layoutManager = layoutManager
        views.timelineRecyclerView.itemAnimator = null
        views.timelineRecyclerView.setHasFixedSize(true)
        modelBuildListener = OnModelBuildFinishedListener {
            it.dispatchTo(stateRestorer)
            it.dispatchTo(scrollOnNewMessageCallback)
            it.dispatchTo(scrollOnHighlightedEventCallback)
        }
        timelineEventController.addModelBuildListener(modelBuildListener)
        views.timelineRecyclerView.adapter = timelineEventController.adapter
        views.timelineRecyclerView.addOnScrollListener(object: RecyclerView.OnScrollListener() {
            override fun onScrolled(recyclerView: RecyclerView, dx: Int, dy: Int) {
                if (dy != 0) {
                    // User has scrolled, stop force scrolling
                    scrollOnNewMessageCallback.initialForceScroll = false
                }
                super.onScrolled(recyclerView, dx, dy)
            }
        })

        if (vectorPreferences.swipeToReplyIsEnabled()) {
            val quickReplyHandler = object : RoomMessageTouchHelperCallback.QuickReplayHandler {
                override fun performQuickReplyOnHolder(model: EpoxyModel<*>) {
                    (model as? AbsMessageItem)?.attributes?.informationData?.let {
                        val eventId = it.eventId
                        roomDetailViewModel.handle(RoomDetailAction.EnterReplyMode(eventId, views.composerLayout.text.toString()))
                    }
                }

                override fun canSwipeModel(model: EpoxyModel<*>): Boolean {
                    val canSendMessage = withState(roomDetailViewModel) {
                        it.canSendMessage
                    }
                    if (!canSendMessage) {
                        return false
                    }
                    return when (model) {
                        is MessageFileItem,
                        is MessageVoiceItem,
                        is MessageImageVideoItem,
                        is MessageTextItem -> {
                            return (model as AbsMessageItem).attributes.informationData.sendState == SendState.SYNCED
                        }
                        else               -> false
                    }
                }
            }
            val swipeCallback = RoomMessageTouchHelperCallback(requireContext(), R.drawable.ic_reply, quickReplyHandler)
            val touchHelper = ItemTouchHelper(swipeCallback)
            touchHelper.attachToRecyclerView(views.timelineRecyclerView)
        }
        views.timelineRecyclerView.addGlidePreloader(
                epoxyController = timelineEventController,
                requestManager = GlideApp.with(this),
                preloader = glidePreloader { requestManager, epoxyModel: MessageImageVideoItem, _ ->
                    imageContentRenderer.createGlideRequest(
                            epoxyModel.mediaData,
                            ImageContentRenderer.Mode.THUMBNAIL,
                            requestManager as GlideRequests
                    )
                })
    }

    private fun updateJumpToReadMarkerViewVisibility() {
        viewLifecycleOwner.lifecycleScope.launchWhenResumed {
            withState(roomDetailViewModel) {
                val showJumpToUnreadBanner = when (it.unreadState) {
                    UnreadState.Unknown,
                    UnreadState.HasNoUnread            -> false
                    is UnreadState.ReadMarkerNotLoaded -> true
                    is UnreadState.HasUnread           -> {
                        if (it.canShowJumpToReadMarker) {
                            val lastVisibleItem = layoutManager.findLastCompletelyVisibleItemPosition()
                            val positionOfReadMarker = timelineEventController.getPositionOfReadMarker()
                            if (positionOfReadMarker == null) {
                                false
                            } else {
                                positionOfReadMarker > lastVisibleItem
                            }
                        } else {
                            false
                        }
                    }
                }
                views.jumpToReadMarkerView.isVisible = showJumpToUnreadBanner
            }
        }
    }

    private fun setupComposer() {
        val composerEditText = views.composerLayout.views.composerEditText
        autoCompleter.setup(composerEditText)

        observerUserTyping()

        if (vectorPreferences.sendMessageWithEnter()) {
            // imeOptions="actionSend" only works with single line, so we remove multiline inputType
            composerEditText.inputType = composerEditText.inputType and EditorInfo.TYPE_TEXT_FLAG_MULTI_LINE.inv()
            composerEditText.imeOptions = EditorInfo.IME_ACTION_SEND
        }

        composerEditText.setOnEditorActionListener { v, actionId, keyEvent ->
            val imeActionId = actionId and EditorInfo.IME_MASK_ACTION
            if (EditorInfo.IME_ACTION_DONE == imeActionId || EditorInfo.IME_ACTION_SEND == imeActionId) {
                sendTextMessage(v.text)
                true
            }
            // Add external keyboard functionality (to send messages)
            else if (null != keyEvent
                    && !keyEvent.isShiftPressed
                    && keyEvent.keyCode == KeyEvent.KEYCODE_ENTER
                    && resources.configuration.keyboard != Configuration.KEYBOARD_NOKEYS) {
                sendTextMessage(v.text)
                true
            } else false
        }

        views.composerLayout.views.composerEmojiButton.isVisible = vectorPreferences.showEmojiKeyboard()

        views.composerLayout.callback = object : TextComposerView.Callback {
            override fun onAddAttachment() {
                if (!::attachmentTypeSelector.isInitialized) {
                    attachmentTypeSelector = AttachmentTypeSelectorView(vectorBaseActivity, vectorBaseActivity.layoutInflater, this@RoomDetailFragment)
                }
                attachmentTypeSelector.show(views.composerLayout.views.attachmentButton, keyboardStateUtils.isKeyboardShowing)
            }

            override fun onSendMessage(text: CharSequence) {
                sendTextMessage(text)
            }

            override fun onCloseRelatedMessage() {
                roomDetailViewModel.handle(RoomDetailAction.EnterRegularMode(views.composerLayout.text.toString(), false))
            }

            override fun onRichContentSelected(contentUri: Uri): Boolean {
                return sendUri(contentUri)
            }

            override fun onTextBlankStateChanged(isBlank: Boolean) {
                if (!views.composerLayout.views.sendButton.isVisible && vectorPreferences.useVoiceMessage()) {
                    // Animate alpha to prevent overlapping with the animation of the send button
                    views.voiceMessageRecorderView.alpha = 0f
                    views.voiceMessageRecorderView.isVisible = true
                    views.voiceMessageRecorderView.animate().alpha(1f).setDuration(300).start()
                } else {
                    views.voiceMessageRecorderView.isVisible = false
                }
            }
        }
    }

    private fun sendTextMessage(text: CharSequence) {
        if (lockSendButton) {
            Timber.w("Send button is locked")
            return
        }
        if (text.isNotBlank()) {
            // We collapse ASAP, if not there will be a slight annoying delay
            views.composerLayout.collapse(true)
            lockSendButton = true
            roomDetailViewModel.handle(RoomDetailAction.SendMessage(text, vectorPreferences.isMarkdownEnabled()))
            emojiPopup.dismiss()
        }
    }

    private fun observerUserTyping() {
        views.composerLayout.views.composerEditText.textChanges()
                .skipInitialValue()
                .debounce(300, TimeUnit.MILLISECONDS)
                .map { it.isNotEmpty() }
                .subscribe {
                    Timber.d("Typing: User is typing: $it")
                    roomDetailViewModel.handle(RoomDetailAction.UserIsTyping(it))
                }
                .disposeOnDestroyView()

        views.composerLayout.views.composerEditText.focusChanges()
                .subscribe {
                    roomDetailViewModel.handle(RoomDetailAction.ComposerFocusChange(it))
                }
                .disposeOnDestroyView()
    }

    private fun sendUri(uri: Uri): Boolean {
        val shareIntent = Intent(Intent.ACTION_SEND, uri)
        val isHandled = attachmentsHelper.handleShareIntent(requireContext(), shareIntent)
        if (!isHandled) {
            Toast.makeText(requireContext(), R.string.error_handling_incoming_share, Toast.LENGTH_SHORT).show()
        }
        return isHandled
    }

    private fun setupInviteView() {
        views.inviteView.callback = this
    }

    override fun invalidate() = withState(roomDetailViewModel) { state ->
        invalidateOptionsMenu()
        val summary = state.asyncRoomSummary()
        renderToolbar(summary, state.typingMessage)
        views.removeJitsiWidgetView.render(state)
        views.failedMessagesWarningView.render(state.hasFailedSending)
        val inviter = state.asyncInviter()
        if (summary?.membership == Membership.JOIN) {
            views.jumpToBottomView.count = summary.notificationCount
            views.jumpToBottomView.drawBadge = summary.scIsUnread(ScSdkPreferences(context))
            timelineEventController.update(state)
            views.inviteView.isVisible = false
            if (state.tombstoneEvent == null) {
                if (state.canSendMessage) {
                    if (!views.voiceMessageRecorderView.isActive()) {
                        views.composerLayout.isVisible = true
                        views.voiceMessageRecorderView.isVisible = vectorPreferences.useVoiceMessage() && views.composerLayout.text?.isBlank().orFalse()
                        views.composerLayout.setRoomEncrypted(summary.isEncrypted)
                        views.notificationAreaView.render(NotificationAreaView.State.Hidden)
                        views.composerLayout.alwaysShowSendButton = !vectorPreferences.useVoiceMessage()
                    }
                } else {
                    views.composerLayout.isVisible = false
                    views.voiceMessageRecorderView.isVisible = false
                    views.notificationAreaView.render(NotificationAreaView.State.NoPermissionToPost)
                }
            } else {
                views.composerLayout.isVisible = false
                views.voiceMessageRecorderView.isVisible = false
                views.notificationAreaView.render(NotificationAreaView.State.Tombstone(state.tombstoneEvent))
            }
        } else if (summary?.membership == Membership.INVITE && inviter != null) {
            views.inviteView.isVisible = true
            views.inviteView.render(inviter, VectorInviteView.Mode.LARGE, state.changeMembershipState)
            // Intercept click event
            views.inviteView.setOnClickListener { }
        } else if (state.asyncInviter.complete) {
            vectorBaseActivity.finish()
        }
    }

    private fun renderToolbar(roomSummary: RoomSummary?, typingMessage: String?) {
        if (roomSummary == null) {
            views.roomToolbarContentView.isClickable = false
        } else {
            views.roomToolbarContentView.isClickable = roomSummary.membership == Membership.JOIN
            views.roomToolbarTitleView.text = roomSummary.displayName
            avatarRenderer.render(roomSummary.toMatrixItem(), views.roomToolbarAvatarImageView)

            renderSubTitle(typingMessage, roomSummary.topic)
            views.roomToolbarDecorationImageView.render(roomSummary.roomEncryptionTrustLevel)
        }
    }

    private fun renderSubTitle(typingMessage: String?, topic: String) {
        // TODO Temporary place to put typing data
        val subtitle = typingMessage?.takeIf { it.isNotBlank() } ?: topic
        views.roomToolbarSubtitleView.apply {
            setTextOrHide(subtitle)
            if (typingMessage.isNullOrBlank()) {
                setTextColor(colorProvider.getColorFromAttribute(R.attr.vctr_content_primary))
                setTypeface(null, Typeface.NORMAL)
            } else {
                setTextColor(colorProvider.getColorFromAttribute(R.attr.colorPrimary))
                setTypeface(null, Typeface.BOLD)
            }
        }
    }

    private fun renderSendMessageResult(sendMessageResult: RoomDetailViewEvents.SendMessageResult) {
        when (sendMessageResult) {
            is RoomDetailViewEvents.SlashCommandHandled        -> {
                sendMessageResult.messageRes?.let { showSnackWithMessage(getString(it)) }
            }
            is RoomDetailViewEvents.SlashCommandError          -> {
                displayCommandError(getString(R.string.command_problem_with_parameters, sendMessageResult.command.command))
            }
            is RoomDetailViewEvents.SlashCommandUnknown        -> {
                displayCommandError(getString(R.string.unrecognized_command, sendMessageResult.command))
            }
            is RoomDetailViewEvents.SlashCommandResultOk       -> {
                updateComposerText("")
            }
            is RoomDetailViewEvents.SlashCommandResultError    -> {
                displayCommandError(errorFormatter.toHumanReadable(sendMessageResult.throwable))
            }
            is RoomDetailViewEvents.SlashCommandNotImplemented -> {
                displayCommandError(getString(R.string.not_implemented))
            }
        } // .exhaustive

        lockSendButton = false
    }

    private fun displayCommandError(message: String) {
        MaterialAlertDialogBuilder(requireActivity())
                .setTitle(R.string.command_error)
                .setMessage(message)
                .setPositiveButton(R.string.ok, null)
                .show()
    }

    private fun displayE2eError(withHeldCode: WithHeldCode?) {
        val msgId = when (withHeldCode) {
            WithHeldCode.BLACKLISTED -> R.string.crypto_error_withheld_blacklisted
            WithHeldCode.UNVERIFIED  -> R.string.crypto_error_withheld_unverified
            WithHeldCode.UNAUTHORISED,
            WithHeldCode.UNAVAILABLE -> R.string.crypto_error_withheld_generic
            else                     -> R.string.notice_crypto_unable_to_decrypt_friendly_desc
        }
        MaterialAlertDialogBuilder(requireActivity())
                .setMessage(msgId)
                .setPositiveButton(R.string.ok, null)
                .show()
    }

    private fun promptReasonToReportContent(action: EventSharedAction.ReportContentCustom) {
        val inflater = requireActivity().layoutInflater
        val layout = inflater.inflate(R.layout.dialog_report_content, null)
        val views = DialogReportContentBinding.bind(layout)

        MaterialAlertDialogBuilder(requireActivity())
                .setTitle(R.string.report_content_custom_title)
                .setView(layout)
                .setPositiveButton(R.string.report_content_custom_submit) { _, _ ->
                    val reason = views.dialogReportContentInput.text.toString()
                    roomDetailViewModel.handle(RoomDetailAction.ReportContent(action.eventId, action.senderId, reason))
                }
                .setNegativeButton(R.string.cancel, null)
                .show()
    }

    private fun promptConfirmationToRedactEvent(action: EventSharedAction.Redact) {
        ConfirmationDialogBuilder
                .show(
                        activity = requireActivity(),
                        askForReason = action.askForReason,
                        confirmationRes = R.string.delete_event_dialog_content,
                        positiveRes = R.string.remove,
                        reasonHintRes = R.string.delete_event_dialog_reason_hint,
                        titleRes = R.string.delete_event_dialog_title
                ) { reason ->
                    roomDetailViewModel.handle(RoomDetailAction.RedactAction(action.eventId, reason))
                }
    }

    private fun displayRoomDetailActionFailure(result: RoomDetailViewEvents.ActionFailure) {
        MaterialAlertDialogBuilder(requireActivity())
                .setTitle(R.string.dialog_title_error)
                .setMessage(errorFormatter.toHumanReadable(result.throwable))
                .setPositiveButton(R.string.ok, null)
                .show()
    }

    private fun displayRoomDetailActionSuccess(result: RoomDetailViewEvents.ActionSuccess) {
        when (val data = result.action) {
            is RoomDetailAction.ReportContent             -> {
                when {
                    data.spam          -> {
                        MaterialAlertDialogBuilder(requireActivity(), R.style.ThemeOverlay_Vector_MaterialAlertDialog_NegativeDestructive)
                                .setTitle(R.string.content_reported_as_spam_title)
                                .setMessage(R.string.content_reported_as_spam_content)
                                .setPositiveButton(R.string.ok, null)
                                .setNegativeButton(R.string.block_user) { _, _ ->
                                    roomDetailViewModel.handle(RoomDetailAction.IgnoreUser(data.senderId))
                                }
                                .show()
                    }
                    data.inappropriate -> {
                        MaterialAlertDialogBuilder(requireActivity(), R.style.ThemeOverlay_Vector_MaterialAlertDialog_NegativeDestructive)
                                .setTitle(R.string.content_reported_as_inappropriate_title)
                                .setMessage(R.string.content_reported_as_inappropriate_content)
                                .setPositiveButton(R.string.ok, null)
                                .setNegativeButton(R.string.block_user) { _, _ ->
                                    roomDetailViewModel.handle(RoomDetailAction.IgnoreUser(data.senderId))
                                }
                                .show()
                    }
                    else               -> {
                        MaterialAlertDialogBuilder(requireActivity(), R.style.ThemeOverlay_Vector_MaterialAlertDialog_NegativeDestructive)
                                .setTitle(R.string.content_reported_title)
                                .setMessage(R.string.content_reported_content)
                                .setPositiveButton(R.string.ok, null)
                                .setNegativeButton(R.string.block_user) { _, _ ->
                                    roomDetailViewModel.handle(RoomDetailAction.IgnoreUser(data.senderId))
                                }
                                .show()
                    }
                }
            }
            is RoomDetailAction.RequestVerification       -> {
                Timber.v("## SAS RequestVerification action")
                VerificationBottomSheet.withArgs(
                        roomDetailArgs.roomId,
                        data.userId
                ).show(parentFragmentManager, "REQ")
            }
            is RoomDetailAction.AcceptVerificationRequest -> {
                Timber.v("## SAS AcceptVerificationRequest action")
                VerificationBottomSheet.withArgs(
                        roomDetailArgs.roomId,
                        data.otherUserId,
                        data.transactionId
                ).show(parentFragmentManager, "REQ")
            }
            is RoomDetailAction.ResumeVerification        -> {
                val otherUserId = data.otherUserId ?: return
                VerificationBottomSheet().apply {
                    arguments = Bundle().apply {
                        putParcelable(MvRx.KEY_ARG, VerificationBottomSheet.VerificationArgs(
                                otherUserId, data.transactionId, roomId = roomDetailArgs.roomId))
                    }
                }.show(parentFragmentManager, "REQ")
            }
        }
    }

// TimelineEventController.Callback ************************************************************

    override fun onUrlClicked(url: String, title: String): Boolean {
        permalinkHandler
                .launch(requireActivity(), url, object : NavigationInterceptor {
                    override fun navToRoom(roomId: String?, eventId: String?, deepLink: Uri?): Boolean {
                        // Same room?
                        if (roomId == roomDetailArgs.roomId) {
                            // Navigation to same room
                            if (eventId == null) {
                                showSnackWithMessage(getString(R.string.navigate_to_room_when_already_in_the_room))
                            } else {
                                // Highlight and scroll to this event
                                roomDetailViewModel.handle(RoomDetailAction.NavigateToEvent(eventId, true))
                            }
                            return true
                        }
                        // Not handled
                        return false
                    }

                    override fun navToMemberProfile(userId: String, deepLink: Uri): Boolean {
                        openRoomMemberProfile(userId)
                        return true
                    }
                })
                .subscribeOn(Schedulers.io())
                .observeOn(AndroidSchedulers.mainThread())
                .subscribe { managed ->
                    if (!managed) {
                        if (title.isValidUrl() && url.isValidUrl() && URL(title).host != URL(url).host) {
                            MaterialAlertDialogBuilder(requireActivity(), R.style.ThemeOverlay_Vector_MaterialAlertDialog_NegativeDestructive)
                                    .setTitle(R.string.external_link_confirmation_title)
                                    .setMessage(
                                            getString(R.string.external_link_confirmation_message, title, url)
                                                    .toSpannable()
                                                    .colorizeMatchingText(url, colorProvider.getColorFromAttribute(R.attr.vctr_content_tertiary))
                                                    .colorizeMatchingText(title, colorProvider.getColorFromAttribute(R.attr.vctr_content_tertiary))
                                    )
                                    .setPositiveButton(R.string._continue) { _, _ ->
                                        openUrlInExternalBrowser(requireContext(), url)
                                    }
                                    .setNegativeButton(R.string.cancel, null)
                                    .show()
                        } else {
                            // Open in external browser, in a new Tab
                            openUrlInExternalBrowser(requireContext(), url)
                        }
                    }
                }
                .disposeOnDestroyView()
        // In fact it is always managed
        return true
    }

    override fun onUrlLongClicked(url: String): Boolean {
        if (url != getString(R.string.edited_suffix) && url.isValidUrl()) {
            // Copy the url to the clipboard
            copyToClipboard(requireContext(), url, true, R.string.link_copied_to_clipboard)
        }
        return true
    }

    override fun onEventVisible(event: TimelineEvent) {
        roomDetailViewModel.handle(RoomDetailAction.TimelineEventTurnsVisible(event))
    }

    override fun onEventInvisible(event: TimelineEvent) {
        roomDetailViewModel.handle(RoomDetailAction.TimelineEventTurnsInvisible(event))
    }

    override fun onEncryptedMessageClicked(informationData: MessageInformationData, view: View) {
        vectorBaseActivity.notImplemented("encrypted message click")
    }

    override fun onImageMessageClicked(messageImageContent: MessageImageInfoContent, mediaData: ImageContentRenderer.Data, view: View) {
        navigator.openMediaViewer(
                activity = requireActivity(),
                roomId = roomDetailArgs.roomId,
                mediaData = mediaData,
                view = view
        ) { pairs ->
            pairs.add(Pair(views.roomToolbar, ViewCompat.getTransitionName(views.roomToolbar) ?: ""))
            pairs.add(Pair(views.composerLayout, ViewCompat.getTransitionName(views.composerLayout) ?: ""))
        }
    }

    override fun onVideoMessageClicked(messageVideoContent: MessageVideoContent, mediaData: VideoContentRenderer.Data, view: View) {
        navigator.openMediaViewer(
                activity = requireActivity(),
                roomId = roomDetailArgs.roomId,
                mediaData = mediaData,
                view = view
        ) { pairs ->
            pairs.add(Pair(views.roomToolbar, ViewCompat.getTransitionName(views.roomToolbar) ?: ""))
            pairs.add(Pair(views.composerLayout, ViewCompat.getTransitionName(views.composerLayout) ?: ""))
        }
    }

//    override fun onFileMessageClicked(eventId: String, messageFileContent: MessageFileContent) {
//        val isEncrypted = messageFileContent.encryptedFileInfo != null
//        val action = RoomDetailAction.DownloadOrOpen(eventId, messageFileContent, isEncrypted)
//        // We need WRITE_EXTERNAL permission
// //        if (!isEncrypted || checkPermissions(PERMISSIONS_FOR_WRITING_FILES, this, PERMISSION_REQUEST_CODE_DOWNLOAD_FILE)) {
//            showSnackWithMessage(getString(R.string.downloading_file, messageFileContent.getFileName()))
//            roomDetailViewModel.handle(action)
// //        } else {
// //            roomDetailViewModel.pendingAction = action
// //        }
//    }

    private fun cleanUpAfterPermissionNotGranted() {
        // Reset all pending data
        roomDetailViewModel.pendingAction = null
        attachmentsHelper.pendingType = null
    }

//    override fun onAudioMessageClicked(messageAudioContent: MessageAudioContent) {
//        vectorBaseActivity.notImplemented("open audio file")
//    }

    override fun onLoadMore(direction: Timeline.Direction) {
        roomDetailViewModel.handle(RoomDetailAction.LoadMoreTimelineEvents(direction))
    }

    override fun onEventCellClicked(informationData: MessageInformationData, messageContent: Any?, view: View) {
        when (messageContent) {
            is MessageVerificationRequestContent -> {
                roomDetailViewModel.handle(RoomDetailAction.ResumeVerification(informationData.eventId, null))
            }
            is MessageWithAttachmentContent      -> {
                val action = RoomDetailAction.DownloadOrOpen(informationData.eventId, informationData.senderId, messageContent)
                roomDetailViewModel.handle(action)
            }
            is EncryptedEventContent             -> {
                roomDetailViewModel.handle(RoomDetailAction.TapOnFailedToDecrypt(informationData.eventId))
            }
        }
    }

    override fun onEventLongClicked(informationData: MessageInformationData, messageContent: Any?, view: View): Boolean {
        view.performHapticFeedback(HapticFeedbackConstants.LONG_PRESS)
        val roomId = roomDetailViewModel.timeline.getTimelineEventWithId(informationData.eventId)?.roomId ?: return false
        this.view?.hideKeyboard()

        MessageActionsBottomSheet
                .newInstance(roomId, informationData)
                .show(requireActivity().supportFragmentManager, "MESSAGE_CONTEXTUAL_ACTIONS")

        return true
    }

    private fun handleCancelSend(action: EventSharedAction.Cancel) {
        if (action.force) {
            roomDetailViewModel.handle(RoomDetailAction.CancelSend(action.eventId, true))
        } else {
            MaterialAlertDialogBuilder(requireContext())
                    .setTitle(R.string.dialog_title_confirmation)
                    .setMessage(getString(R.string.event_status_cancel_sending_dialog_message))
                    .setNegativeButton(R.string.no, null)
                    .setPositiveButton(R.string.yes) { _, _ ->
                        roomDetailViewModel.handle(RoomDetailAction.CancelSend(action.eventId, false))
                    }
                    .show()
        }
    }

    override fun onAvatarClicked(informationData: MessageInformationData) {
        // roomDetailViewModel.handle(RoomDetailAction.RequestVerification(informationData.userId))
        openRoomMemberProfile(informationData.senderId)
    }

    private fun openRoomMemberProfile(userId: String) {
        navigator.openRoomMemberProfile(userId = userId, roomId = roomDetailArgs.roomId, context = requireActivity())
    }

    override fun onMemberNameClicked(informationData: MessageInformationData) {
        insertUserDisplayNameInTextEditor(informationData.senderId)
    }

    override fun onClickOnReactionPill(informationData: MessageInformationData, reaction: String, on: Boolean) {
        if (on) {
            // we should test the current real state of reaction on this event
            roomDetailViewModel.handle(RoomDetailAction.SendReaction(informationData.eventId, reaction))
        } else {
            // I need to redact a reaction
            roomDetailViewModel.handle(RoomDetailAction.UndoReaction(informationData.eventId, reaction))
        }
    }

    override fun onLongClickOnReactionPill(informationData: MessageInformationData, reaction: String) {
        ViewReactionsBottomSheet.newInstance(roomDetailArgs.roomId, informationData)
                .show(requireActivity().supportFragmentManager, "DISPLAY_REACTIONS")
    }

    override fun onEditedDecorationClicked(informationData: MessageInformationData) {
        ViewEditHistoryBottomSheet.newInstance(roomDetailArgs.roomId, informationData)
                .show(requireActivity().supportFragmentManager, "DISPLAY_EDITS")
    }

    override fun onTimelineItemAction(itemAction: RoomDetailAction) {
        roomDetailViewModel.handle(itemAction)
    }

    override fun getPreviewUrlRetriever(): PreviewUrlRetriever {
        return roomDetailViewModel.previewUrlRetriever
    }

    override fun onRoomCreateLinkClicked(url: String) {
        permalinkHandler
                .launch(requireContext(), url, object : NavigationInterceptor {
                    override fun navToRoom(roomId: String?, eventId: String?, deepLink: Uri?): Boolean {
                        requireActivity().finish()
                        return false
                    }
                })
                .subscribe()
                .disposeOnDestroyView()
    }

    override fun onReadReceiptsClicked(readReceipts: List<ReadReceiptData>) {
        DisplayReadReceiptsBottomSheet.newInstance(readReceipts)
                .show(requireActivity().supportFragmentManager, "DISPLAY_READ_RECEIPTS")
    }

    override fun onReadMarkerVisible() {
        roomDetailViewModel.handle(RoomDetailAction.EnterTrackingUnreadMessagesState)
    }

    override fun onPreviewUrlClicked(url: String) {
        onUrlClicked(url, url)
    }

    override fun onPreviewUrlCloseClicked(eventId: String, url: String) {
        roomDetailViewModel.handle(RoomDetailAction.DoNotShowPreviewUrlFor(eventId, url))
    }

    override fun onPreviewUrlImageClicked(sharedView: View?, mxcUrl: String?, title: String?) {
        navigator.openBigImageViewer(requireActivity(), sharedView, mxcUrl, title)
    }

    override fun onVoiceControlButtonClicked(eventId: String, messageAudioContent: MessageAudioContent) {
        roomDetailViewModel.handle(RoomDetailAction.PlayOrPauseVoicePlayback(eventId, messageAudioContent))
    }

    private fun onShareActionClicked(action: EventSharedAction.Share) {
        if (action.messageContent is MessageTextContent) {
            shareText(requireContext(), action.messageContent.body)
        } else if (action.messageContent is MessageWithAttachmentContent) {
            lifecycleScope.launch {
                val result = runCatching { session.fileService().downloadFile(messageContent = action.messageContent) }
                if (!isAdded) return@launch
                result.fold(
                        { shareMedia(requireContext(), it, getMimeTypeFromUri(requireContext(), it.toUri())) },
                        { showErrorInSnackbar(it) }
                )
            }
        }
    }

    private val saveActionActivityResultLauncher = registerForPermissionsResult { allGranted, deniedPermanently ->
        if (allGranted) {
            sharedActionViewModel.pendingAction?.let {
                handleActions(it)
                sharedActionViewModel.pendingAction = null
            }
        } else {
            if (deniedPermanently) {
                activity?.onPermissionDeniedDialog(R.string.denied_permission_generic)
            }
            cleanUpAfterPermissionNotGranted()
        }
    }

    private fun onSaveActionClicked(action: EventSharedAction.Save) {
        if (Build.VERSION.SDK_INT < Build.VERSION_CODES.Q
                && !checkPermissions(PERMISSIONS_FOR_WRITING_FILES, requireActivity(), saveActionActivityResultLauncher)) {
            sharedActionViewModel.pendingAction = action
            return
        }
        session.coroutineScope.launch {
            val result = runCatching { session.fileService().downloadFile(messageContent = action.messageContent) }
            if (!isAdded) return@launch
            result.mapCatching {
                saveMedia(
                        context = requireContext(),
                        file = it,
                        title = action.messageContent.body,
                        mediaMimeType = action.messageContent.mimeType ?: getMimeTypeFromUri(requireContext(), it.toUri()),
                        notificationUtils = notificationUtils
                )
            }
                    .onFailure {
                        if (!isAdded) return@onFailure
                        showErrorInSnackbar(it)
                    }
        }
    }

    private fun handleActions(action: EventSharedAction) {
        when (action) {
            is EventSharedAction.OpenUserProfile            -> {
                openRoomMemberProfile(action.userId)
            }
            is EventSharedAction.AddReaction                -> {
                emojiActivityResultLauncher.launch(EmojiReactionPickerActivity.intent(requireContext(), action.eventId))
            }
            is EventSharedAction.ViewReactions              -> {
                ViewReactionsBottomSheet.newInstance(roomDetailArgs.roomId, action.messageInformationData)
                        .show(requireActivity().supportFragmentManager, "DISPLAY_REACTIONS")
            }
            is EventSharedAction.Copy                       -> {
                // I need info about the current selected message :/
                copyToClipboard(requireContext(), action.content, false)
                //showSnackWithMessage(getString(R.string.copied_to_clipboard))
                context?.toast(getString(R.string.copied_to_clipboard))
            }
            is EventSharedAction.Redact                     -> {
                promptConfirmationToRedactEvent(action)
            }
            is EventSharedAction.Share                      -> {
                onShareActionClicked(action)
            }
            is EventSharedAction.Save                       -> {
                onSaveActionClicked(action)
            }
            is EventSharedAction.ViewEditHistory            -> {
                onEditedDecorationClicked(action.messageInformationData)
            }
            is EventSharedAction.ViewSource                 -> {
                JSonViewerDialog.newInstance(
                        action.content,
                        -1,
                        createJSonViewerStyleProvider(colorProvider)
                ).show(childFragmentManager, "JSON_VIEWER")
            }
            is EventSharedAction.ViewDecryptedSource        -> {
                JSonViewerDialog.newInstance(
                        action.content,
                        -1,
                        createJSonViewerStyleProvider(colorProvider)
                ).show(childFragmentManager, "JSON_VIEWER")
            }
            is EventSharedAction.QuickReact                 -> {
                // eventId,ClickedOn,Add
                roomDetailViewModel.handle(RoomDetailAction.UpdateQuickReactAction(action.eventId, action.clickedOn, action.add))
            }
            is EventSharedAction.Edit                       -> {
                if (!views.voiceMessageRecorderView.isActive()) {
                    roomDetailViewModel.handle(RoomDetailAction.EnterEditMode(action.eventId, views.composerLayout.text.toString()))
                } else {
                    requireActivity().toast(R.string.error_voice_message_cannot_reply_or_edit)
                }
            }
            is EventSharedAction.Quote                      -> {
                roomDetailViewModel.handle(RoomDetailAction.EnterQuoteMode(action.eventId, views.composerLayout.text.toString()))
            }
            is EventSharedAction.Reply                      -> {
                if (!views.voiceMessageRecorderView.isActive()) {
                    roomDetailViewModel.handle(RoomDetailAction.EnterReplyMode(action.eventId, views.composerLayout.text.toString()))
                } else {
                    requireActivity().toast(R.string.error_voice_message_cannot_reply_or_edit)
                }
            }
            is EventSharedAction.CopyPermalink              -> {
                val permalink = session.permalinkService().createPermalink(roomDetailArgs.roomId, action.eventId)
                copyToClipboard(requireContext(), permalink, false)
                //showSnackWithMessage(getString(R.string.copied_to_clipboard))
                context?.toast(getString(R.string.copied_to_clipboard))
            }
            is EventSharedAction.Resend                     -> {
                roomDetailViewModel.handle(RoomDetailAction.ResendMessage(action.eventId))
            }
            is EventSharedAction.Remove                     -> {
                roomDetailViewModel.handle(RoomDetailAction.RemoveFailedEcho(action.eventId))
            }
            is EventSharedAction.Cancel                     -> {
                handleCancelSend(action)
            }
            is EventSharedAction.ReportContentSpam          -> {
                roomDetailViewModel.handle(RoomDetailAction.ReportContent(
                        action.eventId, action.senderId, "This message is spam", spam = true))
            }
            is EventSharedAction.ReportContentInappropriate -> {
                roomDetailViewModel.handle(RoomDetailAction.ReportContent(
                        action.eventId, action.senderId, "This message is inappropriate", inappropriate = true))
            }
            is EventSharedAction.ReportContentCustom        -> {
                promptReasonToReportContent(action)
            }
            is EventSharedAction.IgnoreUser                 -> {
                action.senderId?.let { askConfirmationToIgnoreUser(it) }
            }
            is EventSharedAction.OnUrlClicked               -> {
                onUrlClicked(action.url, action.title)
            }
            is EventSharedAction.OnUrlLongClicked           -> {
                onUrlLongClicked(action.url)
            }
            is EventSharedAction.ReRequestKey               -> {
                roomDetailViewModel.handle(RoomDetailAction.ReRequestKeys(action.eventId))
            }
            is EventSharedAction.UseKeyBackup               -> {
                context?.let {
                    startActivity(KeysBackupRestoreActivity.intent(it))
                }
            }
        }
    }

    private fun askConfirmationToIgnoreUser(senderId: String) {
        MaterialAlertDialogBuilder(requireContext(), R.style.ThemeOverlay_Vector_MaterialAlertDialog_Destructive)
                .setTitle(R.string.room_participants_action_ignore_title)
                .setMessage(R.string.room_participants_action_ignore_prompt_msg)
                .setNegativeButton(R.string.cancel, null)
                .setPositiveButton(R.string.room_participants_action_ignore) { _, _ ->
                    roomDetailViewModel.handle(RoomDetailAction.IgnoreUser(senderId))
                }
                .show()
    }

    /**
     * Insert a user displayName in the message editor.
     *
     * @param userId the userId.
     */
    @SuppressLint("SetTextI18n")
    private fun insertUserDisplayNameInTextEditor(userId: String) {
        val startToCompose = views.composerLayout.text.isNullOrBlank()

        if (startToCompose
                && userId == session.myUserId) {
            // Empty composer, current user: start an emote
            views.composerLayout.views.composerEditText.setText(Command.EMOTE.command + " ")
            views.composerLayout.views.composerEditText.setSelection(Command.EMOTE.length)
        } else {
            val roomMember = roomDetailViewModel.getMember(userId)
            // TODO move logic outside of fragment
            (roomMember?.displayName ?: userId)
                    .let { sanitizeDisplayName(it) }
                    .let { displayName ->
                        buildSpannedString {
                            append(displayName)
                            setSpan(
                                    PillImageSpan(
                                            glideRequests,
                                            avatarRenderer,
                                            requireContext(),
                                            MatrixItem.UserItem(userId, displayName, roomMember?.avatarUrl)
                                    )
                                            .also { it.bind(views.composerLayout.views.composerEditText) },
                                    0,
                                    displayName.length,
                                    Spannable.SPAN_EXCLUSIVE_EXCLUSIVE
                            )
                            append(if (startToCompose) ": " else " ")
                        }.let { pill ->
                            if (startToCompose) {
                                if (displayName.startsWith("/")) {
                                    // Ensure displayName will not be interpreted as a Slash command
                                    views.composerLayout.views.composerEditText.append("\\")
                                }
                                views.composerLayout.views.composerEditText.append(pill)
                            } else {
                                views.composerLayout.views.composerEditText.text?.insert(views.composerLayout.views.composerEditText.selectionStart, pill)
                            }
                        }
                    }
        }
        focusComposerAndShowKeyboard()
    }

    private fun focusComposerAndShowKeyboard() {
        if (views.composerLayout.isVisible) {
            views.composerLayout.views.composerEditText.showKeyboard(andRequestFocus = true)
        }
    }

    private fun showSnackWithMessage(message: String) {
        view?.showOptimizedSnackbar(message)
    }

    private fun showDialogWithMessage(message: String) {
        MaterialAlertDialogBuilder(requireContext())
                .setMessage(message)
                .setPositiveButton(getString(R.string.ok), null)
                .show()
    }

// VectorInviteView.Callback

    override fun onAcceptInvite() {
        notificationDrawerManager.clearMemberShipNotificationForRoom(roomDetailArgs.roomId)
        roomDetailViewModel.handle(RoomDetailAction.AcceptInvite)
    }

    override fun onRejectInvite() {
        notificationDrawerManager.clearMemberShipNotificationForRoom(roomDetailArgs.roomId)
        roomDetailViewModel.handle(RoomDetailAction.RejectInvite)
    }

    private fun onJumpToReadMarkerClicked() = withState(roomDetailViewModel) {
        if (it.unreadState is UnreadState.HasUnread) {
            roomDetailViewModel.handle(RoomDetailAction.NavigateToEvent(it.unreadState.firstUnreadEventId, false))
        }
        if (it.unreadState is UnreadState.ReadMarkerNotLoaded) {
            roomDetailViewModel.handle(RoomDetailAction.NavigateToEvent(it.unreadState.readMarkerId, false))
        }
    }

// AttachmentTypeSelectorView.Callback

    private val typeSelectedActivityResultLauncher = registerForPermissionsResult { allGranted, deniedPermanently ->
        if (allGranted) {
            val pendingType = attachmentsHelper.pendingType
            if (pendingType != null) {
                attachmentsHelper.pendingType = null
                launchAttachmentProcess(pendingType)
            }
        } else {
            if (deniedPermanently) {
                activity?.onPermissionDeniedDialog(R.string.denied_permission_generic)
            }
            cleanUpAfterPermissionNotGranted()
        }
    }

    override fun onTypeSelected(type: AttachmentTypeSelectorView.Type) {
        if (checkPermissions(type.permissions, requireActivity(), typeSelectedActivityResultLauncher)) {
            launchAttachmentProcess(type)
        } else {
            attachmentsHelper.pendingType = type
        }
    }

    private fun launchAttachmentProcess(type: AttachmentTypeSelectorView.Type) {
        when (type) {
            AttachmentTypeSelectorView.Type.CAMERA  -> attachmentsHelper.openCamera(
                    activity = requireActivity(),
                    vectorPreferences = vectorPreferences,
                    cameraActivityResultLauncher = attachmentCameraActivityResultLauncher,
                    cameraVideoActivityResultLauncher = attachmentCameraVideoActivityResultLauncher
            )
            AttachmentTypeSelectorView.Type.FILE    -> attachmentsHelper.selectFile(attachmentFileActivityResultLauncher)
            AttachmentTypeSelectorView.Type.GALLERY -> attachmentsHelper.selectGallery(attachmentMediaActivityResultLauncher)
            AttachmentTypeSelectorView.Type.AUDIO   -> attachmentsHelper.selectAudio(attachmentAudioActivityResultLauncher)
            AttachmentTypeSelectorView.Type.CONTACT -> attachmentsHelper.selectContact(attachmentContactActivityResultLauncher)
            AttachmentTypeSelectorView.Type.STICKER -> roomDetailViewModel.handle(RoomDetailAction.SelectStickerAttachment)
        }.exhaustive
    }

// AttachmentsHelper.Callback

    override fun onContentAttachmentsReady(attachments: List<ContentAttachmentData>) {
        val grouped = attachments.toGroupedContentAttachmentData()
        if (grouped.notPreviewables.isNotEmpty()) {
            // Send the not previewable attachments right now (?)
            roomDetailViewModel.handle(RoomDetailAction.SendMedia(grouped.notPreviewables, false))
        }
        if (grouped.previewables.isNotEmpty()) {
            val intent = AttachmentsPreviewActivity.newIntent(requireContext(), AttachmentsPreviewArgs(grouped.previewables))
            contentAttachmentActivityResultLauncher.launch(intent)
        }
    }

    override fun onAttachmentsProcessFailed() {
        Toast.makeText(requireContext(), R.string.error_attachment, Toast.LENGTH_SHORT).show()
    }

    override fun onContactAttachmentReady(contactAttachment: ContactAttachment) {
        super.onContactAttachmentReady(contactAttachment)
        val formattedContact = contactAttachment.toHumanReadable()
        roomDetailViewModel.handle(RoomDetailAction.SendMessage(formattedContact, false))
    }

    private fun onViewWidgetsClicked() {
        RoomWidgetsBottomSheet.newInstance()
                .show(childFragmentManager, "ROOM_WIDGETS_BOTTOM_SHEET")
    }

    override fun onTapToReturnToCall() {
        callManager.getCurrentCall()?.let { call ->
            VectorCallActivity.newIntent(
                    context = requireContext(),
                    callId = call.callId,
                    signalingRoomId = call.signalingRoomId,
                    otherUserId = call.mxCall.opponentUserId,
                    isIncomingCall = !call.mxCall.isOutgoing,
                    isVideoCall = call.mxCall.isVideoCall,
                    mode = null
            ).let {
                startActivity(it)
            }
        }
    }
}<|MERGE_RESOLUTION|>--- conflicted
+++ resolved
@@ -942,11 +942,6 @@
                 callActionsHandler.onVideoCallClicked()
                 true
             }
-<<<<<<< HEAD
-            R.id.hangup_call      -> {
-                roomDetailViewModel.handle(RoomDetailAction.EndCall)
-                true
-            }
             R.id.show_participants -> {
                 startActivity(RoomMemberListActivity.newIntent(requireContext(), roomDetailArgs.roomId))
                 true
@@ -955,8 +950,6 @@
                 navigator.openRoomProfile(requireActivity(), roomDetailArgs.roomId)
                 true
             }
-=======
->>>>>>> ed2c2178
             R.id.search           -> {
                 handleSearchAction()
                 true
