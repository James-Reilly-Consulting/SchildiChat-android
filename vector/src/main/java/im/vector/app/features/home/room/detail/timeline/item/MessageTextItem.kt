--- conflicted
+++ resolved
@@ -91,7 +91,7 @@
                 it.bind(holder.messageView)
             }
         }
-<<<<<<< HEAD
+
         var m = message
         if (m != null && m.isNotEmpty()) {
             // Remove last trailing newline: looks especially bad in message bubble
@@ -102,20 +102,15 @@
             // (interestingly, this seems to be only relevant for the last character even for multi-line messages)
             m = TextUtils.concat(m, "\u202f")
         }
-        val textFuture = PrecomputedTextCompat.getTextFuture(
-                m ?: "",
-                TextViewCompat.getTextMetricsParams(holder.messageView),
-                null)
-=======
+
         val textFuture = if (canUseTextFuture) {
             PrecomputedTextCompat.getTextFuture(
-                    message ?: "",
+                    m ?: "",
                     TextViewCompat.getTextMetricsParams(holder.messageView),
                     null)
         } else {
             null
         }
->>>>>>> f543600b
         super.bind(holder)
         holder.messageView.movementMethod = movementMethod
 
