--- conflicted
+++ resolved
@@ -31,9 +31,12 @@
 import im.vector.app.core.epoxy.onLongClickIgnoringLinks
 import im.vector.app.core.ui.views.FooteredTextView
 import im.vector.app.features.home.room.detail.timeline.TimelineEventController
+import im.vector.app.features.home.room.detail.timeline.style.TimelineMessageLayout
 import im.vector.app.features.home.room.detail.timeline.tools.findPillsAndProcess
+import im.vector.app.features.home.room.detail.timeline.url.AbstractPreviewUrlView
 import im.vector.app.features.home.room.detail.timeline.url.PreviewUrlRetriever
 import im.vector.app.features.home.room.detail.timeline.url.PreviewUrlUiState
+import im.vector.app.features.home.room.detail.timeline.url.PreviewUrlView
 import im.vector.app.features.home.room.detail.timeline.url.PreviewUrlViewSc
 import im.vector.app.features.media.ImageContentRenderer
 import im.vector.lib.core.utils.epoxy.charsequence.EpoxyCharSequence
@@ -78,6 +81,11 @@
 
     override fun bind(holder: Holder) {
         // Preview URL
+        holder.previewUrlView = if (attributes.informationData.messageLayout is TimelineMessageLayout.ScBubble) {
+            holder.previewUrlViewSc
+        } else {
+            holder.previewUrlViewElement
+        }
         previewUrlViewUpdater.holder = holder
         previewUrlViewUpdater.previewUrlView = holder.previewUrlView
         previewUrlViewUpdater.imageContentRenderer = imageContentRenderer
@@ -119,13 +127,7 @@
             val textFuture = PrecomputedTextCompat.getTextFuture(message, TextViewCompat.getTextMetricsParams(this), null)
             setTextFuture(textFuture)
         } else {
-<<<<<<< HEAD
-            // Remove possible previously set futures that might overwrite our text
             setTextFuture(null)
-
-=======
-            setTextFuture(null)
->>>>>>> d1e49624
             text = message
         }
     }
@@ -141,11 +143,13 @@
 
     class Holder : AbsMessageItem.Holder(STUB_ID) {
         val messageView by bind<FooteredTextView>(R.id.messageTextView)
-        val previewUrlView by bind<PreviewUrlViewSc>(R.id.messageUrlPreview)
+        val previewUrlViewElement by bind<PreviewUrlView>(R.id.messageUrlPreviewElement)
+        val previewUrlViewSc by bind<PreviewUrlViewSc>(R.id.messageUrlPreviewSc)
+        lateinit var previewUrlView: AbstractPreviewUrlView // set to either previewUrlViewElement or previewUrlViewSc by layout
     }
 
     inner class PreviewUrlViewUpdater : PreviewUrlRetriever.PreviewUrlRetrieverListener {
-        var previewUrlView: PreviewUrlViewSc? = null
+        var previewUrlView: AbstractPreviewUrlView? = null
         var holder: Holder? = null
         var imageContentRenderer: ImageContentRenderer? = null
 
@@ -190,6 +194,9 @@
     }
 
     override fun reserveFooterSpace(holder: Holder, width: Int, height: Int) {
+        if (attributes.informationData.messageLayout !is TimelineMessageLayout.ScBubble) {
+            return
+        }
         // Remember for PreviewUrlViewUpdater.onStateUpdated
         footerWidth = width
         footerHeight = height
@@ -197,12 +204,12 @@
         // User might close preview, so we still need place in the message
         // if we don't want to change this afterwards
         // This might be a race condition, but the UI-isssue if evaluated wrongly is negligible
-        if (!holder.previewUrlView.isVisible) {
+        if (!holder.previewUrlViewSc.isVisible) {
             holder.messageView.footerWidth = width
             holder.messageView.footerHeight = height
         } // else: will be handled in onStateUpdated
-        holder.previewUrlView.footerWidth = height
-        holder.previewUrlView.footerHeight = height
-        holder.previewUrlView.updateFooterSpace()
+        holder.previewUrlViewSc.footerWidth = height
+        holder.previewUrlViewSc.footerHeight = height
+        holder.previewUrlViewSc.updateFooterSpace()
     }
 }