/*
 * Copyright 2019 New Vector Ltd
 *
 * Licensed under the Apache License, Version 2.0 (the "License");
 * you may not use this file except in compliance with the License.
 * You may obtain a copy of the License at
 *
 * http://www.apache.org/licenses/LICENSE-2.0
 *
 * Unless required by applicable law or agreed to in writing, software
 * distributed under the License is distributed on an "AS IS" BASIS,
 * WITHOUT WARRANTIES OR CONDITIONS OF ANY KIND, either express or implied.
 * See the License for the specific language governing permissions and
 * limitations under the License.
 */

package im.vector.app.features.home.room.detail.timeline.factory

import im.vector.app.R
import im.vector.app.core.di.ActiveSessionHolder
import im.vector.app.core.extensions.prevOrNull
import im.vector.app.features.home.AvatarRenderer
import im.vector.app.features.home.room.detail.timeline.TimelineEventController
import im.vector.app.features.home.room.detail.timeline.helper.AvatarSizeProvider
import im.vector.app.features.home.room.detail.timeline.helper.MergedTimelineEventVisibilityStateChangedListener
import im.vector.app.features.home.room.detail.timeline.helper.TimelineEventVisibilityHelper
import im.vector.app.features.home.room.detail.timeline.helper.canBeMerged
import im.vector.app.features.home.room.detail.timeline.helper.isRoomConfiguration
import im.vector.app.features.home.room.detail.timeline.item.BasedMergedItem
import im.vector.app.features.home.room.detail.timeline.item.MergedRoomCreationItem
import im.vector.app.features.home.room.detail.timeline.item.MergedRoomCreationItem_
<<<<<<< HEAD
import im.vector.app.features.home.room.detail.timeline.style.TimelineMessageLayoutFactory
=======
import im.vector.app.features.home.room.detail.timeline.item.MergedSimilarEventsItem
import im.vector.app.features.home.room.detail.timeline.item.MergedSimilarEventsItem_
>>>>>>> f10c67d3
import im.vector.app.features.home.room.detail.timeline.tools.createLinkMovementMethod
import org.matrix.android.sdk.api.extensions.orFalse
import org.matrix.android.sdk.api.query.QueryStringValue
import org.matrix.android.sdk.api.session.events.model.EventType
import org.matrix.android.sdk.api.session.events.model.toModel
import org.matrix.android.sdk.api.session.room.model.PowerLevelsContent
import org.matrix.android.sdk.api.session.room.model.create.RoomCreateContent
import org.matrix.android.sdk.api.session.room.powerlevels.PowerLevelsHelper
import org.matrix.android.sdk.api.session.room.timeline.TimelineEvent
import org.matrix.android.sdk.internal.crypto.MXCRYPTO_ALGORITHM_MEGOLM
import org.matrix.android.sdk.internal.crypto.model.event.EncryptionEventContent
import javax.inject.Inject

class MergedHeaderItemFactory @Inject constructor(private val activeSessionHolder: ActiveSessionHolder,
                                                  private val avatarRenderer: AvatarRenderer,
                                                  private val avatarSizeProvider: AvatarSizeProvider,
                                                  private val messageLayoutFactory: TimelineMessageLayoutFactory,
                                                  private val timelineEventVisibilityHelper: TimelineEventVisibilityHelper) {

    private val collapsedEventIds = linkedSetOf<Long>()
    private val mergeItemCollapseStates = HashMap<Long, Boolean>()

    /**
     * @param nextEvent is an older event than event
     * @param items all known items, sorted from newer event to oldest event
     */
    fun create(event: TimelineEvent,
               nextEvent: TimelineEvent?,
               items: List<TimelineEvent>,
               partialState: TimelineEventController.PartialState,
               addDaySeparator: Boolean,
               currentPosition: Int,
               eventIdToHighlight: String?,
               callback: TimelineEventController.Callback?,
               requestModelBuild: () -> Unit): BasedMergedItem<*>? {
        return if (nextEvent?.root?.getClearType() == EventType.STATE_ROOM_CREATE &&
                event.isRoomConfiguration(nextEvent.root.getClearContent()?.toModel<RoomCreateContent>()?.creator)) {
            // It's the first item before room.create
            // Collapse all room configuration events
            buildRoomCreationMergedSummary(currentPosition, items, partialState, event, eventIdToHighlight, requestModelBuild, callback)
        } else if (!event.canBeMerged() || (nextEvent?.root?.getClearType() == event.root.getClearType() && !addDaySeparator)) {
            null
        } else {
            buildMembershipEventsMergedSummary(currentPosition, items, partialState, event, eventIdToHighlight, requestModelBuild, callback)
        }
    }

    private fun buildMembershipEventsMergedSummary(currentPosition: Int,
                                                   items: List<TimelineEvent>,
                                                   partialState: TimelineEventController.PartialState,
                                                   event: TimelineEvent,
                                                   eventIdToHighlight: String?,
                                                   requestModelBuild: () -> Unit,
                                                   callback: TimelineEventController.Callback?): MergedSimilarEventsItem_? {
        val mergedEvents = timelineEventVisibilityHelper.prevSameTypeEvents(
                items,
                currentPosition,
                2,
                eventIdToHighlight,
                partialState.rootThreadEventId,
                partialState.isFromThreadTimeline())
        return if (mergedEvents.isEmpty()) {
            null
        } else {
            var highlighted = false
            val mergedData = ArrayList<BasedMergedItem.Data>(mergedEvents.size)
            mergedEvents.forEach { mergedEvent ->
                if (!highlighted && mergedEvent.root.eventId == eventIdToHighlight) {
                    highlighted = true
                }
                val data = BasedMergedItem.Data(
                        userId = mergedEvent.root.senderId ?: "",
                        avatarUrl = mergedEvent.senderInfo.avatarUrl,
                        memberName = mergedEvent.senderInfo.disambiguatedDisplayName,
                        localId = mergedEvent.localId,
                        eventId = mergedEvent.root.eventId ?: "",
                        isDirectRoom = partialState.isDirectRoom()
                )
                mergedData.add(data)
            }
            val mergedEventIds = mergedEvents.map { it.localId }
            // We try to find if one of the item id were used as mergeItemCollapseStates key
            // => handle case where paginating from mergeable events and we get more
            val previousCollapseStateKey = mergedEventIds.intersect(mergeItemCollapseStates.keys).firstOrNull()
            val initialCollapseState = mergeItemCollapseStates.remove(previousCollapseStateKey)
                    ?: true
            val isCollapsed = mergeItemCollapseStates.getOrPut(event.localId) { initialCollapseState }
            if (isCollapsed) {
                collapsedEventIds.addAll(mergedEventIds)
            } else {
                collapsedEventIds.removeAll(mergedEventIds)
            }
            val mergeId = mergedEventIds.joinToString(separator = "_") { it.toString() }
<<<<<<< HEAD
            val attributes = MergedMembershipEventsItem.Attributes(
                    isCollapsed = isCollapsed,
                    mergeData = mergedData,
                    avatarRenderer = avatarRenderer,
                    onCollapsedStateChanged = {
                        mergeItemCollapseStates[event.localId] = it
                        requestModelBuild()
                    },
                    messageLayout = messageLayoutFactory.createDummy()
            )
            MergedMembershipEventsItem_()
                    .id(mergeId)
                    .leftGuideline(avatarSizeProvider.leftGuideline)
                    .highlighted(isCollapsed && highlighted)
                    .attributes(attributes)
                    .also {
                        it.setOnVisibilityStateChanged(MergedTimelineEventVisibilityStateChangedListener(callback, mergedEvents))
                    }
=======
            val summaryTitleResId = when (event.root.getClearType()) {
                EventType.STATE_ROOM_MEMBER     -> R.plurals.membership_changes
                EventType.STATE_ROOM_SERVER_ACL -> R.plurals.notice_room_server_acl_changes
                else                            -> null
            }
            summaryTitleResId?.let { summaryTitle ->
                val attributes = MergedSimilarEventsItem.Attributes(
                        summaryTitleResId = summaryTitle,
                        isCollapsed = isCollapsed,
                        mergeData = mergedData,
                        avatarRenderer = avatarRenderer,
                        onCollapsedStateChanged = {
                            mergeItemCollapseStates[event.localId] = it
                            requestModelBuild()
                        }
                )
                MergedSimilarEventsItem_()
                        .id(mergeId)
                        .leftGuideline(avatarSizeProvider.leftGuideline)
                        .highlighted(isCollapsed && highlighted)
                        .attributes(attributes)
                        .also {
                            it.setOnVisibilityStateChanged(MergedTimelineEventVisibilityStateChangedListener(callback, mergedEvents))
                        }
            }
>>>>>>> f10c67d3
        }
    }

    private fun buildRoomCreationMergedSummary(currentPosition: Int,
                                               items: List<TimelineEvent>,
                                               partialState: TimelineEventController.PartialState,
                                               event: TimelineEvent,
                                               eventIdToHighlight: String?,
                                               requestModelBuild: () -> Unit,
                                               callback: TimelineEventController.Callback?): MergedRoomCreationItem_? {
        var prevEvent = items.prevOrNull(currentPosition)
        var tmpPos = currentPosition - 1
        val mergedEvents = mutableListOf(event)
        var hasEncryption = false
        var encryptionAlgorithm: String? = null
        while (prevEvent != null && prevEvent.isRoomConfiguration(null)) {
            if (prevEvent.root.isStateEvent() && prevEvent.root.getClearType() == EventType.STATE_ROOM_ENCRYPTION) {
                hasEncryption = true
                encryptionAlgorithm = prevEvent.root.getClearContent()?.toModel<EncryptionEventContent>()?.algorithm
            }
            mergedEvents.add(prevEvent)
            tmpPos--
            prevEvent = items.getOrNull(tmpPos)
        }
        return if (mergedEvents.size > 2) {
            var highlighted = false
            val mergedData = ArrayList<BasedMergedItem.Data>(mergedEvents.size)
            mergedEvents.reversed()
                    .forEach { mergedEvent ->
                        if (!highlighted && mergedEvent.root.eventId == eventIdToHighlight) {
                            highlighted = true
                        }
                        val data = BasedMergedItem.Data(
                                userId = mergedEvent.root.senderId ?: "",
                                avatarUrl = mergedEvent.senderInfo.avatarUrl,
                                memberName = mergedEvent.senderInfo.disambiguatedDisplayName,
                                localId = mergedEvent.localId,
                                eventId = mergedEvent.root.eventId ?: "",
                                isDirectRoom = partialState.isDirectRoom()
                        )
                        mergedData.add(data)
                    }
            val mergedEventIds = mergedEvents.map { it.localId }
            // We try to find if one of the item id were used as mergeItemCollapseStates key
            // => handle case where paginating from mergeable events and we get more
            val previousCollapseStateKey = mergedEventIds.intersect(mergeItemCollapseStates.keys).firstOrNull()
            val initialCollapseState = mergeItemCollapseStates.remove(previousCollapseStateKey)
                    ?: true
            val isCollapsed = mergeItemCollapseStates.getOrPut(event.localId) { initialCollapseState }
            if (isCollapsed) {
                collapsedEventIds.addAll(mergedEventIds)
            } else {
                collapsedEventIds.removeAll(mergedEventIds)
            }
            val mergeId = mergedEventIds.joinToString(separator = "_") { it.toString() }
            val powerLevelsHelper = activeSessionHolder.getSafeActiveSession()?.getRoom(event.roomId)
                    ?.let { it.getStateEvent(EventType.STATE_ROOM_POWER_LEVELS, QueryStringValue.NoCondition)?.content?.toModel<PowerLevelsContent>() }
                    ?.let { PowerLevelsHelper(it) }
            val currentUserId = activeSessionHolder.getSafeActiveSession()?.myUserId ?: ""
            val attributes = MergedRoomCreationItem.Attributes(
                    isCollapsed = isCollapsed,
                    mergeData = mergedData,
                    avatarRenderer = avatarRenderer,
                    onCollapsedStateChanged = {
                        mergeItemCollapseStates[event.localId] = it
                        requestModelBuild()
                    },
                    messageLayout = messageLayoutFactory.createDummy(),
                    hasEncryptionEvent = hasEncryption,
                    isEncryptionAlgorithmSecure = encryptionAlgorithm == MXCRYPTO_ALGORITHM_MEGOLM,
                    callback = callback,
                    currentUserId = currentUserId,
                    roomSummary = partialState.roomSummary,
                    canInvite = powerLevelsHelper?.isUserAbleToInvite(currentUserId) ?: false,
                    canChangeAvatar = powerLevelsHelper?.isUserAllowedToSend(currentUserId, true, EventType.STATE_ROOM_AVATAR) ?: false,
                    canChangeTopic = powerLevelsHelper?.isUserAllowedToSend(currentUserId, true, EventType.STATE_ROOM_TOPIC) ?: false,
                    canChangeName = powerLevelsHelper?.isUserAllowedToSend(currentUserId, true, EventType.STATE_ROOM_NAME) ?: false
            )
            MergedRoomCreationItem_()
                    .id(mergeId)
                    .leftGuideline(avatarSizeProvider.leftGuideline)
                    .highlighted(isCollapsed && highlighted)
                    .attributes(attributes)
                    .movementMethod(createLinkMovementMethod(callback))
                    .also {
                        it.setOnVisibilityStateChanged(MergedTimelineEventVisibilityStateChangedListener(callback, mergedEvents))
                    }
        } else null
    }

    private fun TimelineEventController.PartialState.isDirectRoom(): Boolean {
        return roomSummary?.isDirect.orFalse()
    }

    fun isCollapsed(localId: Long): Boolean {
        return collapsedEventIds.contains(localId)
    }
}<|MERGE_RESOLUTION|>--- conflicted
+++ resolved
@@ -29,12 +29,9 @@
 import im.vector.app.features.home.room.detail.timeline.item.BasedMergedItem
 import im.vector.app.features.home.room.detail.timeline.item.MergedRoomCreationItem
 import im.vector.app.features.home.room.detail.timeline.item.MergedRoomCreationItem_
-<<<<<<< HEAD
-import im.vector.app.features.home.room.detail.timeline.style.TimelineMessageLayoutFactory
-=======
 import im.vector.app.features.home.room.detail.timeline.item.MergedSimilarEventsItem
 import im.vector.app.features.home.room.detail.timeline.item.MergedSimilarEventsItem_
->>>>>>> f10c67d3
+import im.vector.app.features.home.room.detail.timeline.style.TimelineMessageLayoutFactory
 import im.vector.app.features.home.room.detail.timeline.tools.createLinkMovementMethod
 import org.matrix.android.sdk.api.extensions.orFalse
 import org.matrix.android.sdk.api.query.QueryStringValue
@@ -128,26 +125,6 @@
                 collapsedEventIds.removeAll(mergedEventIds)
             }
             val mergeId = mergedEventIds.joinToString(separator = "_") { it.toString() }
-<<<<<<< HEAD
-            val attributes = MergedMembershipEventsItem.Attributes(
-                    isCollapsed = isCollapsed,
-                    mergeData = mergedData,
-                    avatarRenderer = avatarRenderer,
-                    onCollapsedStateChanged = {
-                        mergeItemCollapseStates[event.localId] = it
-                        requestModelBuild()
-                    },
-                    messageLayout = messageLayoutFactory.createDummy()
-            )
-            MergedMembershipEventsItem_()
-                    .id(mergeId)
-                    .leftGuideline(avatarSizeProvider.leftGuideline)
-                    .highlighted(isCollapsed && highlighted)
-                    .attributes(attributes)
-                    .also {
-                        it.setOnVisibilityStateChanged(MergedTimelineEventVisibilityStateChangedListener(callback, mergedEvents))
-                    }
-=======
             val summaryTitleResId = when (event.root.getClearType()) {
                 EventType.STATE_ROOM_MEMBER     -> R.plurals.membership_changes
                 EventType.STATE_ROOM_SERVER_ACL -> R.plurals.notice_room_server_acl_changes
@@ -162,7 +139,8 @@
                         onCollapsedStateChanged = {
                             mergeItemCollapseStates[event.localId] = it
                             requestModelBuild()
-                        }
+                        },
+                        messageLayout = messageLayoutFactory.createDummy()
                 )
                 MergedSimilarEventsItem_()
                         .id(mergeId)
@@ -173,7 +151,6 @@
                             it.setOnVisibilityStateChanged(MergedTimelineEventVisibilityStateChangedListener(callback, mergedEvents))
                         }
             }
->>>>>>> f10c67d3
         }
     }
 
