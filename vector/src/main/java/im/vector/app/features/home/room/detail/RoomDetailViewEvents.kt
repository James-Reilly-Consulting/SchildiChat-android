--- conflicted
+++ resolved
@@ -68,19 +68,17 @@
 
     abstract class SendMessageResult : RoomDetailViewEvents()
 
-<<<<<<< HEAD
     object DisplayPromptForIntegrationManager : RoomDetailViewEvents()
 
     object DisplayEnableIntegrationsWarning : RoomDetailViewEvents()
 
     data class OpenRoomMemberProfile(val userId: String) : RoomDetailViewEvents()
-=======
-    data class DisplayAndAcceptCall(val call: WebRtcCall): RoomDetailViewEvents()
+
+  data class DisplayAndAcceptCall(val call: WebRtcCall): RoomDetailViewEvents()
 
     object DisplayPromptForIntegrationManager : RoomDetailViewEvents()
 
     object DisplayEnableIntegrationsWarning : RoomDetailViewEvents()
->>>>>>> aa4e8042
 
     data class OpenStickerPicker(val widget: Widget) : RoomDetailViewEvents()
 
