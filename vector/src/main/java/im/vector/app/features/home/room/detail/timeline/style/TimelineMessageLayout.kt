--- conflicted
+++ resolved
@@ -31,34 +31,11 @@
     val showE2eDecoration: Boolean
 
     @Parcelize
-<<<<<<< HEAD
-    data class Default(override val showAvatar: Boolean,
-                       override val showDisplayName: Boolean,
-                       override val showTimestamp: Boolean,
-                       override val showE2eDecoration: Boolean,
-            // Keep defaultLayout generated on epoxy items
-                       override val layoutRes: Int = 0) : TimelineMessageLayout
-
-    @Parcelize
-    data class Bubble(
-            override val showAvatar: Boolean,
-            override val showDisplayName: Boolean,
-            override val showTimestamp: Boolean = true,
-            override val showE2eDecoration: Boolean = true,
-            val isIncoming: Boolean,
-            val isPseudoBubble: Boolean,
-            val cornersRadius: CornersRadius,
-            val timestampAsOverlay: Boolean,
-            override val layoutRes: Int = if (isIncoming) {
-                R.layout.item_timeline_event_bubble_incoming_base
-            } else {
-                R.layout.item_timeline_event_bubble_outgoing_base
-            }
-=======
     data class Default(
         override val showAvatar: Boolean,
         override val showDisplayName: Boolean,
         override val showTimestamp: Boolean,
+        override val showE2eDecoration: Boolean,
         // Keep defaultLayout generated on epoxy items
         override val layoutRes: Int = 0,
     ) : TimelineMessageLayout
@@ -68,6 +45,7 @@
         override val showAvatar: Boolean,
         override val showDisplayName: Boolean,
         override val showTimestamp: Boolean = true,
+        override val showE2eDecoration: Boolean = true,
         val addTopMargin: Boolean = false,
         val isIncoming: Boolean,
         val isPseudoBubble: Boolean,
@@ -78,7 +56,6 @@
         } else {
             R.layout.item_timeline_event_bubble_outgoing_base
         },
->>>>>>> d589758b
     ) : TimelineMessageLayout {
 
         @Parcelize
