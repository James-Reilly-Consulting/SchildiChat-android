--- conflicted
+++ resolved
@@ -31,14 +31,9 @@
 import org.matrix.android.sdk.api.auth.registration.RegistrationFlowResponse
 import org.matrix.android.sdk.api.failure.isInvalidUIAAuth
 import org.matrix.android.sdk.api.session.Session
-<<<<<<< HEAD
-import org.matrix.android.sdk.internal.crypto.crosssigning.fromBase64
-import org.matrix.android.sdk.internal.crypto.model.rest.DefaultBaseAuth
-import org.matrix.android.sdk.internal.util.exceptions.UiaCancelledException
-=======
 import org.matrix.android.sdk.api.session.uia.DefaultBaseAuth
 import org.matrix.android.sdk.api.util.fromBase64
->>>>>>> 9b7e94eb
+import org.matrix.android.sdk.internal.util.exceptions.UiaCancelledException
 import timber.log.Timber
 import kotlin.coroutines.Continuation
 import kotlin.coroutines.resume
@@ -50,7 +45,7 @@
 
 class DeactivateAccountViewModel @AssistedInject constructor(@Assisted private val initialState: DeactivateAccountViewState,
                                                              private val session: Session) :
-        VectorViewModel<DeactivateAccountViewState, DeactivateAccountAction, DeactivateAccountViewEvents>(initialState) {
+    VectorViewModel<DeactivateAccountViewState, DeactivateAccountAction, DeactivateAccountViewEvents>(initialState) {
 
     @AssistedFactory
     interface Factory : MavericksAssistedViewModelFactory<DeactivateAccountViewModel, DeactivateAccountViewState> {
@@ -63,7 +58,7 @@
     override fun handle(action: DeactivateAccountAction) {
         when (action) {
             is DeactivateAccountAction.DeactivateAccount -> handleDeactivateAccount(action)
-            DeactivateAccountAction.SsoAuthDone          -> {
+            DeactivateAccountAction.SsoAuthDone -> {
                 Timber.d("## UIA - FallBack success")
                 _viewEvents.post(DeactivateAccountViewEvents.Loading())
                 if (pendingAuth != null) {
@@ -72,7 +67,7 @@
                     uiaContinuation?.resumeWithException(IllegalArgumentException())
                 }
             }
-            is DeactivateAccountAction.PasswordAuthDone  -> {
+            is DeactivateAccountAction.PasswordAuthDone -> {
                 _viewEvents.post(DeactivateAccountViewEvents.Loading())
                 val decryptedPass = session.loadSecureSecret<String>(action.password.fromBase64().inputStream(), ReAuthActivity.DEFAULT_RESULT_KEYSTORE_ALIAS)
                 uiaContinuation?.resume(
