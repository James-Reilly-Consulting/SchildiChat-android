--- conflicted
+++ resolved
@@ -24,7 +24,7 @@
  * the user can write theses messages to perform some actions
  * the list will be displayed in this order
  */
-<<<<<<< HEAD
+
 enum class Command(val command: String, val parameters: String, @StringRes val description: Int) {
     EMOTE("/me", "<message>", R.string.command_description_emote),
     BAN_USER("/ban", "<user-id> [reason]", R.string.command_description_ban_user),
@@ -54,8 +54,8 @@
     PLAIN("/plain", "<message>", R.string.command_description_plain),
     WHOIS("/whois", "<user-id>", R.string.command_description_whois),
     DISCARD_SESSION("/discardsession", "", R.string.command_description_discard_session);
-=======
-enum class Command(val command: String, val parameters: String, @StringRes val description: Int, val isDevCommand: Boolean) {
+
+  enum class Command(val command: String, val parameters: String, @StringRes val description: Int, val isDevCommand: Boolean) {
     EMOTE("/me", "<message>", R.string.command_description_emote, false),
     BAN_USER("/ban", "<user-id> [reason]", R.string.command_description_ban_user, false),
     UNBAN_USER("/unban", "<user-id> [reason]", R.string.command_description_unban_user, false),
@@ -83,8 +83,8 @@
     JOIN_SPACE("/joinSpace", "spaceId", R.string.command_description_join_space, true),
     LEAVE_ROOM("/leave", "<roomId?>", R.string.command_description_leave_room, true),
     UPGRADE_ROOM("/upgraderoom", "newVersion", R.string.command_description_upgrade_room, true);
->>>>>>> aa4e8042
 
+    
     val length
         get() = command.length + 1
 }