/*
 * Copyright 2019 New Vector Ltd
 *
 * Licensed under the Apache License, Version 2.0 (the "License");
 * you may not use this file except in compliance with the License.
 * You may obtain a copy of the License at
 *
 * http://www.apache.org/licenses/LICENSE-2.0
 *
 * Unless required by applicable law or agreed to in writing, software
 * distributed under the License is distributed on an "AS IS" BASIS,
 * WITHOUT WARRANTIES OR CONDITIONS OF ANY KIND, either express or implied.
 * See the License for the specific language governing permissions and
 * limitations under the License.
 *
 */

package im.vector.app.features.roomprofile

import android.content.Context
import android.content.Intent
import android.widget.Toast
import androidx.lifecycle.lifecycleScope
import com.airbnb.mvrx.Mavericks
import com.airbnb.mvrx.viewModel
import com.google.android.material.appbar.MaterialToolbar
import dagger.hilt.android.AndroidEntryPoint
import im.vector.app.core.extensions.addFragment
import im.vector.app.core.extensions.addFragmentToBackstack
import im.vector.app.core.extensions.exhaustive
import im.vector.app.core.platform.ToolbarConfigurable
import im.vector.app.core.platform.VectorBaseActivity
import im.vector.app.databinding.ActivitySimpleBinding
import im.vector.app.features.home.room.detail.RoomDetailPendingActionStore
import im.vector.app.features.room.RequireActiveMembershipViewEvents
import im.vector.app.features.room.RequireActiveMembershipViewModel
import im.vector.app.features.roomprofile.alias.RoomAliasFragment
import im.vector.app.features.roomprofile.banned.RoomBannedMemberListFragment
import im.vector.app.features.roomprofile.members.RoomMemberListFragment
import im.vector.app.features.roomprofile.notifications.RoomNotificationSettingsFragment
import im.vector.app.features.roomprofile.permissions.RoomPermissionsFragment
import im.vector.app.features.roomprofile.settings.RoomSettingsFragment
import im.vector.app.features.roomprofile.uploads.RoomUploadsFragment
import kotlinx.coroutines.flow.launchIn
import kotlinx.coroutines.flow.onEach
import javax.inject.Inject

@AndroidEntryPoint
open class RoomProfileActivity :
        VectorBaseActivity<ActivitySimpleBinding>(),
        ToolbarConfigurable {

    companion object {

        private const val EXTRA_DIRECT_ACCESS = "EXTRA_DIRECT_ACCESS"

        const val EXTRA_DIRECT_ACCESS_ROOM_ROOT = 0
        const val EXTRA_DIRECT_ACCESS_ROOM_SETTINGS = 1
        const val EXTRA_DIRECT_ACCESS_ROOM_MEMBERS = 2

        fun newIntent(context: Context, roomId: String, directAccess: Int?): Intent {
            val roomProfileArgs = RoomProfileArgs(roomId)
            return Intent(context, RoomProfileActivity::class.java).apply {
                putExtra(Mavericks.KEY_ARG, roomProfileArgs)
                putExtra(EXTRA_DIRECT_ACCESS, directAccess)
            }
        }
    }

    private lateinit var sharedActionViewModel: RoomProfileSharedActionViewModel
    protected lateinit var roomProfileArgs: RoomProfileArgs

    private val requireActiveMembershipViewModel: RequireActiveMembershipViewModel by viewModel()

    @Inject
    lateinit var roomDetailPendingActionStore: RoomDetailPendingActionStore

    override fun getBinding(): ActivitySimpleBinding {
        return ActivitySimpleBinding.inflate(layoutInflater)
    }

    override fun initUiAndData() {
        sharedActionViewModel = viewModelProvider.get(RoomProfileSharedActionViewModel::class.java)
        roomProfileArgs = intent?.extras?.getParcelable(Mavericks.KEY_ARG) ?: return
        if (isFirstCreation()) {
<<<<<<< HEAD
            addInitialFragment()
=======
            when (intent?.extras?.getInt(EXTRA_DIRECT_ACCESS, EXTRA_DIRECT_ACCESS_ROOM_ROOT)) {
                EXTRA_DIRECT_ACCESS_ROOM_SETTINGS -> {
                    addFragment(views.simpleFragmentContainer, RoomProfileFragment::class.java, roomProfileArgs)
                    addFragmentToBackstack(views.simpleFragmentContainer, RoomSettingsFragment::class.java, roomProfileArgs)
                }
                EXTRA_DIRECT_ACCESS_ROOM_MEMBERS -> {
                    addFragment(views.simpleFragmentContainer, RoomMemberListFragment::class.java, roomProfileArgs)
                }
                else -> addFragment(views.simpleFragmentContainer, RoomProfileFragment::class.java, roomProfileArgs)
            }
>>>>>>> 1695fde1
        }
        sharedActionViewModel
                .stream()
                .onEach { sharedAction ->
                    when (sharedAction) {
                        RoomProfileSharedAction.OpenRoomMembers                 -> openRoomMembers()
                        RoomProfileSharedAction.OpenRoomSettings                -> openRoomSettings()
                        RoomProfileSharedAction.OpenRoomAliasesSettings         -> openRoomAlias()
                        RoomProfileSharedAction.OpenRoomPermissionsSettings     -> openRoomPermissions()
                        RoomProfileSharedAction.OpenRoomUploads                 -> openRoomUploads()
                        RoomProfileSharedAction.OpenBannedRoomMembers        -> openBannedRoomMembers()
                        RoomProfileSharedAction.OpenRoomNotificationSettings -> openRoomNotificationSettings()
                    }.exhaustive
                }
                .launchIn(lifecycleScope)

        requireActiveMembershipViewModel.observeViewEvents {
            when (it) {
                is RequireActiveMembershipViewEvents.RoomLeft -> handleRoomLeft(it)
            }
        }
    }

    open fun addInitialFragment() {
        when (intent?.extras?.getInt(EXTRA_DIRECT_ACCESS, EXTRA_DIRECT_ACCESS_ROOM_ROOT)) {
            EXTRA_DIRECT_ACCESS_ROOM_SETTINGS -> {
                addFragment(R.id.simpleFragmentContainer, RoomProfileFragment::class.java, roomProfileArgs)
                addFragmentToBackstack(R.id.simpleFragmentContainer, RoomSettingsFragment::class.java, roomProfileArgs)
            }
            EXTRA_DIRECT_ACCESS_ROOM_MEMBERS -> {
                addFragment(R.id.simpleFragmentContainer, RoomMemberListFragment::class.java, roomProfileArgs)
            }
            else -> addFragment(R.id.simpleFragmentContainer, RoomProfileFragment::class.java, roomProfileArgs)
        }
    }

    override fun onResume() {
        super.onResume()
        if (roomDetailPendingActionStore.data != null) {
            finish()
        }
    }

    private fun handleRoomLeft(roomLeft: RequireActiveMembershipViewEvents.RoomLeft) {
        if (roomLeft.leftMessage != null) {
            Toast.makeText(this, roomLeft.leftMessage, Toast.LENGTH_LONG).show()
        }
        finish()
    }

    private fun openRoomUploads() {
        addFragmentToBackstack(views.simpleFragmentContainer, RoomUploadsFragment::class.java, roomProfileArgs)
    }

    private fun openRoomSettings() {
        addFragmentToBackstack(views.simpleFragmentContainer, RoomSettingsFragment::class.java, roomProfileArgs)
    }

    private fun openRoomAlias() {
        addFragmentToBackstack(views.simpleFragmentContainer, RoomAliasFragment::class.java, roomProfileArgs)
    }

    private fun openRoomPermissions() {
        addFragmentToBackstack(views.simpleFragmentContainer, RoomPermissionsFragment::class.java, roomProfileArgs)
    }

    private fun openRoomMembers() {
        addFragmentToBackstack(views.simpleFragmentContainer, RoomMemberListFragment::class.java, roomProfileArgs)
    }

    private fun openBannedRoomMembers() {
        addFragmentToBackstack(views.simpleFragmentContainer, RoomBannedMemberListFragment::class.java, roomProfileArgs)
    }

    private fun openRoomNotificationSettings() {
        addFragmentToBackstack(views.simpleFragmentContainer, RoomNotificationSettingsFragment::class.java, roomProfileArgs)
    }

    override fun configure(toolbar: MaterialToolbar) {
        configureToolbar(toolbar)
    }
}<|MERGE_RESOLUTION|>--- conflicted
+++ resolved
@@ -83,20 +83,7 @@
         sharedActionViewModel = viewModelProvider.get(RoomProfileSharedActionViewModel::class.java)
         roomProfileArgs = intent?.extras?.getParcelable(Mavericks.KEY_ARG) ?: return
         if (isFirstCreation()) {
-<<<<<<< HEAD
             addInitialFragment()
-=======
-            when (intent?.extras?.getInt(EXTRA_DIRECT_ACCESS, EXTRA_DIRECT_ACCESS_ROOM_ROOT)) {
-                EXTRA_DIRECT_ACCESS_ROOM_SETTINGS -> {
-                    addFragment(views.simpleFragmentContainer, RoomProfileFragment::class.java, roomProfileArgs)
-                    addFragmentToBackstack(views.simpleFragmentContainer, RoomSettingsFragment::class.java, roomProfileArgs)
-                }
-                EXTRA_DIRECT_ACCESS_ROOM_MEMBERS -> {
-                    addFragment(views.simpleFragmentContainer, RoomMemberListFragment::class.java, roomProfileArgs)
-                }
-                else -> addFragment(views.simpleFragmentContainer, RoomProfileFragment::class.java, roomProfileArgs)
-            }
->>>>>>> 1695fde1
         }
         sharedActionViewModel
                 .stream()
@@ -123,13 +110,13 @@
     open fun addInitialFragment() {
         when (intent?.extras?.getInt(EXTRA_DIRECT_ACCESS, EXTRA_DIRECT_ACCESS_ROOM_ROOT)) {
             EXTRA_DIRECT_ACCESS_ROOM_SETTINGS -> {
-                addFragment(R.id.simpleFragmentContainer, RoomProfileFragment::class.java, roomProfileArgs)
-                addFragmentToBackstack(R.id.simpleFragmentContainer, RoomSettingsFragment::class.java, roomProfileArgs)
+                addFragment(views.simpleFragmentContainer, RoomProfileFragment::class.java, roomProfileArgs)
+                addFragmentToBackstack(views.simpleFragmentContainer, RoomSettingsFragment::class.java, roomProfileArgs)
             }
             EXTRA_DIRECT_ACCESS_ROOM_MEMBERS -> {
-                addFragment(R.id.simpleFragmentContainer, RoomMemberListFragment::class.java, roomProfileArgs)
+                addFragment(views.simpleFragmentContainer, RoomMemberListFragment::class.java, roomProfileArgs)
             }
-            else -> addFragment(R.id.simpleFragmentContainer, RoomProfileFragment::class.java, roomProfileArgs)
+            else -> addFragment(views.simpleFragmentContainer, RoomProfileFragment::class.java, roomProfileArgs)
         }
     }
 
