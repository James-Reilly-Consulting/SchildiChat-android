/*
 * Copyright 2019 New Vector Ltd
 *
 * Licensed under the Apache License, Version 2.0 (the "License");
 * you may not use this file except in compliance with the License.
 * You may obtain a copy of the License at
 *
 * http://www.apache.org/licenses/LICENSE-2.0
 *
 * Unless required by applicable law or agreed to in writing, software
 * distributed under the License is distributed on an "AS IS" BASIS,
 * WITHOUT WARRANTIES OR CONDITIONS OF ANY KIND, either express or implied.
 * See the License for the specific language governing permissions and
 * limitations under the License.
 */

package im.vector.app.features.home.room.detail.timeline.factory

import android.text.Spannable
import android.text.SpannableStringBuilder
import android.text.Spanned
import android.text.TextPaint
import android.text.style.AbsoluteSizeSpan
import android.text.style.ClickableSpan
import android.text.style.ForegroundColorSpan
import android.view.View
import dagger.Lazy
import im.vector.app.R
import im.vector.app.core.epoxy.ClickListener
import im.vector.app.core.epoxy.VectorEpoxyModel
import im.vector.app.core.files.LocalFilesHelper
import im.vector.app.core.resources.ColorProvider
import im.vector.app.core.resources.StringProvider
import im.vector.app.core.utils.DimensionConverter
import im.vector.app.core.utils.containsOnlyEmojis
import im.vector.app.features.home.room.detail.timeline.TimelineEventController
import im.vector.app.features.home.room.detail.timeline.helper.AudioMessagePlaybackTracker
import im.vector.app.features.home.room.detail.timeline.helper.AvatarSizeProvider
import im.vector.app.features.home.room.detail.timeline.helper.ContentDownloadStateTrackerBinder
import im.vector.app.features.home.room.detail.timeline.helper.ContentUploadStateTrackerBinder
import im.vector.app.features.home.room.detail.timeline.helper.LocationPinProvider
import im.vector.app.features.home.room.detail.timeline.helper.MessageInformationDataFactory
import im.vector.app.features.home.room.detail.timeline.helper.MessageItemAttributesFactory
import im.vector.app.features.home.room.detail.timeline.helper.TimelineMediaSizeProvider
import im.vector.app.features.home.room.detail.timeline.item.AbsMessageItem
import im.vector.app.features.home.room.detail.timeline.item.MessageAudioItem
import im.vector.app.features.home.room.detail.timeline.item.MessageAudioItem_
import im.vector.app.features.home.room.detail.timeline.item.MessageFileItem
import im.vector.app.features.home.room.detail.timeline.item.MessageFileItem_
import im.vector.app.features.home.room.detail.timeline.item.MessageImageVideoItem
import im.vector.app.features.home.room.detail.timeline.item.MessageImageVideoItem_
import im.vector.app.features.home.room.detail.timeline.item.MessageInformationData
import im.vector.app.features.home.room.detail.timeline.item.MessageLocationItem
import im.vector.app.features.home.room.detail.timeline.item.MessageLocationItem_
import im.vector.app.features.home.room.detail.timeline.item.MessageTextItem
import im.vector.app.features.home.room.detail.timeline.item.MessageTextItem_
import im.vector.app.features.home.room.detail.timeline.item.MessageVoiceItem
import im.vector.app.features.home.room.detail.timeline.item.MessageVoiceItem_
import im.vector.app.features.home.room.detail.timeline.item.PollItem
import im.vector.app.features.home.room.detail.timeline.item.PollItem_
import im.vector.app.features.home.room.detail.timeline.item.PollOptionViewState.PollEnded
import im.vector.app.features.home.room.detail.timeline.item.PollOptionViewState.PollReady
import im.vector.app.features.home.room.detail.timeline.item.PollOptionViewState.PollSending
import im.vector.app.features.home.room.detail.timeline.item.PollOptionViewState.PollUndisclosed
import im.vector.app.features.home.room.detail.timeline.item.PollOptionViewState.PollVoted
import im.vector.app.features.home.room.detail.timeline.item.PollResponseData
import im.vector.app.features.home.room.detail.timeline.item.RedactedMessageItem
import im.vector.app.features.home.room.detail.timeline.item.RedactedMessageItem_
import im.vector.app.features.home.room.detail.timeline.item.VerificationRequestItem
import im.vector.app.features.home.room.detail.timeline.item.VerificationRequestItem_
import im.vector.app.features.home.room.detail.timeline.render.EventTextRenderer
import im.vector.app.features.home.room.detail.timeline.tools.createLinkMovementMethod
import im.vector.app.features.home.room.detail.timeline.tools.linkify
import im.vector.app.features.html.EventHtmlRenderer
import im.vector.app.features.html.PillsPostProcessor
import im.vector.app.features.html.SpanUtils
import im.vector.app.features.html.VectorHtmlCompressor
import im.vector.app.features.location.INITIAL_MAP_ZOOM_IN_TIMELINE
import im.vector.app.features.location.UrlMapProvider
import im.vector.app.features.location.toLocationData
import im.vector.app.features.media.ImageContentRenderer
import im.vector.app.features.media.VideoContentRenderer
import im.vector.app.features.poll.PollState
import im.vector.app.features.poll.PollState.Ended
import im.vector.app.features.poll.PollState.Ready
import im.vector.app.features.poll.PollState.Sending
import im.vector.app.features.poll.PollState.Undisclosed
import im.vector.app.features.poll.PollState.Voted
import im.vector.app.features.settings.VectorPreferences
import im.vector.app.features.voice.AudioWaveformView
import im.vector.lib.core.utils.epoxy.charsequence.toEpoxyCharSequence
import im.vector.lib.core.utils.epoxy.charsequence.toMessageTextEpoxyCharSequence
import me.gujun.android.span.span
import org.matrix.android.sdk.api.MatrixUrls.isMxcUrl
import org.matrix.android.sdk.api.extensions.orFalse
import org.matrix.android.sdk.api.session.Session
import org.matrix.android.sdk.api.session.crypto.attachments.toElementToDecrypt
import org.matrix.android.sdk.api.session.events.model.RelationType
import org.matrix.android.sdk.api.session.events.model.content.EncryptedEventContent
import org.matrix.android.sdk.api.session.events.model.isThread
import org.matrix.android.sdk.api.session.events.model.toModel
import org.matrix.android.sdk.api.session.room.model.livelocation.LiveLocationBeaconContent
import org.matrix.android.sdk.api.session.room.model.message.MessageAudioContent
import org.matrix.android.sdk.api.session.room.model.message.MessageContent
import org.matrix.android.sdk.api.session.room.model.message.MessageContentWithFormattedBody
import org.matrix.android.sdk.api.session.room.model.message.MessageEmoteContent
import org.matrix.android.sdk.api.session.room.model.message.MessageFileContent
import org.matrix.android.sdk.api.session.room.model.message.MessageImageInfoContent
import org.matrix.android.sdk.api.session.room.model.message.MessageLocationContent
import org.matrix.android.sdk.api.session.room.model.message.MessageNoticeContent
import org.matrix.android.sdk.api.session.room.model.message.MessagePollContent
import org.matrix.android.sdk.api.session.room.model.message.MessageTextContent
import org.matrix.android.sdk.api.session.room.model.message.MessageType
import org.matrix.android.sdk.api.session.room.model.message.MessageVerificationRequestContent
import org.matrix.android.sdk.api.session.room.model.message.MessageVideoContent
import org.matrix.android.sdk.api.session.room.model.message.PollAnswer
import org.matrix.android.sdk.api.session.room.model.message.PollType
import org.matrix.android.sdk.api.session.room.model.message.getFileUrl
import org.matrix.android.sdk.api.session.room.model.message.getThumbnailUrl
import org.matrix.android.sdk.api.session.room.timeline.getLastMessageContent
import org.matrix.android.sdk.api.settings.LightweightSettingsStorage
import org.matrix.android.sdk.api.util.MimeTypes
import javax.inject.Inject

class MessageItemFactory @Inject constructor(
    private val localFilesHelper: LocalFilesHelper,
    private val colorProvider: ColorProvider,
    private val dimensionConverter: DimensionConverter,
    private val timelineMediaSizeProvider: TimelineMediaSizeProvider,
    private val htmlRenderer: Lazy<EventHtmlRenderer>,
    private val htmlCompressor: VectorHtmlCompressor,
    private val textRendererFactory: EventTextRenderer.Factory,
    private val stringProvider: StringProvider,
    private val imageContentRenderer: ImageContentRenderer,
    private val messageInformationDataFactory: MessageInformationDataFactory,
    private val messageItemAttributesFactory: MessageItemAttributesFactory,
    private val contentUploadStateTrackerBinder: ContentUploadStateTrackerBinder,
    private val contentDownloadStateTrackerBinder: ContentDownloadStateTrackerBinder,
    private val defaultItemFactory: DefaultItemFactory,
    private val noticeItemFactory: NoticeItemFactory,
    private val avatarSizeProvider: AvatarSizeProvider,
    private val pillsPostProcessorFactory: PillsPostProcessor.Factory,
    private val lightweightSettingsStorage: LightweightSettingsStorage,
    private val spanUtils: SpanUtils,
    private val session: Session,
    private val audioMessagePlaybackTracker: AudioMessagePlaybackTracker,
    private val locationPinProvider: LocationPinProvider,
    private val vectorPreferences: VectorPreferences,
    private val urlMapProvider: UrlMapProvider,
    private val liveLocationMessageItemFactory: LiveLocationMessageItemFactory,
) {

    // TODO inject this properly?
    private var roomId: String = ""

    private val pillsPostProcessor by lazy {
        pillsPostProcessorFactory.create(roomId)
    }

    private val textRenderer by lazy {
        textRendererFactory.create(roomId)
    }

    fun create(params: TimelineItemFactoryParams): VectorEpoxyModel<*>? {
        val event = params.event
        val highlight = params.isHighlighted
        val callback = params.callback
        event.root.eventId ?: return null
        roomId = event.roomId
        val informationData = messageInformationDataFactory.create(params)
        val threadDetails = if (params.isFromThreadTimeline()) null else event.root.threadDetails

        if (event.root.isRedacted()) {
            // message is redacted
            val attributes = messageItemAttributesFactory.create(null, informationData, callback, params.reactionsSummaryEvents, threadDetails)
            return buildRedactedItem(attributes, highlight)
        }

        val messageContent = event.getLastMessageContent()
        if (messageContent == null) {
            val malformedText = stringProvider.getString(R.string.malformed_message)
            return defaultItemFactory.create(malformedText, informationData, highlight, callback)
        }
        if (messageContent.relatesTo?.type == RelationType.REPLACE ||
            event.isEncrypted() && event.root.content.toModel<EncryptedEventContent>()?.relatesTo?.type == RelationType.REPLACE
        ) {
            // This is an edit event, we should display it when debugging as a notice event
            return noticeItemFactory.create(params)
        }

        if (lightweightSettingsStorage.areThreadMessagesEnabled() && !params.isFromThreadTimeline() && event.root.isThread()) {
            // This is a thread event and we will [debug] display it when we are in the main timeline
            return noticeItemFactory.create(params)
        }

        // always hide summary when we are on thread timeline
        val attributes = messageItemAttributesFactory.create(messageContent, informationData, callback, params.reactionsSummaryEvents, threadDetails)

        //        val all = event.root.toContent()
        //        val ev = all.toModel<Event>()
        val messageItem = when (messageContent) {
            is MessageEmoteContent -> buildEmoteMessageItem(messageContent, informationData, highlight, callback, attributes)
            is MessageTextContent -> buildItemForTextContent(messageContent, informationData, highlight, callback, attributes)
            is MessageImageInfoContent -> buildImageMessageItem(messageContent, informationData, highlight, callback, attributes)
            is MessageNoticeContent -> buildNoticeMessageItem(messageContent, informationData, highlight, callback, attributes)
            is MessageVideoContent -> buildVideoMessageItem(messageContent, informationData, highlight, callback, attributes)
            is MessageFileContent -> buildFileMessageItem(messageContent, highlight, attributes)
<<<<<<< HEAD
            is MessageAudioContent -> {
                if (true || messageContent.voiceMessageIndicator != null) {
                    buildVoiceMessageItem(params, messageContent, informationData, highlight, attributes)
                } else {
                    buildAudioMessageItem(messageContent, informationData, highlight, attributes)
                }
            }
=======
            is MessageAudioContent -> buildAudioContent(params, messageContent, informationData, highlight, attributes)
>>>>>>> 3a9bacd7
            is MessageVerificationRequestContent -> buildVerificationRequestMessageItem(messageContent, informationData, highlight, callback, attributes)
            is MessagePollContent -> buildPollItem(messageContent, informationData, highlight, callback, attributes)
            is MessageLocationContent -> {
                if (vectorPreferences.labsRenderLocationsInTimeline()) {
                    buildLocationItem(messageContent, informationData, highlight, attributes)
                } else {
                    buildMessageTextItem(messageContent.body, false, informationData, highlight, callback, attributes)
                }
            }
            is LiveLocationBeaconContent -> liveLocationMessageItemFactory.create(messageContent, highlight, attributes)
            else -> buildNotHandledMessageItem(messageContent, informationData, highlight, callback, attributes)
        }
        return messageItem?.apply {
            layout(informationData.messageLayout.layoutRes)
        }
    }

    private fun buildLocationItem(
        locationContent: MessageLocationContent,
        informationData: MessageInformationData,
        highlight: Boolean,
        attributes: AbsMessageItem.Attributes,
    ): MessageLocationItem? {
        val width = timelineMediaSizeProvider.getMaxSize().first
        val height = dimensionConverter.dpToPx(MESSAGE_LOCATION_ITEM_HEIGHT_IN_DP)

        val locationUrl = locationContent.toLocationData()?.let {
            urlMapProvider.buildStaticMapUrl(it, INITIAL_MAP_ZOOM_IN_TIMELINE, width, height)
        }

        val userId = if (locationContent.isSelfLocation()) informationData.senderId else null

        return MessageLocationItem_()
            .attributes(attributes)
            .locationUrl(locationUrl)
            .mapWidth(width)
            .mapHeight(height)
            .userId(userId)
            .locationPinProvider(locationPinProvider)
            .highlighted(highlight)
            .leftGuideline(avatarSizeProvider.leftGuideline)
    }

    private fun buildPollItem(
        pollContent: MessagePollContent,
        informationData: MessageInformationData,
        highlight: Boolean,
        callback: TimelineEventController.Callback?,
        attributes: AbsMessageItem.Attributes,
    ): PollItem {
        val pollResponseSummary = informationData.pollResponseAggregatedSummary
        val pollState = createPollState(informationData, pollResponseSummary, pollContent)
        val pollCreationInfo = pollContent.getBestPollCreationInfo()
        val questionText = pollCreationInfo?.question?.getBestQuestion().orEmpty()
        val question = createPollQuestion(informationData, questionText, callback)
        val optionViewStates = pollCreationInfo?.answers?.mapToOptions(pollState, informationData)
        val totalVotesText = createTotalVotesText(pollState, pollResponseSummary)

        return PollItem_()
            .attributes(attributes)
            .eventId(informationData.eventId)
            .pollQuestion(question)
            .canVote(pollState.isVotable())
            .totalVotesText(totalVotesText)
            .optionViewStates(optionViewStates)
            .edited(informationData.hasBeenEdited)
            .highlighted(highlight)
            .leftGuideline(avatarSizeProvider.leftGuideline)
            .callback(callback)
    }

    private fun createPollState(
            informationData: MessageInformationData,
            pollResponseSummary: PollResponseData?,
            pollContent: MessagePollContent,
    ): PollState = when {
        !informationData.sendState.isSent() -> Sending
        pollResponseSummary?.isClosed.orFalse() -> Ended
        pollContent.getBestPollCreationInfo()?.kind == PollType.UNDISCLOSED -> Undisclosed
        pollResponseSummary?.myVote?.isNotEmpty().orFalse() -> Voted(pollResponseSummary?.totalVotes ?: 0)
        else -> Ready
    }

    private fun List<PollAnswer>.mapToOptions(
            pollState: PollState,
            informationData: MessageInformationData,
    ) = map { answer ->
        val pollResponseSummary = informationData.pollResponseAggregatedSummary
        val winnerVoteCount = pollResponseSummary?.winnerVoteCount
        val optionId = answer.id ?: ""
        val optionAnswer = answer.getBestAnswer() ?: ""
        val voteSummary = pollResponseSummary?.votes?.get(answer.id)
        val voteCount = voteSummary?.total ?: 0
        val votePercentage = voteSummary?.percentage ?: 0.0
        val isMyVote = pollResponseSummary?.myVote == answer.id
        val isWinner = winnerVoteCount != 0 && voteCount == winnerVoteCount

        when (pollState) {
            Sending -> PollSending(optionId, optionAnswer)
            Ready -> PollReady(optionId, optionAnswer)
            is Voted -> PollVoted(optionId, optionAnswer, voteCount, votePercentage, isMyVote)
            Undisclosed -> PollUndisclosed(optionId, optionAnswer, isMyVote)
            Ended -> PollEnded(optionId, optionAnswer, voteCount, votePercentage, isWinner)
        }
    }

    private fun createPollQuestion(
            informationData: MessageInformationData,
            question: String,
            callback: TimelineEventController.Callback?,
    ) = if (informationData.hasBeenEdited) {
        annotateWithEdited(question, callback, informationData)
    } else {
        question
    }.toEpoxyCharSequence()

    private fun createTotalVotesText(
            pollState: PollState,
            pollResponseSummary: PollResponseData?,
    ): String {
        val votes = pollResponseSummary?.totalVotes ?: 0
        return when {
            pollState is Ended -> stringProvider.getQuantityString(R.plurals.poll_total_vote_count_after_ended, votes, votes)
            pollState is Undisclosed -> ""
            pollState is Voted -> stringProvider.getQuantityString(R.plurals.poll_total_vote_count_before_ended_and_voted, votes, votes)
            votes == 0 -> stringProvider.getString(R.string.poll_no_votes_cast)
            else -> stringProvider.getQuantityString(R.plurals.poll_total_vote_count_before_ended_and_not_voted, votes, votes)
        }
    }

    private fun buildAudioMessageItem(
            params: TimelineItemFactoryParams,
            messageContent: MessageAudioContent,
            informationData: MessageInformationData,
            highlight: Boolean,
            attributes: AbsMessageItem.Attributes
    ): MessageAudioItem {
        val fileUrl = getAudioFileUrl(messageContent, informationData)
        val playbackControlButtonClickListener = createOnPlaybackButtonClickListener(messageContent, informationData, params)
        val duration = messageContent.audioInfo?.duration ?: 0

        return MessageAudioItem_()
                .attributes(attributes)
                .filename(messageContent.body)
                .duration(messageContent.audioInfo?.duration ?: 0)
                .playbackControlButtonClickListener(playbackControlButtonClickListener)
                .audioMessagePlaybackTracker(audioMessagePlaybackTracker)
                .isLocalFile(localFilesHelper.isLocalFile(fileUrl))
                .fileSize(messageContent.audioInfo?.size ?: 0L)
                .onSeek { params.callback?.onAudioSeekBarMovedTo(informationData.eventId, duration, it) }
                .mxcUrl(fileUrl)
                .contentUploadStateTrackerBinder(contentUploadStateTrackerBinder)
                .contentDownloadStateTrackerBinder(contentDownloadStateTrackerBinder)
                .highlighted(highlight)
                .leftGuideline(avatarSizeProvider.leftGuideline)
    }

    private fun getAudioFileUrl(
            messageContent: MessageAudioContent,
            informationData: MessageInformationData,
    ) = messageContent.getFileUrl()?.let {
        if (informationData.sentByMe && !informationData.sendState.isSent()) {
            it
        } else {
            it.takeIf { it.isMxcUrl() }
        }
    } ?: ""

    private fun createOnPlaybackButtonClickListener(
            messageContent: MessageAudioContent,
            informationData: MessageInformationData,
            params: TimelineItemFactoryParams,
    ) = object : ClickListener {
        override fun invoke(view: View) {
            params.callback?.onVoiceControlButtonClicked(informationData.eventId, messageContent)
        }
    }

    private fun buildVoiceMessageItem(
            params: TimelineItemFactoryParams,
            messageContent: MessageAudioContent,
            informationData: MessageInformationData,
            highlight: Boolean,
            attributes: AbsMessageItem.Attributes
    ): MessageVoiceItem {
        val fileUrl = getAudioFileUrl(messageContent, informationData)
        val playbackControlButtonClickListener = createOnPlaybackButtonClickListener(messageContent, informationData, params)

        val waveformTouchListener: MessageVoiceItem.WaveformTouchListener = object : MessageVoiceItem.WaveformTouchListener {
            override fun onWaveformTouchedUp(percentage: Float) {
                val duration = messageContent.audioInfo?.duration ?: 0
                params.callback?.onVoiceWaveformTouchedUp(informationData.eventId, duration, percentage)
            }

            override fun onWaveformMovedTo(percentage: Float) {
                val duration = messageContent.audioInfo?.duration ?: 0
                params.callback?.onVoiceWaveformMovedTo(informationData.eventId, duration, percentage)
            }
        }

        return MessageVoiceItem_()
            .attributes(attributes)
            .duration(messageContent.audioWaveformInfo?.duration ?: 0)
            .waveform(messageContent.audioWaveformInfo?.waveform?.toFft().orEmpty())
            .playbackControlButtonClickListener(playbackControlButtonClickListener)
            .waveformTouchListener(waveformTouchListener)
            .audioMessagePlaybackTracker(audioMessagePlaybackTracker)
            .isLocalFile(localFilesHelper.isLocalFile(fileUrl))
            .mxcUrl(fileUrl)
            .contentUploadStateTrackerBinder(contentUploadStateTrackerBinder)
            .contentDownloadStateTrackerBinder(contentDownloadStateTrackerBinder)
            .highlighted(highlight)
            .leftGuideline(avatarSizeProvider.leftGuideline)
            .filename(messageContent.body)
    }

    private fun buildVerificationRequestMessageItem(
        messageContent: MessageVerificationRequestContent,
        @Suppress("UNUSED_PARAMETER")
        informationData: MessageInformationData,
        highlight: Boolean,
        callback: TimelineEventController.Callback?,
        attributes: AbsMessageItem.Attributes,
    ): VerificationRequestItem? {
        // If this request is not sent by me or sent to me, we should ignore it in timeline
        val myUserId = session.myUserId
        if (informationData.senderId != myUserId && messageContent.toUserId != myUserId) {
            return null
        }

        val otherUserId = if (informationData.sentByMe) messageContent.toUserId else informationData.senderId
        val otherUserName = if (informationData.sentByMe) {
            session.getRoomMember(messageContent.toUserId, roomId)?.displayName
        } else {
            informationData.memberName
        }
        return VerificationRequestItem_()
            .attributes(
                VerificationRequestItem.Attributes(
                    otherUserId = otherUserId,
                    otherUserName = otherUserName.toString(),
                    referenceId = informationData.eventId,
                    informationData = informationData,
                    avatarRenderer = attributes.avatarRenderer,
                    messageColorProvider = attributes.messageColorProvider,
                    itemLongClickListener = attributes.itemLongClickListener,
                    itemClickListener = attributes.itemClickListener,
                    reactionPillCallback = attributes.reactionPillCallback,
                    readReceiptsCallback = attributes.readReceiptsCallback,
                    emojiTypeFace = attributes.emojiTypeFace,
                    reactionsSummaryEvents = attributes.reactionsSummaryEvents,
                )
            )
            .callback(callback)
            .highlighted(highlight)
            .leftGuideline(avatarSizeProvider.leftGuideline)
    }

    private fun buildFileMessageItem(
        messageContent: MessageFileContent,
        highlight: Boolean,
        attributes: AbsMessageItem.Attributes,
    ): MessageFileItem {
        val mxcUrl = messageContent.getFileUrl() ?: ""
        return MessageFileItem_()
            .attributes(attributes)
            .leftGuideline(avatarSizeProvider.leftGuideline)
            .isLocalFile(localFilesHelper.isLocalFile(messageContent.getFileUrl()))
            .isDownloaded(session.fileService().isFileInCache(messageContent))
            .mxcUrl(mxcUrl)
            .contentUploadStateTrackerBinder(contentUploadStateTrackerBinder)
            .contentDownloadStateTrackerBinder(contentDownloadStateTrackerBinder)
            .highlighted(highlight)
            .filename(messageContent.body)
            .iconRes(R.drawable.ic_paperclip)
    }

    private fun buildAudioContent(
            params: TimelineItemFactoryParams,
            messageContent: MessageAudioContent,
            informationData: MessageInformationData,
            highlight: Boolean,
            attributes: AbsMessageItem.Attributes,
    ) = if (messageContent.voiceMessageIndicator != null) {
                buildVoiceMessageItem(params, messageContent, informationData, highlight, attributes)
            } else {
                buildAudioMessageItem(params, messageContent, informationData, highlight, attributes)
            }

    private fun buildNotHandledMessageItem(
            messageContent: MessageContent,
            informationData: MessageInformationData,
            highlight: Boolean,
            callback: TimelineEventController.Callback?,
            attributes: AbsMessageItem.Attributes): MessageTextItem? {
        // For compatibility reason we should display the body
        return buildMessageTextItem(messageContent.body, false, informationData, highlight, callback, attributes)
    }

    private fun buildImageMessageItem(
        messageContent: MessageImageInfoContent,
        @Suppress("UNUSED_PARAMETER")
        informationData: MessageInformationData,
        highlight: Boolean,
        callback: TimelineEventController.Callback?,
        attributes: AbsMessageItem.Attributes,
    ): MessageImageVideoItem? {
        val (maxWidth, maxHeight) = timelineMediaSizeProvider.getMaxSize()
        val data = ImageContentRenderer.Data(
            eventId = informationData.eventId,
            filename = messageContent.body,
            mimeType = messageContent.mimeType,
            url = messageContent.getFileUrl(),
            elementToDecrypt = messageContent.encryptedFileInfo?.toElementToDecrypt(),
            height = messageContent.info?.height,
            maxHeight = maxHeight,
            width = messageContent.info?.width,
            maxWidth = maxWidth,
            allowNonMxcUrls = informationData.sendState.isSending()
        )
        return MessageImageVideoItem_()
            .attributes(attributes)
            .leftGuideline(avatarSizeProvider.leftGuideline)
            .imageContentRenderer(imageContentRenderer)
            .contentUploadStateTrackerBinder(contentUploadStateTrackerBinder)
            .playable(messageContent.mimeType == MimeTypes.Gif)
            .highlighted(highlight)
            .mediaData(data)
            .apply {
                if (messageContent.msgType == MessageType.MSGTYPE_STICKER_LOCAL) {
                    mode(ImageContentRenderer.Mode.STICKER)
                    clickListener { view ->
                        callback?.onImageMessageClicked(messageContent, data, view, listOf(data))
                    }
                } else {
                    clickListener { view ->
                        callback?.onImageMessageClicked(messageContent, data, view, emptyList())
                    }
                }
            }
    }

    private fun buildVideoMessageItem(
        messageContent: MessageVideoContent,
        informationData: MessageInformationData,
        highlight: Boolean,
        callback: TimelineEventController.Callback?,
        attributes: AbsMessageItem.Attributes,
    ): MessageImageVideoItem? {
        val (maxWidth, maxHeight) = timelineMediaSizeProvider.getMaxSize()
        val thumbnailData = ImageContentRenderer.Data(
            eventId = informationData.eventId,
            filename = messageContent.body,
            mimeType = messageContent.mimeType,
            url = messageContent.videoInfo?.getThumbnailUrl(),
            elementToDecrypt = messageContent.videoInfo?.thumbnailFile?.toElementToDecrypt(),
            height = messageContent.videoInfo?.height,
            maxHeight = maxHeight,
            width = messageContent.videoInfo?.width,
            maxWidth = maxWidth,
            allowNonMxcUrls = informationData.sendState.isSending()
        )

        val videoData = VideoContentRenderer.Data(
            eventId = informationData.eventId,
            filename = messageContent.body,
            mimeType = messageContent.mimeType,
            url = messageContent.getFileUrl(),
            elementToDecrypt = messageContent.encryptedFileInfo?.toElementToDecrypt(),
            thumbnailMediaData = thumbnailData
        )

        return MessageImageVideoItem_()
            .leftGuideline(avatarSizeProvider.leftGuideline)
            .attributes(attributes)
            .imageContentRenderer(imageContentRenderer)
            .contentUploadStateTrackerBinder(contentUploadStateTrackerBinder)
            .playable(true)
            .highlighted(highlight)
            .mediaData(thumbnailData)
            .clickListener { view -> callback?.onVideoMessageClicked(messageContent, videoData, view.findViewById(R.id.messageThumbnailView)) }
    }

    private fun buildItemForTextContent(
        messageContent: MessageTextContent,
        informationData: MessageInformationData,
        highlight: Boolean,
        callback: TimelineEventController.Callback?,
        attributes: AbsMessageItem.Attributes,
    ): VectorEpoxyModel<*>? {
        val matrixFormattedBody = messageContent.matrixFormattedBody
        return if (matrixFormattedBody != null) {
            buildFormattedTextItem(matrixFormattedBody, informationData, highlight, callback, attributes)
        } else {
            buildMessageTextItem(messageContent.body, false, informationData, highlight, callback, attributes)
        }
    }

    private fun buildFormattedTextItem(
        matrixFormattedBody: String,
        informationData: MessageInformationData,
        highlight: Boolean,
        callback: TimelineEventController.Callback?,
        attributes: AbsMessageItem.Attributes,
    ): MessageTextItem? {
        val compressed = htmlCompressor.compress(matrixFormattedBody)
        val renderedFormattedBody = htmlRenderer.get().render(compressed, pillsPostProcessor) as Spanned
        return buildMessageTextItem(renderedFormattedBody, true, informationData, highlight, callback, attributes)
    }

    private fun buildMessageTextItem(
        body: CharSequence,
        isFormatted: Boolean,
        informationData: MessageInformationData,
        highlight: Boolean,
        callback: TimelineEventController.Callback?,
        attributes: AbsMessageItem.Attributes,
    ): MessageTextItem? {
        val renderedBody = textRenderer.render(body)
        val bindingOptions = spanUtils.getBindingOptions(renderedBody)
        val linkifiedBody = renderedBody.linkify(callback)

        return MessageTextItem_()
            .message(
                if (informationData.hasBeenEdited) {
                    annotateWithEdited(linkifiedBody, callback, informationData)
                } else {
                    linkifiedBody
                }.toMessageTextEpoxyCharSequence()
            )
            .useBigFont(linkifiedBody.length <= MAX_NUMBER_OF_EMOJI_FOR_BIG_FONT * 2 && containsOnlyEmojis(linkifiedBody.toString()))
            .bindingOptions(bindingOptions)
            .markwonPlugins(htmlRenderer.get().plugins)
            .searchForPills(isFormatted)
            .previewUrlRetriever(callback?.getPreviewUrlRetriever())
            .imageContentRenderer(imageContentRenderer)
            .previewUrlCallback(callback)
            .leftGuideline(avatarSizeProvider.leftGuideline)
            .attributes(attributes)
            .highlighted(highlight)
            .movementMethod(createLinkMovementMethod(callback))
    }

    private fun annotateWithEdited(
        linkifiedBody: CharSequence,
        callback: TimelineEventController.Callback?,
        informationData: MessageInformationData,
    ): Spannable {
        val spannable = SpannableStringBuilder()
        spannable.append(linkifiedBody)
        val editedSuffix = stringProvider.getString(R.string.edited_suffix)
        spannable.append(" ").append(editedSuffix)
        val color = colorProvider.getColorFromAttribute(R.attr.vctr_content_secondary)
        val editStart = spannable.lastIndexOf(editedSuffix)
        val editEnd = editStart + editedSuffix.length
        spannable.setSpan(
            ForegroundColorSpan(color),
            editStart,
            editEnd,
            Spanned.SPAN_INCLUSIVE_EXCLUSIVE)

        // Note: text size is set to 14sp
        spannable.setSpan(
            AbsoluteSizeSpan(dimensionConverter.spToPx(13)),
            editStart,
            editEnd,
            Spanned.SPAN_INCLUSIVE_EXCLUSIVE)

        spannable.setSpan(object : ClickableSpan() {
            override fun onClick(widget: View) {
                callback?.onEditedDecorationClicked(informationData)
            }

            override fun updateDrawState(ds: TextPaint) {
                // nop
            }
        },
            editStart,
            editEnd,
            Spanned.SPAN_INCLUSIVE_EXCLUSIVE)
        return spannable
    }

    private fun buildNoticeMessageItem(
        messageContent: MessageNoticeContent,
        @Suppress("UNUSED_PARAMETER")
        informationData: MessageInformationData,
        highlight: Boolean,
        callback: TimelineEventController.Callback?,
        attrs: AbsMessageItem.Attributes,
    ): VectorEpoxyModel<*>? {
        val attributes = attrs.copy(isNotice = true)

        // We might want to use the normal text rendering in the future as following (but need to
        // ensure that notices are easily told apart also from code, ... formatted messages).
        // Maybe, instead of text coloring, we can come up with some other indicator that catches all cases automatically?
        /*
        val noticeAsTextContent = messageContent.toContent().toModel<MessageTextContent>()
        if (noticeAsTextContent != null && false) {
            return buildItemForTextContent(
                    noticeAsTextContent,
                    informationData,
                    highlight,
                    callback,
                    attributes
            )
        }
        Timber.w("Could not parse notice as text item, using legacy fallback")
         */

        val htmlBody = messageContent.getHtmlBody()
        // SchildiChat likes to not overwrite message formatting for notices, compared to upstream
        val formattedBody = htmlBody
        /*
        val formattedBody = span {
            text = htmlBody
            textColor = colorProvider.getColorFromAttribute(R.attr.vctr_content_secondary)
            textStyle = "italic"
        }
         */

        val bindingOptions = spanUtils.getBindingOptions(htmlBody)
        val message = formattedBody.linkify(callback)

        return MessageTextItem_()
            .leftGuideline(avatarSizeProvider.leftGuideline)
            .previewUrlRetriever(callback?.getPreviewUrlRetriever())
            .imageContentRenderer(imageContentRenderer)
            .previewUrlCallback(callback)
            .attributes(attributes)
            .message(message.toMessageTextEpoxyCharSequence())
            .bindingOptions(bindingOptions)
            .highlighted(highlight)
            .movementMethod(createLinkMovementMethod(callback))
    }

    private fun buildEmoteMessageItem(
        messageContent: MessageEmoteContent,
        informationData: MessageInformationData,
        highlight: Boolean,
        callback: TimelineEventController.Callback?,
        attributes: AbsMessageItem.Attributes,
    ): MessageTextItem? {
        val formattedBody = SpannableStringBuilder()
        formattedBody.append("* ${informationData.memberName} ")
        formattedBody.append(messageContent.getHtmlBody())
        val bindingOptions = spanUtils.getBindingOptions(formattedBody)
        val message = formattedBody.linkify(callback)

        return MessageTextItem_()
            .message(
                if (informationData.hasBeenEdited) {
                    annotateWithEdited(message, callback, informationData)
                } else {
                    message
                }.toMessageTextEpoxyCharSequence()
            )
            .bindingOptions(bindingOptions)
            .leftGuideline(avatarSizeProvider.leftGuideline)
            .previewUrlRetriever(callback?.getPreviewUrlRetriever())
            .imageContentRenderer(imageContentRenderer)
            .previewUrlCallback(callback)
            .attributes(attributes)
            .highlighted(highlight)
            .movementMethod(createLinkMovementMethod(callback))
    }

    private fun MessageContentWithFormattedBody.getHtmlBody(): CharSequence {
        return matrixFormattedBody
            ?.let { htmlCompressor.compress(it) }
            ?.let { htmlRenderer.get().render(it, pillsPostProcessor) }
                ?: body
    }

    private fun buildRedactedItem(
        attributes: AbsMessageItem.Attributes,
        highlight: Boolean,
    ): RedactedMessageItem? {
        return RedactedMessageItem_()
            .layout(attributes.informationData.messageLayout.layoutRes)
            .leftGuideline(avatarSizeProvider.leftGuideline)
            .attributes(attributes)
            .highlighted(highlight)
    }

    private fun List<Int?>?.toFft(): List<Int>? {
        return this
            ?.filterNotNull()
            ?.map {
                // Value comes from AudioWaveformView.MAX_FFT, and 1024 is the max value in the Matrix spec
                it * AudioWaveformView.MAX_FFT / 1024
            }
    }

    companion object {
        private const val MAX_NUMBER_OF_EMOJI_FOR_BIG_FONT = 5
        const val MESSAGE_LOCATION_ITEM_HEIGHT_IN_DP = 200
    }
}<|MERGE_RESOLUTION|>--- conflicted
+++ resolved
@@ -205,17 +205,7 @@
             is MessageNoticeContent -> buildNoticeMessageItem(messageContent, informationData, highlight, callback, attributes)
             is MessageVideoContent -> buildVideoMessageItem(messageContent, informationData, highlight, callback, attributes)
             is MessageFileContent -> buildFileMessageItem(messageContent, highlight, attributes)
-<<<<<<< HEAD
-            is MessageAudioContent -> {
-                if (true || messageContent.voiceMessageIndicator != null) {
-                    buildVoiceMessageItem(params, messageContent, informationData, highlight, attributes)
-                } else {
-                    buildAudioMessageItem(messageContent, informationData, highlight, attributes)
-                }
-            }
-=======
             is MessageAudioContent -> buildAudioContent(params, messageContent, informationData, highlight, attributes)
->>>>>>> 3a9bacd7
             is MessageVerificationRequestContent -> buildVerificationRequestMessageItem(messageContent, informationData, highlight, callback, attributes)
             is MessagePollContent -> buildPollItem(messageContent, informationData, highlight, callback, attributes)
             is MessageLocationContent -> {
@@ -499,7 +489,7 @@
             informationData: MessageInformationData,
             highlight: Boolean,
             attributes: AbsMessageItem.Attributes,
-    ) = if (messageContent.voiceMessageIndicator != null) {
+    ) = if (true || messageContent.voiceMessageIndicator != null) {
                 buildVoiceMessageItem(params, messageContent, informationData, highlight, attributes)
             } else {
                 buildAudioMessageItem(params, messageContent, informationData, highlight, attributes)
