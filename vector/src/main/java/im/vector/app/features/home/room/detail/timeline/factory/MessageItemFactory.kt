/*
 * Copyright 2019 New Vector Ltd
 *
 * Licensed under the Apache License, Version 2.0 (the "License");
 * you may not use this file except in compliance with the License.
 * You may obtain a copy of the License at
 *
 * http://www.apache.org/licenses/LICENSE-2.0
 *
 * Unless required by applicable law or agreed to in writing, software
 * distributed under the License is distributed on an "AS IS" BASIS,
 * WITHOUT WARRANTIES OR CONDITIONS OF ANY KIND, either express or implied.
 * See the License for the specific language governing permissions and
 * limitations under the License.
 */

package im.vector.app.features.home.room.detail.timeline.factory

import android.text.Spannable
import android.text.SpannableStringBuilder
import android.text.Spanned
import android.text.TextPaint
import android.text.style.AbsoluteSizeSpan
import android.text.style.ClickableSpan
import android.text.style.ForegroundColorSpan
import android.view.View
import dagger.Lazy
import im.vector.app.R
import im.vector.app.core.epoxy.ClickListener
import im.vector.app.core.epoxy.VectorEpoxyModel
import im.vector.app.core.files.LocalFilesHelper
import im.vector.app.core.resources.ColorProvider
import im.vector.app.core.resources.StringProvider
import im.vector.app.core.time.Clock
import im.vector.app.core.utils.DimensionConverter
import im.vector.app.core.utils.containsOnlyEmojis
import im.vector.app.features.home.room.detail.timeline.TimelineEventController
import im.vector.app.features.home.room.detail.timeline.helper.AudioMessagePlaybackTracker
import im.vector.app.features.home.room.detail.timeline.helper.AvatarSizeProvider
import im.vector.app.features.home.room.detail.timeline.helper.ContentDownloadStateTrackerBinder
import im.vector.app.features.home.room.detail.timeline.helper.ContentUploadStateTrackerBinder
import im.vector.app.features.home.room.detail.timeline.helper.LocationPinProvider
import im.vector.app.features.home.room.detail.timeline.helper.MessageInformationDataFactory
import im.vector.app.features.home.room.detail.timeline.helper.MessageItemAttributesFactory
import im.vector.app.features.home.room.detail.timeline.helper.TimelineMediaSizeProvider
import im.vector.app.features.home.room.detail.timeline.item.AbsMessageItem
import im.vector.app.features.home.room.detail.timeline.item.MessageAudioItem
import im.vector.app.features.home.room.detail.timeline.item.MessageAudioItem_
import im.vector.app.features.home.room.detail.timeline.item.MessageFileItem
import im.vector.app.features.home.room.detail.timeline.item.MessageFileItem_
import im.vector.app.features.home.room.detail.timeline.item.MessageImageVideoItem
import im.vector.app.features.home.room.detail.timeline.item.MessageImageVideoItem_
import im.vector.app.features.home.room.detail.timeline.item.MessageInformationData
import im.vector.app.features.home.room.detail.timeline.item.MessageLocationItem
import im.vector.app.features.home.room.detail.timeline.item.MessageLocationItem_
import im.vector.app.features.home.room.detail.timeline.item.MessageTextItem
import im.vector.app.features.home.room.detail.timeline.item.MessageTextItem_
import im.vector.app.features.home.room.detail.timeline.item.MessageVoiceItem
import im.vector.app.features.home.room.detail.timeline.item.MessageVoiceItem_
import im.vector.app.features.home.room.detail.timeline.item.PollItem
import im.vector.app.features.home.room.detail.timeline.item.PollItem_
import im.vector.app.features.home.room.detail.timeline.item.PollOptionViewState.PollEnded
import im.vector.app.features.home.room.detail.timeline.item.PollOptionViewState.PollReady
import im.vector.app.features.home.room.detail.timeline.item.PollOptionViewState.PollSending
import im.vector.app.features.home.room.detail.timeline.item.PollOptionViewState.PollUndisclosed
import im.vector.app.features.home.room.detail.timeline.item.PollOptionViewState.PollVoted
import im.vector.app.features.home.room.detail.timeline.item.PollResponseData
import im.vector.app.features.home.room.detail.timeline.item.RedactedMessageItem
import im.vector.app.features.home.room.detail.timeline.item.RedactedMessageItem_
import im.vector.app.features.home.room.detail.timeline.item.VerificationRequestItem
import im.vector.app.features.home.room.detail.timeline.item.VerificationRequestItem_
import im.vector.app.features.home.room.detail.timeline.render.EventTextRenderer
import im.vector.app.features.home.room.detail.timeline.tools.createLinkMovementMethod
import im.vector.app.features.home.room.detail.timeline.tools.linkify
import im.vector.app.features.html.EventHtmlRenderer
import im.vector.app.features.html.PillsPostProcessor
import im.vector.app.features.html.SpanUtils
import im.vector.app.features.html.VectorHtmlCompressor
import im.vector.app.features.location.INITIAL_MAP_ZOOM_IN_TIMELINE
import im.vector.app.features.location.UrlMapProvider
import im.vector.app.features.location.toLocationData
import im.vector.app.features.media.ImageContentRenderer
import im.vector.app.features.media.VideoContentRenderer
import im.vector.app.features.poll.PollState
import im.vector.app.features.poll.PollState.Ended
import im.vector.app.features.poll.PollState.Ready
import im.vector.app.features.poll.PollState.Sending
import im.vector.app.features.poll.PollState.Undisclosed
import im.vector.app.features.poll.PollState.Voted
import im.vector.app.features.settings.VectorPreferences
import im.vector.app.features.voice.AudioWaveformView
import im.vector.lib.core.utils.epoxy.charsequence.toEpoxyCharSequence
import im.vector.lib.core.utils.epoxy.charsequence.toMessageTextEpoxyCharSequence
import me.gujun.android.span.span
import org.matrix.android.sdk.api.MatrixUrls.isMxcUrl
import org.matrix.android.sdk.api.extensions.orFalse
import org.matrix.android.sdk.api.session.Session
import org.matrix.android.sdk.api.session.crypto.attachments.toElementToDecrypt
import org.matrix.android.sdk.api.session.events.model.RelationType
import org.matrix.android.sdk.api.session.events.model.content.EncryptedEventContent
import org.matrix.android.sdk.api.session.events.model.isThread
import org.matrix.android.sdk.api.session.events.model.toModel
import org.matrix.android.sdk.api.session.room.model.message.MessageAudioContent
import org.matrix.android.sdk.api.session.room.model.message.MessageBeaconInfoContent
import org.matrix.android.sdk.api.session.room.model.message.MessageContent
import org.matrix.android.sdk.api.session.room.model.message.MessageContentWithFormattedBody
import org.matrix.android.sdk.api.session.room.model.message.MessageEmoteContent
import org.matrix.android.sdk.api.session.room.model.message.MessageFileContent
import org.matrix.android.sdk.api.session.room.model.message.MessageImageInfoContent
import org.matrix.android.sdk.api.session.room.model.message.MessageLocationContent
import org.matrix.android.sdk.api.session.room.model.message.MessageNoticeContent
import org.matrix.android.sdk.api.session.room.model.message.MessagePollContent
import org.matrix.android.sdk.api.session.room.model.message.MessageTextContent
import org.matrix.android.sdk.api.session.room.model.message.MessageType
import org.matrix.android.sdk.api.session.room.model.message.MessageVerificationRequestContent
import org.matrix.android.sdk.api.session.room.model.message.MessageVideoContent
import org.matrix.android.sdk.api.session.room.model.message.PollAnswer
import org.matrix.android.sdk.api.session.room.model.message.PollType
import org.matrix.android.sdk.api.session.room.model.message.getFileUrl
import org.matrix.android.sdk.api.session.room.model.message.getThumbnailUrl
import org.matrix.android.sdk.api.session.room.timeline.getLastMessageContent
import org.matrix.android.sdk.api.settings.LightweightSettingsStorage
import org.matrix.android.sdk.api.util.MimeTypes
import javax.inject.Inject

class MessageItemFactory @Inject constructor(
        private val localFilesHelper: LocalFilesHelper,
        private val colorProvider: ColorProvider,
        private val dimensionConverter: DimensionConverter,
        private val timelineMediaSizeProvider: TimelineMediaSizeProvider,
        private val htmlRenderer: Lazy<EventHtmlRenderer>,
        private val htmlCompressor: VectorHtmlCompressor,
        private val textRendererFactory: EventTextRenderer.Factory,
        private val stringProvider: StringProvider,
        private val imageContentRenderer: ImageContentRenderer,
        private val messageInformationDataFactory: MessageInformationDataFactory,
        private val messageItemAttributesFactory: MessageItemAttributesFactory,
        private val contentUploadStateTrackerBinder: ContentUploadStateTrackerBinder,
        private val contentDownloadStateTrackerBinder: ContentDownloadStateTrackerBinder,
        private val defaultItemFactory: DefaultItemFactory,
        private val noticeItemFactory: NoticeItemFactory,
        private val avatarSizeProvider: AvatarSizeProvider,
        private val pillsPostProcessorFactory: PillsPostProcessor.Factory,
        private val lightweightSettingsStorage: LightweightSettingsStorage,
        private val spanUtils: SpanUtils,
        private val session: Session,
        private val clock: Clock,
        private val audioMessagePlaybackTracker: AudioMessagePlaybackTracker,
        private val locationPinProvider: LocationPinProvider,
        private val vectorPreferences: VectorPreferences,
        private val urlMapProvider: UrlMapProvider,
        private val liveLocationMessageItemFactory: LiveLocationMessageItemFactory,
) {

    // TODO inject this properly?
    private var roomId: String = ""

    private val pillsPostProcessor by lazy {
        pillsPostProcessorFactory.create(roomId)
    }

    private val textRenderer by lazy {
        textRendererFactory.create(roomId)
    }

    fun create(params: TimelineItemFactoryParams): VectorEpoxyModel<*>? {
        val event = params.event
        val highlight = params.isHighlighted
        val callback = params.callback
        event.root.eventId ?: return null
        roomId = event.roomId
        val informationData = messageInformationDataFactory.create(params)
        val threadDetails = if (params.isFromThreadTimeline()) null else event.root.threadDetails

        if (event.root.isRedacted()) {
            // message is redacted
            val attributes = messageItemAttributesFactory.create(null, informationData, callback, params.reactionsSummaryEvents, threadDetails)
            return buildRedactedItem(attributes, highlight)
        }

        val messageContent = event.getLastMessageContent()
        if (messageContent == null) {
            val malformedText = stringProvider.getString(R.string.malformed_message)
            return defaultItemFactory.create(malformedText, informationData, highlight, callback)
        }
        if (messageContent.relatesTo?.type == RelationType.REPLACE ||
                event.isEncrypted() && event.root.content.toModel<EncryptedEventContent>()?.relatesTo?.type == RelationType.REPLACE
        ) {
            // This is an edit event, we should display it when debugging as a notice event
            return noticeItemFactory.create(params)
        }

        if (lightweightSettingsStorage.areThreadMessagesEnabled() && !params.isFromThreadTimeline() && event.root.isThread()) {
            // This is a thread event and we will [debug] display it when we are in the main timeline
            return noticeItemFactory.create(params)
        }

        // always hide summary when we are on thread timeline
        val attributes = messageItemAttributesFactory.create(messageContent, informationData, callback, params.reactionsSummaryEvents, threadDetails)

        //        val all = event.root.toContent()
        //        val ev = all.toModel<Event>()
        val messageItem = when (messageContent) {
            is MessageEmoteContent               -> buildEmoteMessageItem(messageContent, informationData, highlight, callback, attributes)
            is MessageTextContent                -> buildItemForTextContent(messageContent, informationData, highlight, callback, attributes)
            is MessageImageInfoContent           -> buildImageMessageItem(messageContent, informationData, highlight, callback, attributes)
            is MessageNoticeContent              -> buildNoticeMessageItem(messageContent, informationData, highlight, callback, attributes)
            is MessageVideoContent               -> buildVideoMessageItem(messageContent, informationData, highlight, callback, attributes)
            is MessageFileContent                -> buildFileMessageItem(messageContent, highlight, attributes)
            is MessageAudioContent               -> buildAudioContent(params, messageContent, informationData, highlight, attributes)
            is MessageVerificationRequestContent -> buildVerificationRequestMessageItem(messageContent, informationData, highlight, callback, attributes)
            is MessagePollContent                -> buildPollItem(messageContent, informationData, highlight, callback, attributes)
            is MessageLocationContent   -> {
                if (vectorPreferences.labsRenderLocationsInTimeline()) {
                    buildLocationItem(messageContent, informationData, highlight, attributes)
                } else {
                    buildMessageTextItem(messageContent.body, false, informationData, highlight, callback, attributes)
                }
            }
            is MessageBeaconInfoContent -> liveLocationMessageItemFactory.create(messageContent, highlight, attributes)
            else                        -> buildNotHandledMessageItem(messageContent, informationData, highlight, callback, attributes)
        }
        return messageItem?.apply {
            layout(informationData.messageLayout.layoutRes)
        }
    }

    private fun buildLocationItem(
            locationContent: MessageLocationContent,
            informationData: MessageInformationData,
            highlight: Boolean,
            attributes: AbsMessageItem.Attributes,
    ): MessageLocationItem? {
        val width = timelineMediaSizeProvider.getMaxSize().first
        val height = dimensionConverter.dpToPx(MESSAGE_LOCATION_ITEM_HEIGHT_IN_DP)

        val locationUrl = locationContent.toLocationData()?.let {
            urlMapProvider.buildStaticMapUrl(it, INITIAL_MAP_ZOOM_IN_TIMELINE, width, height)
        }

        val userId = if (locationContent.isSelfLocation()) informationData.senderId else null

        return MessageLocationItem_()
                .attributes(attributes)
                .locationUrl(locationUrl)
                .mapWidth(width)
                .mapHeight(height)
                .userId(userId)
                .locationPinProvider(locationPinProvider)
                .highlighted(highlight)
                .leftGuideline(avatarSizeProvider.leftGuideline)
    }

    private fun buildPollItem(
            pollContent: MessagePollContent,
            informationData: MessageInformationData,
            highlight: Boolean,
            callback: TimelineEventController.Callback?,
            attributes: AbsMessageItem.Attributes,
    ): PollItem {
        val pollResponseSummary = informationData.pollResponseAggregatedSummary
        val pollState = createPollState(informationData, pollResponseSummary, pollContent)
        val pollCreationInfo = pollContent.getBestPollCreationInfo()
        val questionText = pollCreationInfo?.question?.getBestQuestion().orEmpty()
        val question = createPollQuestion(informationData, questionText, callback)
        val optionViewStates = pollCreationInfo?.answers?.mapToOptions(pollState, informationData)
        val totalVotesText = createTotalVotesText(pollState, pollResponseSummary)

        return PollItem_()
                .attributes(attributes)
                .eventId(informationData.eventId)
                .pollQuestion(question)
                .canVote(pollState.isVotable())
                .totalVotesText(totalVotesText)
                .optionViewStates(optionViewStates)
                .edited(informationData.hasBeenEdited)
                .highlighted(highlight)
                .leftGuideline(avatarSizeProvider.leftGuideline)
                .callback(callback)
    }

    private fun createPollState(
            informationData: MessageInformationData,
            pollResponseSummary: PollResponseData?,
            pollContent: MessagePollContent,
    ): PollState = when {
        !informationData.sendState.isSent()                                 -> Sending
        pollResponseSummary?.isClosed.orFalse()                             -> Ended
        pollContent.getBestPollCreationInfo()?.kind == PollType.UNDISCLOSED -> Undisclosed
        pollResponseSummary?.myVote?.isNotEmpty().orFalse()                 -> Voted(pollResponseSummary?.totalVotes ?: 0)
        else                                                                -> Ready
    }

    private fun List<PollAnswer>.mapToOptions(
            pollState: PollState,
            informationData: MessageInformationData,
    ) = map { answer ->
        val pollResponseSummary = informationData.pollResponseAggregatedSummary
        val winnerVoteCount = pollResponseSummary?.winnerVoteCount
        val optionId = answer.id ?: ""
        val optionAnswer = answer.getBestAnswer() ?: ""
        val voteSummary = pollResponseSummary?.votes?.get(answer.id)
        val voteCount = voteSummary?.total ?: 0
        val votePercentage = voteSummary?.percentage ?: 0.0
        val isMyVote = pollResponseSummary?.myVote == answer.id
        val isWinner = winnerVoteCount != 0 && voteCount == winnerVoteCount

        when (pollState) {
            Sending     -> PollSending(optionId, optionAnswer)
            Ready       -> PollReady(optionId, optionAnswer)
            is Voted    -> PollVoted(optionId, optionAnswer, voteCount, votePercentage, isMyVote)
            Undisclosed -> PollUndisclosed(optionId, optionAnswer, isMyVote)
            Ended       -> PollEnded(optionId, optionAnswer, voteCount, votePercentage, isWinner)
        }
    }

    private fun createPollQuestion(
            informationData: MessageInformationData,
            question: String,
            callback: TimelineEventController.Callback?,
    ) = if (informationData.hasBeenEdited) {
        annotateWithEdited(question, callback, informationData)
    } else {
        question
    }.toEpoxyCharSequence()

    private fun createTotalVotesText(
            pollState: PollState,
            pollResponseSummary: PollResponseData?,
    ): String {
        val votes = pollResponseSummary?.totalVotes ?: 0
        return when {
            pollState is Ended       -> stringProvider.getQuantityString(R.plurals.poll_total_vote_count_after_ended, votes, votes)
            pollState is Undisclosed -> ""
            pollState is Voted       -> stringProvider.getQuantityString(R.plurals.poll_total_vote_count_before_ended_and_voted, votes, votes)
            votes == 0               -> stringProvider.getString(R.string.poll_no_votes_cast)
            else                     -> stringProvider.getQuantityString(R.plurals.poll_total_vote_count_before_ended_and_not_voted, votes, votes)
        }
    }

    private fun buildAudioMessageItem(
            params: TimelineItemFactoryParams,
            messageContent: MessageAudioContent,
            informationData: MessageInformationData,
            highlight: Boolean,
            attributes: AbsMessageItem.Attributes
    ): MessageAudioItem {
        val fileUrl = getAudioFileUrl(messageContent, informationData)
        val playbackControlButtonClickListener = createOnPlaybackButtonClickListener(messageContent, informationData, params)
        val duration = messageContent.audioInfo?.duration ?: 0

        return MessageAudioItem_()
                .attributes(attributes)
                .filename(messageContent.body)
                .duration(messageContent.audioInfo?.duration ?: 0)
                .playbackControlButtonClickListener(playbackControlButtonClickListener)
                .audioMessagePlaybackTracker(audioMessagePlaybackTracker)
                .isLocalFile(localFilesHelper.isLocalFile(fileUrl))
                .fileSize(messageContent.audioInfo?.size ?: 0L)
                .onSeek { params.callback?.onAudioSeekBarMovedTo(informationData.eventId, duration, it) }
                .mxcUrl(fileUrl)
                .contentUploadStateTrackerBinder(contentUploadStateTrackerBinder)
                .contentDownloadStateTrackerBinder(contentDownloadStateTrackerBinder)
                .highlighted(highlight)
                .leftGuideline(avatarSizeProvider.leftGuideline)
    }

    private fun getAudioFileUrl(
            messageContent: MessageAudioContent,
            informationData: MessageInformationData,
    ) = messageContent.getFileUrl()?.let {
        if (informationData.sentByMe && !informationData.sendState.isSent()) {
            it
        } else {
            it.takeIf { it.isMxcUrl() }
        }
    } ?: ""

    private fun createOnPlaybackButtonClickListener(
            messageContent: MessageAudioContent,
            informationData: MessageInformationData,
            params: TimelineItemFactoryParams,
    ) = object : ClickListener {
        override fun invoke(view: View) {
            params.callback?.onVoiceControlButtonClicked(informationData.eventId, messageContent)
        }
    }

    private fun buildVoiceMessageItem(
            params: TimelineItemFactoryParams,
            messageContent: MessageAudioContent,
            informationData: MessageInformationData,
            highlight: Boolean,
            attributes: AbsMessageItem.Attributes
    ): MessageVoiceItem {
        val fileUrl = getAudioFileUrl(messageContent, informationData)
        val playbackControlButtonClickListener = createOnPlaybackButtonClickListener(messageContent, informationData, params)

        val waveformTouchListener: MessageVoiceItem.WaveformTouchListener = object : MessageVoiceItem.WaveformTouchListener {
            override fun onWaveformTouchedUp(percentage: Float) {
                val duration = messageContent.audioInfo?.duration ?: 0
                params.callback?.onVoiceWaveformTouchedUp(informationData.eventId, duration, percentage)
            }

            override fun onWaveformMovedTo(percentage: Float) {
                val duration = messageContent.audioInfo?.duration ?: 0
                params.callback?.onVoiceWaveformMovedTo(informationData.eventId, duration, percentage)
            }
        }

        return MessageVoiceItem_()
                .attributes(attributes)
                .duration(messageContent.audioWaveformInfo?.duration ?: 0)
                .waveform(messageContent.audioWaveformInfo?.waveform?.toFft().orEmpty())
                .playbackControlButtonClickListener(playbackControlButtonClickListener)
                .waveformTouchListener(waveformTouchListener)
                .audioMessagePlaybackTracker(audioMessagePlaybackTracker)
                .isLocalFile(localFilesHelper.isLocalFile(fileUrl))
                .mxcUrl(fileUrl)
                .contentUploadStateTrackerBinder(contentUploadStateTrackerBinder)
                .contentDownloadStateTrackerBinder(contentDownloadStateTrackerBinder)
                .highlighted(highlight)
                .leftGuideline(avatarSizeProvider.leftGuideline)
    }

    private fun buildVerificationRequestMessageItem(
            messageContent: MessageVerificationRequestContent,
            @Suppress("UNUSED_PARAMETER")
            informationData: MessageInformationData,
            highlight: Boolean,
            callback: TimelineEventController.Callback?,
            attributes: AbsMessageItem.Attributes,
    ): VerificationRequestItem? {
        // If this request is not sent by me or sent to me, we should ignore it in timeline
        val myUserId = session.myUserId
        if (informationData.senderId != myUserId && messageContent.toUserId != myUserId) {
            return null
        }

        val otherUserId = if (informationData.sentByMe) messageContent.toUserId else informationData.senderId
        val otherUserName = if (informationData.sentByMe) {
            session.roomService().getRoomMember(messageContent.toUserId, roomId)?.displayName
        } else {
            informationData.memberName
        }
        return VerificationRequestItem_()
                .attributes(
                        VerificationRequestItem.Attributes(
                                otherUserId = otherUserId,
                                otherUserName = otherUserName.toString(),
                                referenceId = informationData.eventId,
                                informationData = informationData,
                                avatarRenderer = attributes.avatarRenderer,
                                messageColorProvider = attributes.messageColorProvider,
                                itemLongClickListener = attributes.itemLongClickListener,
                                itemClickListener = attributes.itemClickListener,
                                reactionPillCallback = attributes.reactionPillCallback,
                                readReceiptsCallback = attributes.readReceiptsCallback,
                                emojiTypeFace = attributes.emojiTypeFace,
                                reactionsSummaryEvents = attributes.reactionsSummaryEvents,
                        )
                )
                .clock(clock)
                .callback(callback)
                .highlighted(highlight)
                .leftGuideline(avatarSizeProvider.leftGuideline)
    }

    private fun buildFileMessageItem(
            messageContent: MessageFileContent,
            highlight: Boolean,
            attributes: AbsMessageItem.Attributes,
    ): MessageFileItem {
        val mxcUrl = messageContent.getFileUrl() ?: ""
        return MessageFileItem_()
                .attributes(attributes)
                .leftGuideline(avatarSizeProvider.leftGuideline)
                .isLocalFile(localFilesHelper.isLocalFile(messageContent.getFileUrl()))
                .isDownloaded(session.fileService().isFileInCache(messageContent))
                .mxcUrl(mxcUrl)
                .contentUploadStateTrackerBinder(contentUploadStateTrackerBinder)
                .contentDownloadStateTrackerBinder(contentDownloadStateTrackerBinder)
                .highlighted(highlight)
                .filename(messageContent.body)
                .iconRes(R.drawable.ic_paperclip)
    }

    private fun buildAudioContent(
            params: TimelineItemFactoryParams,
            messageContent: MessageAudioContent,
            informationData: MessageInformationData,
            highlight: Boolean,
            attributes: AbsMessageItem.Attributes,
    ) = if (messageContent.voiceMessageIndicator != null) {
        buildVoiceMessageItem(params, messageContent, informationData, highlight, attributes)
    } else {
        buildAudioMessageItem(params, messageContent, informationData, highlight, attributes)
    }

    private fun buildNotHandledMessageItem(
            messageContent: MessageContent,
            informationData: MessageInformationData,
            highlight: Boolean,
            callback: TimelineEventController.Callback?,
            attributes: AbsMessageItem.Attributes): MessageTextItem? {
        // For compatibility reason we should display the body
        return buildMessageTextItem(messageContent.body, false, informationData, highlight, callback, attributes)
    }

    private fun buildImageMessageItem(
            messageContent: MessageImageInfoContent,
            @Suppress("UNUSED_PARAMETER")
            informationData: MessageInformationData,
            highlight: Boolean,
            callback: TimelineEventController.Callback?,
            attributes: AbsMessageItem.Attributes,
    ): MessageImageVideoItem? {
        val (maxWidth, maxHeight) = timelineMediaSizeProvider.getMaxSize()
        val data = ImageContentRenderer.Data(
                eventId = informationData.eventId,
                filename = messageContent.body,
                mimeType = messageContent.mimeType,
                url = messageContent.getFileUrl(),
                elementToDecrypt = messageContent.encryptedFileInfo?.toElementToDecrypt(),
                height = messageContent.info?.height,
                maxHeight = maxHeight,
                width = messageContent.info?.width,
                maxWidth = maxWidth,
                allowNonMxcUrls = informationData.sendState.isSending()
        )
        return MessageImageVideoItem_()
                .attributes(attributes)
                .leftGuideline(avatarSizeProvider.leftGuideline)
                .imageContentRenderer(imageContentRenderer)
                .contentUploadStateTrackerBinder(contentUploadStateTrackerBinder)
                .playable(messageContent.mimeType == MimeTypes.Gif)
                .highlighted(highlight)
                .mediaData(data)
                .apply {
                    if (messageContent.msgType == MessageType.MSGTYPE_STICKER_LOCAL) {
                        mode(ImageContentRenderer.Mode.STICKER)
                        clickListener { view ->
                            callback?.onImageMessageClicked(messageContent, data, view, listOf(data))
                        }
                    } else {
                        clickListener { view ->
                            callback?.onImageMessageClicked(messageContent, data, view, emptyList())
                        }
                    }
                }
    }

    private fun buildVideoMessageItem(
            messageContent: MessageVideoContent,
            informationData: MessageInformationData,
            highlight: Boolean,
            callback: TimelineEventController.Callback?,
            attributes: AbsMessageItem.Attributes,
    ): MessageImageVideoItem? {
        val (maxWidth, maxHeight) = timelineMediaSizeProvider.getMaxSize()
        val thumbnailData = ImageContentRenderer.Data(
                eventId = informationData.eventId,
                filename = messageContent.body,
                mimeType = messageContent.mimeType,
                url = messageContent.videoInfo?.getThumbnailUrl(),
                elementToDecrypt = messageContent.videoInfo?.thumbnailFile?.toElementToDecrypt(),
                height = messageContent.videoInfo?.height,
                maxHeight = maxHeight,
                width = messageContent.videoInfo?.width,
                maxWidth = maxWidth,
                allowNonMxcUrls = informationData.sendState.isSending()
        )

        val videoData = VideoContentRenderer.Data(
                eventId = informationData.eventId,
                filename = messageContent.body,
                mimeType = messageContent.mimeType,
                url = messageContent.getFileUrl(),
                elementToDecrypt = messageContent.encryptedFileInfo?.toElementToDecrypt(),
                thumbnailMediaData = thumbnailData
        )

        return MessageImageVideoItem_()
                .leftGuideline(avatarSizeProvider.leftGuideline)
                .attributes(attributes)
                .imageContentRenderer(imageContentRenderer)
                .contentUploadStateTrackerBinder(contentUploadStateTrackerBinder)
                .playable(true)
                .highlighted(highlight)
                .mediaData(thumbnailData)
                .clickListener { view -> callback?.onVideoMessageClicked(messageContent, videoData, view.findViewById(R.id.messageThumbnailView)) }
    }

    private fun buildItemForTextContent(
            messageContent: MessageTextContent,
            informationData: MessageInformationData,
            highlight: Boolean,
            callback: TimelineEventController.Callback?,
            attributes: AbsMessageItem.Attributes,
    ): VectorEpoxyModel<*>? {
        val matrixFormattedBody = messageContent.matrixFormattedBody
        return if (matrixFormattedBody != null) {
            buildFormattedTextItem(matrixFormattedBody, informationData, highlight, callback, attributes)
        } else {
            buildMessageTextItem(messageContent.body, false, informationData, highlight, callback, attributes)
        }
    }

    private fun buildFormattedTextItem(
            matrixFormattedBody: String,
            informationData: MessageInformationData,
            highlight: Boolean,
            callback: TimelineEventController.Callback?,
            attributes: AbsMessageItem.Attributes,
    ): MessageTextItem? {
        val compressed = htmlCompressor.compress(matrixFormattedBody)
        val renderedFormattedBody = htmlRenderer.get().render(compressed, pillsPostProcessor) as Spanned
        return buildMessageTextItem(renderedFormattedBody, true, informationData, highlight, callback, attributes)
    }

    private fun buildMessageTextItem(
            body: CharSequence,
            isFormatted: Boolean,
            informationData: MessageInformationData,
            highlight: Boolean,
            callback: TimelineEventController.Callback?,
            attributes: AbsMessageItem.Attributes,
    ): MessageTextItem? {
        val renderedBody = textRenderer.render(body)
        val bindingOptions = spanUtils.getBindingOptions(renderedBody)
        val linkifiedBody = renderedBody.linkify(callback)

        return MessageTextItem_()
<<<<<<< HEAD
            .message(
                if (informationData.hasBeenEdited) {
                    annotateWithEdited(linkifiedBody, callback, informationData)
                } else {
                    linkifiedBody
                }.toMessageTextEpoxyCharSequence()
            )
            .useBigFont(linkifiedBody.length <= MAX_NUMBER_OF_EMOJI_FOR_BIG_FONT * 2 && containsOnlyEmojis(linkifiedBody.toString()))
            .bindingOptions(bindingOptions)
            .markwonPlugins(htmlRenderer.get().plugins)
            .searchForPills(isFormatted)
            .previewUrlRetriever(callback?.getPreviewUrlRetriever())
            .imageContentRenderer(imageContentRenderer)
            .previewUrlCallback(callback)
            .leftGuideline(avatarSizeProvider.leftGuideline)
            .attributes(attributes)
            .highlighted(highlight)
            .movementMethod(createLinkMovementMethod(callback))
=======
                .message(
                        if (informationData.hasBeenEdited) {
                            annotateWithEdited(linkifiedBody, callback, informationData)
                        } else {
                            linkifiedBody
                        }.toEpoxyCharSequence()
                )
                .useBigFont(linkifiedBody.length <= MAX_NUMBER_OF_EMOJI_FOR_BIG_FONT * 2 && containsOnlyEmojis(linkifiedBody.toString()))
                .bindingOptions(bindingOptions)
                .markwonPlugins(htmlRenderer.get().plugins)
                .searchForPills(isFormatted)
                .previewUrlRetriever(callback?.getPreviewUrlRetriever())
                .imageContentRenderer(imageContentRenderer)
                .previewUrlCallback(callback)
                .leftGuideline(avatarSizeProvider.leftGuideline)
                .attributes(attributes)
                .highlighted(highlight)
                .movementMethod(createLinkMovementMethod(callback))
>>>>>>> a5b007f1
    }

    private fun annotateWithEdited(
            linkifiedBody: CharSequence,
            callback: TimelineEventController.Callback?,
            informationData: MessageInformationData,
    ): Spannable {
        val spannable = SpannableStringBuilder()
        spannable.append(linkifiedBody)
        val editedSuffix = stringProvider.getString(R.string.edited_suffix)
        spannable.append(" ").append(editedSuffix)
        val color = colorProvider.getColorFromAttribute(R.attr.vctr_content_secondary)
        val editStart = spannable.lastIndexOf(editedSuffix)
        val editEnd = editStart + editedSuffix.length
        spannable.setSpan(
                ForegroundColorSpan(color),
                editStart,
                editEnd,
                Spanned.SPAN_INCLUSIVE_EXCLUSIVE)

        // Note: text size is set to 14sp
        spannable.setSpan(
                AbsoluteSizeSpan(dimensionConverter.spToPx(13)),
                editStart,
                editEnd,
                Spanned.SPAN_INCLUSIVE_EXCLUSIVE)

        spannable.setSpan(object : ClickableSpan() {
            override fun onClick(widget: View) {
                callback?.onEditedDecorationClicked(informationData)
            }

            override fun updateDrawState(ds: TextPaint) {
                // nop
            }
        },
                editStart,
                editEnd,
                Spanned.SPAN_INCLUSIVE_EXCLUSIVE)
        return spannable
    }

    private fun buildNoticeMessageItem(
<<<<<<< HEAD
        messageContent: MessageNoticeContent,
        @Suppress("UNUSED_PARAMETER")
        informationData: MessageInformationData,
        highlight: Boolean,
        callback: TimelineEventController.Callback?,
        attrs: AbsMessageItem.Attributes,
    ): VectorEpoxyModel<*>? {
        val attributes = attrs.copy(isNotice = true)

        // We might want to use the normal text rendering in the future as following (but need to
        // ensure that notices are easily told apart also from code, ... formatted messages).
        // Maybe, instead of text coloring, we can come up with some other indicator that catches all cases automatically?
        /*
        val noticeAsTextContent = messageContent.toContent().toModel<MessageTextContent>()
        if (noticeAsTextContent != null && false) {
            return buildItemForTextContent(
                    noticeAsTextContent,
                    informationData,
                    highlight,
                    callback,
                    attributes
            )
        }
        Timber.w("Could not parse notice as text item, using legacy fallback")
         */

=======
            messageContent: MessageNoticeContent,
            @Suppress("UNUSED_PARAMETER")
            informationData: MessageInformationData,
            highlight: Boolean,
            callback: TimelineEventController.Callback?,
            attributes: AbsMessageItem.Attributes,
    ): MessageTextItem? {
>>>>>>> a5b007f1
        val htmlBody = messageContent.getHtmlBody()
        // SchildiChat likes to not overwrite message formatting for notices, compared to upstream
        val formattedBody = htmlBody
        /*
        val formattedBody = span {
            text = htmlBody
            textColor = colorProvider.getColorFromAttribute(R.attr.vctr_content_secondary)
            textStyle = "italic"
        }
         */

        val bindingOptions = spanUtils.getBindingOptions(htmlBody)
        val message = formattedBody.linkify(callback)

        return MessageTextItem_()
<<<<<<< HEAD
            .leftGuideline(avatarSizeProvider.leftGuideline)
            .previewUrlRetriever(callback?.getPreviewUrlRetriever())
            .imageContentRenderer(imageContentRenderer)
            .previewUrlCallback(callback)
            .attributes(attributes)
            .message(message.toMessageTextEpoxyCharSequence())
            .bindingOptions(bindingOptions)
            .highlighted(highlight)
            .movementMethod(createLinkMovementMethod(callback))
=======
                .leftGuideline(avatarSizeProvider.leftGuideline)
                .previewUrlRetriever(callback?.getPreviewUrlRetriever())
                .imageContentRenderer(imageContentRenderer)
                .previewUrlCallback(callback)
                .attributes(attributes)
                .message(message.toEpoxyCharSequence())
                .bindingOptions(bindingOptions)
                .highlighted(highlight)
                .movementMethod(createLinkMovementMethod(callback))
>>>>>>> a5b007f1
    }

    private fun buildEmoteMessageItem(
            messageContent: MessageEmoteContent,
            informationData: MessageInformationData,
            highlight: Boolean,
            callback: TimelineEventController.Callback?,
            attributes: AbsMessageItem.Attributes,
    ): MessageTextItem? {
        val formattedBody = SpannableStringBuilder()
        formattedBody.append("* ${informationData.memberName} ")
        formattedBody.append(messageContent.getHtmlBody())
        val bindingOptions = spanUtils.getBindingOptions(formattedBody)
        val message = formattedBody.linkify(callback)

        return MessageTextItem_()
<<<<<<< HEAD
            .message(
                if (informationData.hasBeenEdited) {
                    annotateWithEdited(message, callback, informationData)
                } else {
                    message
                }.toMessageTextEpoxyCharSequence()
            )
            .bindingOptions(bindingOptions)
            .leftGuideline(avatarSizeProvider.leftGuideline)
            .previewUrlRetriever(callback?.getPreviewUrlRetriever())
            .imageContentRenderer(imageContentRenderer)
            .previewUrlCallback(callback)
            .attributes(attributes)
            .highlighted(highlight)
            .movementMethod(createLinkMovementMethod(callback))
=======
                .message(
                        if (informationData.hasBeenEdited) {
                            annotateWithEdited(message, callback, informationData)
                        } else {
                            message
                        }.toEpoxyCharSequence()
                )
                .bindingOptions(bindingOptions)
                .leftGuideline(avatarSizeProvider.leftGuideline)
                .previewUrlRetriever(callback?.getPreviewUrlRetriever())
                .imageContentRenderer(imageContentRenderer)
                .previewUrlCallback(callback)
                .attributes(attributes)
                .highlighted(highlight)
                .movementMethod(createLinkMovementMethod(callback))
>>>>>>> a5b007f1
    }

    private fun MessageContentWithFormattedBody.getHtmlBody(): CharSequence {
        return matrixFormattedBody
                ?.let { htmlCompressor.compress(it) }
                ?.let { htmlRenderer.get().render(it, pillsPostProcessor) }
                ?: body
    }

    private fun buildRedactedItem(
            attributes: AbsMessageItem.Attributes,
            highlight: Boolean,
    ): RedactedMessageItem? {
        return RedactedMessageItem_()
                .layout(attributes.informationData.messageLayout.layoutRes)
                .leftGuideline(avatarSizeProvider.leftGuideline)
                .attributes(attributes)
                .highlighted(highlight)
    }

    private fun List<Int?>?.toFft(): List<Int>? {
        return this
                ?.filterNotNull()
                ?.map {
                    // Value comes from AudioWaveformView.MAX_FFT, and 1024 is the max value in the Matrix spec
                    it * AudioWaveformView.MAX_FFT / 1024
                }
    }

    companion object {
        private const val MAX_NUMBER_OF_EMOJI_FOR_BIG_FONT = 5
        const val MESSAGE_LOCATION_ITEM_HEIGHT_IN_DP = 200
    }
}<|MERGE_RESOLUTION|>--- conflicted
+++ resolved
@@ -631,32 +631,12 @@
         val linkifiedBody = renderedBody.linkify(callback)
 
         return MessageTextItem_()
-<<<<<<< HEAD
-            .message(
-                if (informationData.hasBeenEdited) {
-                    annotateWithEdited(linkifiedBody, callback, informationData)
-                } else {
-                    linkifiedBody
-                }.toMessageTextEpoxyCharSequence()
-            )
-            .useBigFont(linkifiedBody.length <= MAX_NUMBER_OF_EMOJI_FOR_BIG_FONT * 2 && containsOnlyEmojis(linkifiedBody.toString()))
-            .bindingOptions(bindingOptions)
-            .markwonPlugins(htmlRenderer.get().plugins)
-            .searchForPills(isFormatted)
-            .previewUrlRetriever(callback?.getPreviewUrlRetriever())
-            .imageContentRenderer(imageContentRenderer)
-            .previewUrlCallback(callback)
-            .leftGuideline(avatarSizeProvider.leftGuideline)
-            .attributes(attributes)
-            .highlighted(highlight)
-            .movementMethod(createLinkMovementMethod(callback))
-=======
                 .message(
-                        if (informationData.hasBeenEdited) {
-                            annotateWithEdited(linkifiedBody, callback, informationData)
-                        } else {
-                            linkifiedBody
-                        }.toEpoxyCharSequence()
+                    if (informationData.hasBeenEdited) {
+                        annotateWithEdited(linkifiedBody, callback, informationData)
+                    } else {
+                        linkifiedBody
+                    }.toMessageTextEpoxyCharSequence()
                 )
                 .useBigFont(linkifiedBody.length <= MAX_NUMBER_OF_EMOJI_FOR_BIG_FONT * 2 && containsOnlyEmojis(linkifiedBody.toString()))
                 .bindingOptions(bindingOptions)
@@ -669,7 +649,6 @@
                 .attributes(attributes)
                 .highlighted(highlight)
                 .movementMethod(createLinkMovementMethod(callback))
->>>>>>> a5b007f1
     }
 
     private fun annotateWithEdited(
@@ -713,13 +692,12 @@
     }
 
     private fun buildNoticeMessageItem(
-<<<<<<< HEAD
-        messageContent: MessageNoticeContent,
-        @Suppress("UNUSED_PARAMETER")
-        informationData: MessageInformationData,
-        highlight: Boolean,
-        callback: TimelineEventController.Callback?,
-        attrs: AbsMessageItem.Attributes,
+            messageContent: MessageNoticeContent,
+            @Suppress("UNUSED_PARAMETER")
+            informationData: MessageInformationData,
+            highlight: Boolean,
+            callback: TimelineEventController.Callback?,
+            attrs: AbsMessageItem.Attributes,
     ): VectorEpoxyModel<*>? {
         val attributes = attrs.copy(isNotice = true)
 
@@ -740,15 +718,6 @@
         Timber.w("Could not parse notice as text item, using legacy fallback")
          */
 
-=======
-            messageContent: MessageNoticeContent,
-            @Suppress("UNUSED_PARAMETER")
-            informationData: MessageInformationData,
-            highlight: Boolean,
-            callback: TimelineEventController.Callback?,
-            attributes: AbsMessageItem.Attributes,
-    ): MessageTextItem? {
->>>>>>> a5b007f1
         val htmlBody = messageContent.getHtmlBody()
         // SchildiChat likes to not overwrite message formatting for notices, compared to upstream
         val formattedBody = htmlBody
@@ -764,27 +733,15 @@
         val message = formattedBody.linkify(callback)
 
         return MessageTextItem_()
-<<<<<<< HEAD
-            .leftGuideline(avatarSizeProvider.leftGuideline)
-            .previewUrlRetriever(callback?.getPreviewUrlRetriever())
-            .imageContentRenderer(imageContentRenderer)
-            .previewUrlCallback(callback)
-            .attributes(attributes)
-            .message(message.toMessageTextEpoxyCharSequence())
-            .bindingOptions(bindingOptions)
-            .highlighted(highlight)
-            .movementMethod(createLinkMovementMethod(callback))
-=======
                 .leftGuideline(avatarSizeProvider.leftGuideline)
                 .previewUrlRetriever(callback?.getPreviewUrlRetriever())
                 .imageContentRenderer(imageContentRenderer)
                 .previewUrlCallback(callback)
                 .attributes(attributes)
-                .message(message.toEpoxyCharSequence())
+                .message(message.toMessageTextEpoxyCharSequence())
                 .bindingOptions(bindingOptions)
                 .highlighted(highlight)
                 .movementMethod(createLinkMovementMethod(callback))
->>>>>>> a5b007f1
     }
 
     private fun buildEmoteMessageItem(
@@ -801,29 +758,12 @@
         val message = formattedBody.linkify(callback)
 
         return MessageTextItem_()
-<<<<<<< HEAD
-            .message(
-                if (informationData.hasBeenEdited) {
-                    annotateWithEdited(message, callback, informationData)
-                } else {
-                    message
-                }.toMessageTextEpoxyCharSequence()
-            )
-            .bindingOptions(bindingOptions)
-            .leftGuideline(avatarSizeProvider.leftGuideline)
-            .previewUrlRetriever(callback?.getPreviewUrlRetriever())
-            .imageContentRenderer(imageContentRenderer)
-            .previewUrlCallback(callback)
-            .attributes(attributes)
-            .highlighted(highlight)
-            .movementMethod(createLinkMovementMethod(callback))
-=======
                 .message(
-                        if (informationData.hasBeenEdited) {
-                            annotateWithEdited(message, callback, informationData)
-                        } else {
-                            message
-                        }.toEpoxyCharSequence()
+                    if (informationData.hasBeenEdited) {
+                        annotateWithEdited(message, callback, informationData)
+                    } else {
+                        message
+                    }.toMessageTextEpoxyCharSequence()
                 )
                 .bindingOptions(bindingOptions)
                 .leftGuideline(avatarSizeProvider.leftGuideline)
@@ -833,7 +773,6 @@
                 .attributes(attributes)
                 .highlighted(highlight)
                 .movementMethod(createLinkMovementMethod(callback))
->>>>>>> a5b007f1
     }
 
     private fun MessageContentWithFormattedBody.getHtmlBody(): CharSequence {
