--- conflicted
+++ resolved
@@ -504,7 +504,6 @@
             allowNonMxcUrls = informationData.sendState.isSending()
         )
         return MessageImageVideoItem_()
-<<<<<<< HEAD
             .attributes(attributes)
             .leftGuideline(avatarSizeProvider.leftGuideline)
             .imageContentRenderer(imageContentRenderer)
@@ -515,28 +514,12 @@
             .apply {
                 if (messageContent.msgType == MessageType.MSGTYPE_STICKER_LOCAL) {
                     mode(ImageContentRenderer.Mode.STICKER)
+                    clickListener { view ->
+                        callback?.onImageMessageClicked(messageContent, data, view, listOf(data))
+                    }
                 } else {
                     clickListener { view ->
-                        callback?.onImageMessageClicked(messageContent, data, view)
-=======
-                .attributes(attributes)
-                .leftGuideline(avatarSizeProvider.leftGuideline)
-                .imageContentRenderer(imageContentRenderer)
-                .contentUploadStateTrackerBinder(contentUploadStateTrackerBinder)
-                .playable(messageContent.mimeType == MimeTypes.Gif)
-                .highlighted(highlight)
-                .mediaData(data)
-                .apply {
-                    if (messageContent.msgType == MessageType.MSGTYPE_STICKER_LOCAL) {
-                        mode(ImageContentRenderer.Mode.STICKER)
-                        clickListener { view ->
-                            callback?.onImageMessageClicked(messageContent, data, view, listOf(data))
-                        }
-                    } else {
-                        clickListener { view ->
-                            callback?.onImageMessageClicked(messageContent, data, view, emptyList())
-                        }
->>>>>>> 21e46c58
+                        callback?.onImageMessageClicked(messageContent, data, view, emptyList())
                     }
                 }
             }
