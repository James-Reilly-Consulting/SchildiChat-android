--- conflicted
+++ resolved
@@ -183,13 +183,10 @@
         withState { state ->
             when (state.sendMode) {
                 is SendMode.Regular -> {
-<<<<<<< HEAD
-                    when (val slashCommandResult = CommandParser.parseSplashCommand(action.text, state.isInThreadTimeline())) {
+                    when (val slashCommandResult = CommandParser.parseSplashCommand(
+                            textMessage = action.text,
+                            isInThreadTimeline =  state.isInThreadTimeline())) {
                         is ParsedCommand.ErrorNotACommand                  -> {
-=======
-                    when (val slashCommandResult = CommandParser.parseSlashCommand(action.text)) {
-                        is ParsedCommand.ErrorNotACommand         -> {
->>>>>>> 256929b7
                             // Send the text message to the room
                             if (state.rootThreadEventId != null) {
                                 room.replyInThread(
@@ -262,13 +259,8 @@
                         is ParsedCommand.UnignoreUser                      -> {
                             handleUnignoreSlashCommand(slashCommandResult)
                         }
-<<<<<<< HEAD
-                        is ParsedCommand.KickUser                          -> {
-                            handleKickSlashCommand(slashCommandResult)
-=======
                         is ParsedCommand.RemoveUser               -> {
                             handleRemoveSlashCommand(slashCommandResult)
->>>>>>> 256929b7
                         }
                         is ParsedCommand.JoinRoom                          -> {
                             handleJoinToAnotherRoomSlashCommand(slashCommandResult)
