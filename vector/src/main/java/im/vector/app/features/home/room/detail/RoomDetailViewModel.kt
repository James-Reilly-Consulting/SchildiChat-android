--- conflicted
+++ resolved
@@ -58,11 +58,8 @@
 import im.vector.app.features.voice.VoicePlayerHelper
 import io.reactivex.rxkotlin.subscribeBy
 import kotlinx.coroutines.Dispatchers
-<<<<<<< HEAD
 import kotlinx.coroutines.NonCancellable
-=======
 import kotlinx.coroutines.flow.MutableSharedFlow
->>>>>>> 7f96bf62
 import kotlinx.coroutines.flow.collect
 import kotlinx.coroutines.flow.combine
 import kotlinx.coroutines.flow.distinctUntilChanged
@@ -129,18 +126,13 @@
     private val eventId = initialState.eventId ?: if (vectorPreferences.loadRoomAtFirstUnread()) room.roomSummary()?.readMarkerId else null
     private val invisibleEventsObservable = BehaviorRelay.create<RoomDetailAction.TimelineEventTurnsInvisible>()
     private val visibleEventsObservable = BehaviorRelay.create<RoomDetailAction.TimelineEventTurnsVisible>()
-<<<<<<< HEAD
-    private var timelineEvents = PublishRelay.create<List<TimelineEvent>>()
+    private var timelineEvents = MutableSharedFlow<List<TimelineEvent>>(0)
     val timeline = timelineFactory.createTimeline(viewModelScope, room, eventId).apply {
         // Target the event just below $eventId in case that it is the readMarkerId
         if (initialState.eventId == null && eventId != null) {
             setInitialEventIdOffset(-1)
         }
     }
-=======
-    private var timelineEvents = MutableSharedFlow<List<TimelineEvent>>(0)
-    val timeline = timelineFactory.createTimeline(viewModelScope, room, eventId)
->>>>>>> 7f96bf62
 
     // Same lifecycle than the ViewModel (survive to screen rotation)
     val previewUrlRetriever = PreviewUrlRetriever(session, viewModelScope)
@@ -238,16 +230,10 @@
     }
 
     private fun observePowerLevel() {
-<<<<<<< HEAD
-        PowerLevelsObservableFactory(room).createObservable()
-                .subscribe {
+        PowerLevelsFlowFactory(room).createFlow()
+                .onEach {
                     val powerLevelsHelper = PowerLevelsHelper(it)
                     val canInvite = powerLevelsHelper.isUserAbleToInvite(session.myUserId)
-=======
-        PowerLevelsFlowFactory(room).createFlow()
-                .onEach {
-                    val canInvite = PowerLevelsHelper(it).isUserAbleToInvite(session.myUserId)
->>>>>>> 7f96bf62
                     val isAllowedToManageWidgets = session.widgetService().hasPermissionsToHandleWidgets(room.roomId)
                     val isAllowedToStartWebRTCCall = powerLevelsHelper.isUserAllowedToSend(session.myUserId, false, EventType.CALL_INVITE)
                     setState {
