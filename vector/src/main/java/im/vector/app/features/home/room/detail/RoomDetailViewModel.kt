--- conflicted
+++ resolved
@@ -323,21 +323,18 @@
             is RoomDetailAction.DoNotShowPreviewUrlFor           -> handleDoNotShowPreviewUrlFor(action)
             RoomDetailAction.RemoveAllFailedMessages             -> handleRemoveAllFailedMessages()
             RoomDetailAction.ResendAll                           -> handleResendAll()
-<<<<<<< HEAD
             RoomDetailAction.StartRecordingVoiceMessage          -> handleStartRecordingVoiceMessage()
             is RoomDetailAction.EndRecordingVoiceMessage         -> handleEndRecordingVoiceMessage(action.isCancelled)
             is RoomDetailAction.PlayOrPauseVoicePlayback         -> handlePlayOrPauseVoicePlayback(action)
             RoomDetailAction.PauseRecordingVoiceMessage          -> handlePauseRecordingVoiceMessage()
             RoomDetailAction.PlayOrPauseRecordingPlayback        -> handlePlayOrPauseRecordingPlayback()
             RoomDetailAction.EndAllVoiceActions                  -> handleEndAllVoiceActions()
-=======
             is RoomDetailAction.RoomUpgradeSuccess               -> {
                 setState {
                     copy(joinUpgradedRoomAsync = Success(action.replacementRoomId))
                 }
                 _viewEvents.post(RoomDetailViewEvents.OpenRoom(action.replacementRoomId, closeCurrentRoom = true))
             }
->>>>>>> 910c0ff3
         }.exhaustive
     }
 
