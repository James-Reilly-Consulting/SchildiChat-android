--- conflicted
+++ resolved
@@ -23,7 +23,7 @@
 import com.google.android.material.card.MaterialCardView
 import im.vector.app.R
 import im.vector.app.core.extensions.setTextOrHide
-import im.vector.app.databinding.ViewUrlPreviewBinding
+import im.vector.app.databinding.ViewUrlPreviewScBinding
 import im.vector.app.features.home.room.detail.timeline.TimelineEventController
 import im.vector.app.features.media.ImageContentRenderer
 import im.vector.app.features.themes.ThemeUtils
@@ -39,7 +39,7 @@
         defStyleAttr: Int = 0
 ) : MaterialCardView(context, attrs, defStyleAttr), View.OnClickListener {
 
-    private lateinit var views: ViewUrlPreviewBinding
+    private lateinit var views: ViewUrlPreviewScBinding
 
     var footerWidth: Int = 0
     var footerHeight: Int = 0
@@ -131,8 +131,8 @@
     // PRIVATE METHODS ****************************************************************************************************************************************
 
     private fun setupView() {
-        inflate(context, R.layout.view_url_preview, this)
-        views = ViewUrlPreviewBinding.bind(this)
+        inflate(context, R.layout.view_url_preview_sc, this)
+        views = ViewUrlPreviewScBinding.bind(this)
 
         setOnClickListener(this)
         views.urlPreviewImage.setOnClickListener { onImageClick() }
@@ -158,16 +158,12 @@
         views.urlPreviewTitle.setTextOrHide(previewUrlData.title)
         views.urlPreviewImage.isVisible = previewUrlData.mxcUrl?.let { imageContentRenderer.render(it, views.urlPreviewImage, hideOnFail = true) }.orFalse()
         views.urlPreviewDescription.setTextOrHide(previewUrlData.description)
-<<<<<<< HEAD
-        views.urlPreviewSite.setTextOrHide(siteText)
-=======
         views.urlPreviewDescription.maxLines = when {
             previewUrlData.mxcUrl != null -> 2
             previewUrlData.title != null  -> 3
             else                          -> 5
         }
-        views.urlPreviewSite.setTextOrHide(previewUrlData.siteName.takeIf { it != previewUrlData.title })
->>>>>>> 1695fde1
+        views.urlPreviewSite.setTextOrHide(siteText)
     }
 
     /**
