--- conflicted
+++ resolved
@@ -360,16 +360,12 @@
         val builder = NotificationCompat.Builder(context, SILENT_NOTIFICATION_CHANNEL_ID)
                 .setContentTitle(ensureTitleNotEmpty(title))
                 .apply {
-<<<<<<< HEAD
                     setContentText(stringProvider.getString(R.string.call_ringing))
-=======
-                    setContentText(stringProvider.getString(R.string.call_ring))
                     if (call.mxCall.isVideoCall) {
                         setSmallIcon(R.drawable.ic_call_answer_video)
                     } else {
                         setSmallIcon(R.drawable.ic_call_answer)
                     }
->>>>>>> bdbfbe61
                 }
                 .setCategory(NotificationCompat.CATEGORY_CALL)
                 .setLights(accentColor, 500, 500)
