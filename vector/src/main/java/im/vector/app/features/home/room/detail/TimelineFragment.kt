/*
 * Copyright 2019 New Vector Ltd
 *
 * Licensed under the Apache License, Version 2.0 (the "License");
 * you may not use this file except in compliance with the License.
 * You may obtain a copy of the License at
 *
 * http://www.apache.org/licenses/LICENSE-2.0
 *
 * Unless required by applicable law or agreed to in writing, software
 * distributed under the License is distributed on an "AS IS" BASIS,
 * WITHOUT WARRANTIES OR CONDITIONS OF ANY KIND, either express or implied.
 * See the License for the specific language governing permissions and
 * limitations under the License.
 */

package im.vector.app.features.home.room.detail

import android.annotation.SuppressLint
import android.app.Activity
import android.content.Intent
import android.content.res.ColorStateList
import android.content.res.Configuration
<<<<<<< HEAD
import android.graphics.Color
import android.graphics.Typeface
=======
>>>>>>> d589758b
import android.net.Uri
import android.os.Build
import android.os.Bundle
import android.text.Spannable
import android.text.format.DateUtils
import android.view.HapticFeedbackConstants
import android.view.KeyEvent
import android.view.LayoutInflater
import android.view.Menu
import android.view.MenuInflater
import android.view.MenuItem
import android.view.View
import android.view.ViewGroup
import android.view.inputmethod.EditorInfo
import android.widget.FrameLayout
import android.widget.ImageView
import android.widget.TextView
import android.widget.Toast
import androidx.annotation.DrawableRes
import androidx.annotation.StringRes
import androidx.core.content.ContextCompat
import androidx.core.graphics.drawable.DrawableCompat
import androidx.core.net.toUri
import androidx.core.text.buildSpannedString
import androidx.core.text.toSpannable
import androidx.core.util.Pair
import androidx.core.view.ViewCompat
import androidx.core.view.forEach
import androidx.core.view.isGone
import androidx.core.view.isInvisible
import androidx.core.view.isVisible
import androidx.fragment.app.setFragmentResultListener
import androidx.lifecycle.Lifecycle
import androidx.lifecycle.lifecycleScope
import androidx.recyclerview.widget.ItemTouchHelper
import androidx.recyclerview.widget.RecyclerView
import androidx.transition.TransitionManager
import com.airbnb.epoxy.EpoxyModel
import com.airbnb.epoxy.OnModelBuildFinishedListener
import com.airbnb.epoxy.addGlidePreloader
import com.airbnb.epoxy.glidePreloader
import com.airbnb.mvrx.args
import com.airbnb.mvrx.fragmentViewModel
import com.airbnb.mvrx.withState
import com.google.android.material.dialog.MaterialAlertDialogBuilder
import com.vanniktech.emoji.EmojiPopup
import de.spiritcroc.matrixsdk.util.DbgUtil
import de.spiritcroc.matrixsdk.util.Dimber
import de.spiritcroc.recyclerview.widget.BetterLinearLayoutManager
import im.vector.app.R
import im.vector.app.core.animations.play
import im.vector.app.core.dialogs.ConfirmationDialogBuilder
import im.vector.app.core.dialogs.GalleryOrCameraDialogHelper
import im.vector.app.core.epoxy.LayoutManagerStateRestorer
import im.vector.app.core.extensions.cleanup
import im.vector.app.core.extensions.exhaustive
import im.vector.app.core.extensions.hideKeyboard
import im.vector.app.core.extensions.registerStartForActivityResult
import im.vector.app.core.extensions.setTextOrHide
import im.vector.app.core.extensions.showKeyboard
import im.vector.app.core.extensions.trackItemsVisibilityChange
import im.vector.app.core.glide.GlideApp
import im.vector.app.core.glide.GlideRequests
import im.vector.app.core.hardware.vibrate
import im.vector.app.core.intent.getFilenameFromUri
import im.vector.app.core.intent.getMimeTypeFromUri
import im.vector.app.core.platform.VectorBaseFragment
import im.vector.app.core.platform.lifecycleAwareLazy
import im.vector.app.core.platform.showOptimizedSnackbar
import im.vector.app.core.resources.ColorProvider
import im.vector.app.core.resources.UserPreferencesProvider
import im.vector.app.core.time.Clock
import im.vector.app.core.ui.views.CurrentCallsView
import im.vector.app.core.ui.views.CurrentCallsViewPresenter
import im.vector.app.core.ui.views.FailedMessagesWarningView
import im.vector.app.core.ui.views.JoinConferenceView
import im.vector.app.core.ui.views.NotificationAreaView
import im.vector.app.core.utils.Debouncer
import im.vector.app.core.utils.DimensionConverter
import im.vector.app.core.utils.KeyboardStateUtils
import im.vector.app.core.utils.PERMISSIONS_FOR_VOICE_MESSAGE
import im.vector.app.core.utils.PERMISSIONS_FOR_WRITING_FILES
import im.vector.app.core.utils.checkPermissions
import im.vector.app.core.utils.colorizeMatchingText
import im.vector.app.core.utils.copyToClipboard
import im.vector.app.core.utils.createJSonViewerStyleProvider
import im.vector.app.core.utils.createUIHandler
import im.vector.app.core.utils.isValidUrl
import im.vector.app.core.utils.onPermissionDeniedDialog
import im.vector.app.core.utils.onPermissionDeniedSnackbar
import im.vector.app.core.utils.openLocation
import im.vector.app.core.utils.openUrlInExternalBrowser
import im.vector.app.core.utils.registerForPermissionsResult
import im.vector.app.core.utils.safeStartActivity
import im.vector.app.core.utils.saveMedia
import im.vector.app.core.utils.shareMedia
import im.vector.app.core.utils.shareText
import im.vector.app.core.utils.startInstallFromSourceIntent
import im.vector.app.core.utils.toast
import im.vector.app.databinding.DialogReportContentBinding
import im.vector.app.databinding.FragmentTimelineBinding
import im.vector.app.features.analytics.extensions.toAnalyticsInteraction
import im.vector.app.features.analytics.plan.Interaction
import im.vector.app.features.analytics.plan.MobileScreen
import im.vector.app.features.attachments.AttachmentTypeSelectorView
import im.vector.app.features.attachments.AttachmentsHelper
import im.vector.app.features.attachments.ContactAttachment
import im.vector.app.features.attachments.preview.AttachmentsPreviewActivity
import im.vector.app.features.attachments.preview.AttachmentsPreviewArgs
import im.vector.app.features.attachments.toGroupedContentAttachmentData
import im.vector.app.features.call.SharedKnownCallsViewModel
import im.vector.app.features.call.VectorCallActivity
import im.vector.app.features.call.conference.ConferenceEvent
import im.vector.app.features.call.conference.ConferenceEventEmitter
import im.vector.app.features.call.conference.ConferenceEventObserver
import im.vector.app.features.call.conference.JitsiCallViewModel
import im.vector.app.features.call.webrtc.WebRtcCallManager
import im.vector.app.features.command.Command
import im.vector.app.features.crypto.keysbackup.restore.KeysBackupRestoreActivity
import im.vector.app.features.crypto.verification.VerificationBottomSheet
import im.vector.app.features.home.AvatarRenderer
import im.vector.app.features.home.room.detail.arguments.TimelineArgs
import im.vector.app.features.home.room.detail.composer.CanSendStatus
import im.vector.app.features.home.room.detail.composer.MessageComposerAction
import im.vector.app.features.home.room.detail.composer.MessageComposerView
import im.vector.app.features.home.room.detail.composer.MessageComposerViewEvents
import im.vector.app.features.home.room.detail.composer.MessageComposerViewModel
import im.vector.app.features.home.room.detail.composer.MessageComposerViewState
import im.vector.app.features.home.room.detail.composer.SendMode
import im.vector.app.features.home.room.detail.composer.boolean
import im.vector.app.features.home.room.detail.composer.voice.VoiceMessageRecorderView
import im.vector.app.features.home.room.detail.composer.voice.VoiceMessageRecorderView.RecordingUiState
import im.vector.app.features.home.room.detail.readreceipts.DisplayReadReceiptsBottomSheet
import im.vector.app.features.home.room.detail.timeline.TimelineEventController
import im.vector.app.features.home.room.detail.timeline.action.EventSharedAction
import im.vector.app.features.home.room.detail.timeline.action.MessageActionsBottomSheet
import im.vector.app.features.home.room.detail.timeline.action.MessageSharedActionViewModel
import im.vector.app.features.home.room.detail.timeline.edithistory.ViewEditHistoryBottomSheet
import im.vector.app.features.home.room.detail.timeline.helper.MatrixItemColorProvider
import im.vector.app.features.home.room.detail.timeline.helper.VoiceMessagePlaybackTracker
import im.vector.app.features.home.room.detail.timeline.image.buildImageContentRendererData
import im.vector.app.features.home.room.detail.timeline.item.AbsMessageItem
import im.vector.app.features.home.room.detail.timeline.item.MessageFileItem
import im.vector.app.features.home.room.detail.timeline.item.MessageImageVideoItem
import im.vector.app.features.home.room.detail.timeline.item.MessageInformationData
import im.vector.app.features.home.room.detail.timeline.item.MessageTextItem
import im.vector.app.features.home.room.detail.timeline.item.MessageVoiceItem
import im.vector.app.features.home.room.detail.timeline.item.ReadReceiptData
import im.vector.app.features.home.room.detail.timeline.reactions.ViewReactionsBottomSheet
import im.vector.app.features.home.room.detail.timeline.url.PreviewUrlRetriever
import im.vector.app.features.home.room.detail.upgrade.MigrateRoomBottomSheet
import im.vector.app.features.home.room.detail.views.RoomDetailLazyLoadedViews
import im.vector.app.features.home.room.detail.widget.RoomWidgetsBottomSheet
import im.vector.app.features.home.room.threads.arguments.ThreadTimelineArgs
import im.vector.app.features.home.room.typing.TypingHelper
import im.vector.app.features.html.EventHtmlRenderer
import im.vector.app.features.html.PillImageSpan
import im.vector.app.features.html.PillsPostProcessor
import im.vector.app.features.invite.VectorInviteView
import im.vector.app.features.location.LocationSharingMode
import im.vector.app.features.location.toLocationData
import im.vector.app.features.media.AttachmentData
import im.vector.app.features.media.ImageContentRenderer
import im.vector.app.features.media.VideoContentRenderer
import im.vector.app.features.notifications.NotificationDrawerManager
import im.vector.app.features.notifications.NotificationUtils
import im.vector.app.features.permalink.NavigationInterceptor
import im.vector.app.features.permalink.PermalinkHandler
import im.vector.app.features.poll.create.PollMode
import im.vector.app.features.reactions.EmojiReactionPickerActivity
import im.vector.app.features.roomprofile.RoomProfileActivity
import im.vector.app.features.session.coroutineScope
import im.vector.app.features.settings.VectorPreferences
import im.vector.app.features.settings.VectorSettingsActivity
import im.vector.app.features.share.SharedData
import im.vector.app.features.spaces.share.ShareSpaceBottomSheet
import im.vector.app.features.themes.BubbleThemeUtils
import im.vector.app.features.themes.ThemeUtils
import im.vector.app.features.voice.VoiceFailure
import im.vector.app.features.widgets.WidgetActivity
import im.vector.app.features.widgets.WidgetArgs
import im.vector.app.features.widgets.WidgetKind
import im.vector.app.features.widgets.permissions.RoomWidgetPermissionBottomSheet
import kotlinx.coroutines.Dispatchers
import kotlinx.coroutines.flow.debounce
import kotlinx.coroutines.flow.launchIn
import kotlinx.coroutines.flow.map
import kotlinx.coroutines.flow.onEach
import kotlinx.coroutines.launch
import kotlinx.coroutines.withContext
import org.billcarsonfr.jsonviewer.JSonViewerDialog
import org.commonmark.parser.Parser
import org.matrix.android.sdk.api.MatrixConfiguration
import org.matrix.android.sdk.api.session.Session
import org.matrix.android.sdk.api.session.content.ContentAttachmentData
import org.matrix.android.sdk.api.session.events.model.EventType
import org.matrix.android.sdk.api.session.events.model.toModel
import org.matrix.android.sdk.api.session.room.model.Membership
import org.matrix.android.sdk.api.session.room.model.RoomSummary
import org.matrix.android.sdk.api.session.room.model.message.MessageAudioContent
import org.matrix.android.sdk.api.session.room.model.message.MessageContent
import org.matrix.android.sdk.api.session.room.model.message.MessageFormat
import org.matrix.android.sdk.api.session.room.model.message.MessageImageInfoContent
import org.matrix.android.sdk.api.session.room.model.message.MessageLocationContent
import org.matrix.android.sdk.api.session.room.model.message.MessagePollContent
import org.matrix.android.sdk.api.session.room.model.message.MessageStickerContent
import org.matrix.android.sdk.api.session.room.model.message.MessageTextContent
import org.matrix.android.sdk.api.session.room.model.message.MessageVerificationRequestContent
import org.matrix.android.sdk.api.session.room.model.message.MessageVideoContent
import org.matrix.android.sdk.api.session.room.model.message.MessageWithAttachmentContent
import org.matrix.android.sdk.api.session.room.send.SendState
import org.matrix.android.sdk.api.session.room.timeline.Timeline
import org.matrix.android.sdk.api.session.room.timeline.TimelineEvent
import org.matrix.android.sdk.api.session.room.timeline.getLastMessageContent
import org.matrix.android.sdk.api.session.widgets.model.Widget
import org.matrix.android.sdk.api.session.widgets.model.WidgetType
import org.matrix.android.sdk.api.util.MatrixItem
import org.matrix.android.sdk.api.util.MimeTypes
import org.matrix.android.sdk.api.util.toMatrixItem
import org.matrix.android.sdk.internal.crypto.model.event.EncryptedEventContent
import org.matrix.android.sdk.internal.crypto.model.event.WithHeldCode
import reactivecircus.flowbinding.android.view.focusChanges
import reactivecircus.flowbinding.android.widget.textChanges
import timber.log.Timber
import java.net.URL
import java.util.UUID
import javax.inject.Inject

class TimelineFragment @Inject constructor(
        private val session: Session,
        private val avatarRenderer: AvatarRenderer,
        private val timelineEventController: TimelineEventController,
        autoCompleterFactory: AutoCompleter.Factory,
        private val permalinkHandler: PermalinkHandler,
        private val notificationDrawerManager: NotificationDrawerManager,
        private val eventHtmlRenderer: EventHtmlRenderer,
        private val vectorPreferences: VectorPreferences,
        private val bubbleThemeUtils: BubbleThemeUtils,
        private val colorProvider: ColorProvider,
        private val dimensionConverter: DimensionConverter,
        private val userPreferencesProvider: UserPreferencesProvider,
        private val notificationUtils: NotificationUtils,
        private val matrixItemColorProvider: MatrixItemColorProvider,
        private val imageContentRenderer: ImageContentRenderer,
        private val roomDetailPendingActionStore: RoomDetailPendingActionStore,
        private val pillsPostProcessorFactory: PillsPostProcessor.Factory,
        private val callManager: WebRtcCallManager,
        private val voiceMessagePlaybackTracker: VoiceMessagePlaybackTracker,
<<<<<<< HEAD
        private val typingHelper: TypingHelper,
        private val clock: Clock
=======
        private val clock: Clock,
        private val matrixConfiguration: MatrixConfiguration
>>>>>>> d589758b
) :
        VectorBaseFragment<FragmentTimelineBinding>(),
        TimelineEventController.Callback,
        VectorInviteView.Callback,
        AttachmentTypeSelectorView.Callback,
        AttachmentsHelper.Callback,
        GalleryOrCameraDialogHelper.Listener,
        CurrentCallsView.Callback {

    private val rmDimber = Dimber("ReadMarkerDbg", DbgUtil.DBG_READ_MARKER)

    companion object {

        /**
         * Sanitize the display name.
         *
         * @param displayName the display name to sanitize
         * @return the sanitized display name
         */
        private fun sanitizeDisplayName(displayName: String): String {
            if (displayName.endsWith(ircPattern)) {
                return displayName.substring(0, displayName.length - ircPattern.length)
            }

            return displayName
        }

        const val MAX_TYPING_MESSAGE_USERS_COUNT = 4
        private const val ircPattern = " (IRC)"

        const val TARGET_SCROLL_OUT_FACTOR = 7f/8f
    }

    private val galleryOrCameraDialogHelper = GalleryOrCameraDialogHelper(this, colorProvider)

    private val timelineArgs: TimelineArgs by args()
    private val glideRequests by lazy {
        GlideApp.with(this)
    }
    private val pillsPostProcessor by lazy {
        pillsPostProcessorFactory.create(timelineArgs.roomId)
    }

    private val autoCompleter: AutoCompleter by lazy {
        autoCompleterFactory.create(timelineArgs.roomId, isThreadTimeLine())
    }

    private val timelineViewModel: TimelineViewModel by fragmentViewModel()
    private val messageComposerViewModel: MessageComposerViewModel by fragmentViewModel()
    private val debouncer = Debouncer(createUIHandler())

    private lateinit var scrollOnNewMessageCallback: ScrollOnNewMessageCallback
    private lateinit var scrollOnHighlightedEventCallback: ScrollOnHighlightedEventCallback

    override fun getBinding(inflater: LayoutInflater, container: ViewGroup?): FragmentTimelineBinding {
        return FragmentTimelineBinding.inflate(inflater, container, false)
    }

    override fun getMenuRes() = R.menu.menu_timeline

    private lateinit var sharedActionViewModel: MessageSharedActionViewModel
    private lateinit var sharedActivityActionViewModel: RoomDetailSharedActionViewModel

    private lateinit var knownCallsViewModel: SharedKnownCallsViewModel

    private lateinit var layoutManager: BetterLinearLayoutManager
    private lateinit var jumpToBottomViewVisibilityManager: JumpToBottomViewVisibilityManager
    private var modelBuildListener: OnModelBuildFinishedListener? = null

    private lateinit var attachmentsHelper: AttachmentsHelper
    private lateinit var keyboardStateUtils: KeyboardStateUtils
    private lateinit var callActionsHandler: StartCallActionsHandler

    private lateinit var attachmentTypeSelector: AttachmentTypeSelectorView

    private var lockSendButton = false
    private val currentCallsViewPresenter = CurrentCallsViewPresenter()

    private val lazyLoadedViews = RoomDetailLazyLoadedViews()
    private val emojiPopup: EmojiPopup by lifecycleAwareLazy {
        createEmojiPopup()
    }

    override fun onCreate(savedInstanceState: Bundle?) {
        super.onCreate(savedInstanceState)
        analyticsScreenName = MobileScreen.ScreenName.Room
        setFragmentResultListener(MigrateRoomBottomSheet.REQUEST_KEY) { _, bundle ->
            bundle.getString(MigrateRoomBottomSheet.BUNDLE_KEY_REPLACEMENT_ROOM)?.let { replacementRoomId ->
                timelineViewModel.handle(RoomDetailAction.RoomUpgradeSuccess(replacementRoomId))
            }
        }
    }

    override fun onViewCreated(view: View, savedInstanceState: Bundle?) {
        lifecycle.addObserver(ConferenceEventObserver(vectorBaseActivity, this::onBroadcastJitsiEvent))
        super.onViewCreated(view, savedInstanceState)
        sharedActionViewModel = activityViewModelProvider.get(MessageSharedActionViewModel::class.java)
        sharedActivityActionViewModel = activityViewModelProvider.get(RoomDetailSharedActionViewModel::class.java)
        knownCallsViewModel = activityViewModelProvider.get(SharedKnownCallsViewModel::class.java)
        attachmentsHelper = AttachmentsHelper(requireContext(), this).register()
        callActionsHandler = StartCallActionsHandler(
                roomId = timelineArgs.roomId,
                fragment = this,
                vectorPreferences = vectorPreferences,
                timelineViewModel = timelineViewModel,
                callManager = callManager,
                startCallActivityResultLauncher = startCallActivityResultLauncher,
                showDialogWithMessage = ::showDialogWithMessage,
                onTapToReturnToCall = ::onTapToReturnToCall
        )
        keyboardStateUtils = KeyboardStateUtils(requireActivity())
        lazyLoadedViews.bind(views)
        setupToolbar(views.roomToolbar)
                .allowBack()
        setupRecyclerView()
        setupComposer()
        setupNotificationView()
        setupJumpToReadMarkerView()
        setupActiveCallView()
        setupJumpToBottomView()
        setupEmojiButton()
        setupRemoveJitsiWidgetView()
        setupVoiceMessageView()

        views.scRoomDebugView.isVisible = DbgUtil.isDbgEnabled(DbgUtil.DBG_SHOW_READ_TRACKING)

        views.includeRoomToolbar.roomToolbarContentView.debouncedClicks {
            navigator.openRoomProfile(requireActivity(), timelineArgs.roomId)
        }

        sharedActionViewModel
                .stream()
                .onEach {
                    handleActions(it)
                }
                .launchIn(viewLifecycleOwner.lifecycleScope)

        knownCallsViewModel
                .liveKnownCalls
                .observe(viewLifecycleOwner) {
                    currentCallsViewPresenter.updateCall(callManager.getCurrentCall(), it)
                    invalidateOptionsMenu()
                }

        timelineViewModel.onEach(RoomDetailViewState::canShowJumpToReadMarker, RoomDetailViewState::unreadState) { _, _ ->
            updateJumpToReadMarkerViewVisibility()
        }

        messageComposerViewModel.onEach(MessageComposerViewState::sendMode, MessageComposerViewState::canSendMessage) { mode, canSend ->
            if (!canSend.boolean()) {
                return@onEach
            }
            when (mode) {
                is SendMode.Regular -> renderRegularMode(mode.text)
                is SendMode.Edit    -> renderSpecialMode(mode.timelineEvent, R.drawable.ic_edit, R.string.edit, mode.text)
                is SendMode.Quote   -> renderSpecialMode(mode.timelineEvent, R.drawable.ic_quote, R.string.action_quote, mode.text)
                is SendMode.Reply   -> renderSpecialMode(mode.timelineEvent, R.drawable.ic_reply, R.string.reply, mode.text)
                is SendMode.Voice   -> renderVoiceMessageMode(mode.text)
            }
        }

        timelineViewModel.onEach(
                RoomDetailViewState::syncState,
                RoomDetailViewState::incrementalSyncStatus,
                RoomDetailViewState::pushCounter
        ) { syncState, incrementalSyncStatus, pushCounter ->
            views.syncStateView.render(
                    syncState,
                    incrementalSyncStatus,
                    pushCounter,
                    vectorPreferences.developerShowDebugInfo()
            )
        }

        messageComposerViewModel.observeViewEvents {
            when (it) {
                is MessageComposerViewEvents.JoinRoomCommandSuccess          -> handleJoinedToAnotherRoom(it)
                is MessageComposerViewEvents.SendMessageResult               -> renderSendMessageResult(it)
                is MessageComposerViewEvents.ShowMessage                     -> showSnackWithMessage(it.message)
                is MessageComposerViewEvents.ShowRoomUpgradeDialog           -> handleShowRoomUpgradeDialog(it)
                is MessageComposerViewEvents.AnimateSendButtonVisibility     -> handleSendButtonVisibilityChanged(it)
                is MessageComposerViewEvents.OpenRoomMemberProfile           -> openRoomMemberProfile(it.userId)
                is MessageComposerViewEvents.VoicePlaybackOrRecordingFailure -> {
                    if (it.throwable is VoiceFailure.UnableToRecord) {
                        onCannotRecord()
                    }
                    showErrorInSnackbar(it.throwable)
                }
            }.exhaustive
        }

        timelineViewModel.observeViewEvents {
            when (it) {
                is RoomDetailViewEvents.Failure                          -> displayErrorMessage(it)
                is RoomDetailViewEvents.OnNewTimelineEvents              -> scrollOnNewMessageCallback.addNewTimelineEventIds(it.eventIds)
                is RoomDetailViewEvents.ActionSuccess                    -> displayRoomDetailActionSuccess(it)
                is RoomDetailViewEvents.ActionFailure                    -> displayRoomDetailActionFailure(it)
                is RoomDetailViewEvents.ShowMessage                      -> showSnackWithMessage(it.message)
                is RoomDetailViewEvents.NavigateToEvent                  -> navigateToEvent(it)
                is RoomDetailViewEvents.DownloadFileState                -> handleDownloadFileState(it)
                is RoomDetailViewEvents.ShowE2EErrorMessage              -> displayE2eError(it.withHeldCode)
                RoomDetailViewEvents.DisplayPromptForIntegrationManager  -> displayPromptForIntegrationManager()
                is RoomDetailViewEvents.OpenStickerPicker                -> openStickerPicker(it)
                is RoomDetailViewEvents.DisplayEnableIntegrationsWarning -> displayDisabledIntegrationDialog()
                is RoomDetailViewEvents.OpenIntegrationManager           -> openIntegrationManager()
                is RoomDetailViewEvents.OpenFile                         -> startOpenFileIntent(it)
                RoomDetailViewEvents.OpenActiveWidgetBottomSheet         -> onViewWidgetsClicked()
                is RoomDetailViewEvents.ShowInfoOkDialog                 -> showDialogWithMessage(it.message)
                is RoomDetailViewEvents.JoinJitsiConference              -> joinJitsiRoom(it.widget, it.withVideo)
                RoomDetailViewEvents.LeaveJitsiConference                -> leaveJitsiConference()
                RoomDetailViewEvents.ShowWaitingView                     -> vectorBaseActivity.showWaitingView()
                RoomDetailViewEvents.HideWaitingView                     -> vectorBaseActivity.hideWaitingView()
                is RoomDetailViewEvents.RequestNativeWidgetPermission    -> requestNativeWidgetPermission(it)
                is RoomDetailViewEvents.OpenRoom                         -> handleOpenRoom(it)
                RoomDetailViewEvents.OpenInvitePeople                    -> navigator.openInviteUsersToRoom(requireContext(), timelineArgs.roomId)
                RoomDetailViewEvents.OpenSetRoomAvatarDialog             -> galleryOrCameraDialogHelper.show()
                RoomDetailViewEvents.OpenRoomSettings                    -> handleOpenRoomSettings(RoomProfileActivity.EXTRA_DIRECT_ACCESS_ROOM_SETTINGS)
                RoomDetailViewEvents.OpenRoomProfile                     -> handleOpenRoomSettings()
                is RoomDetailViewEvents.ShowRoomAvatarFullScreen         -> it.matrixItem?.let { item ->
                    navigator.openBigImageViewer(requireActivity(), it.view, item)
                }
                is RoomDetailViewEvents.StartChatEffect                  -> handleChatEffect(it.type)
                RoomDetailViewEvents.StopChatEffects                     -> handleStopChatEffects()
                is RoomDetailViewEvents.DisplayAndAcceptCall             -> acceptIncomingCall(it)
                RoomDetailViewEvents.RoomReplacementStarted              -> handleRoomReplacement()
                is RoomDetailViewEvents.ScDbgReadTracking                -> handleScDbgReadTracking(it)
            }.exhaustive
        }

        if (savedInstanceState == null) {
            handleShareData()
            handleSpaceShare()
        }
    }

    private fun renderVoiceMessageMode(content: String) {
        ContentAttachmentData.fromJsonString(content)?.let { audioAttachmentData ->
            views.voiceMessageRecorderView.isVisible = true
            messageComposerViewModel.handle(MessageComposerAction.InitializeVoiceRecorder(audioAttachmentData))
        }
    }

    private fun handleSendButtonVisibilityChanged(event: MessageComposerViewEvents.AnimateSendButtonVisibility) {
        val sendButtonColor = ThemeUtils.getColor(views.composerLayout.context, if (event.isActive) R.attr.colorAccent else R.attr.vctr_content_tertiary)
        views.composerLayout.views.sendButton.imageTintList = ColorStateList.valueOf(sendButtonColor)
        if (event.isVisible) {
            views.voiceMessageRecorderView.isVisible = false
            if (views.composerLayout.views.sendButton.isVisible) {
                views.composerLayout.views.sendButton.alpha = 1f
            } else {
                views.composerLayout.views.sendButton.alpha = 0f
                views.composerLayout.views.sendButton.isVisible = true
                views.composerLayout.views.sendButton.animate().alpha(1f).setDuration(150).start()
            }
        } else {
            views.composerLayout.views.sendButton.isInvisible = true
            views.voiceMessageRecorderView.alpha = 0f
            views.voiceMessageRecorderView.isVisible = true
            views.voiceMessageRecorderView.animate().alpha(1f).setDuration(150).start()
        }
    }

    private fun setupRemoveJitsiWidgetView() {
        views.removeJitsiWidgetView.onCompleteSliding = {
            withState(timelineViewModel) {
                val jitsiWidgetId = it.jitsiState.widgetId ?: return@withState
                if (it.jitsiState.hasJoined) {
                    leaveJitsiConference()
                }
                timelineViewModel.handle(RoomDetailAction.RemoveWidget(jitsiWidgetId))
            }
        }
    }

    private fun leaveJitsiConference() {
        ConferenceEventEmitter(vectorBaseActivity).emitConferenceEnded()
    }

    private fun onBroadcastJitsiEvent(conferenceEvent: ConferenceEvent) {
        timelineViewModel.handle(RoomDetailAction.UpdateJoinJitsiCallStatus(conferenceEvent))
    }

    private fun onCannotRecord() {
        // Update the UI, cancel the animation
        messageComposerViewModel.handle(MessageComposerAction.OnVoiceRecordingUiStateChanged(RecordingUiState.Idle))
    }

    private fun acceptIncomingCall(event: RoomDetailViewEvents.DisplayAndAcceptCall) {
        val intent = VectorCallActivity.newIntent(
                context = vectorBaseActivity,
                call = event.call,
                mode = VectorCallActivity.INCOMING_ACCEPT
        )
        startActivity(intent)
    }

    private fun handleRoomReplacement() {
        // this will join a new room, it can take time and might fail
        // so we need to report progress and retry
        val tag = JoinReplacementRoomBottomSheet::javaClass.name
        JoinReplacementRoomBottomSheet().show(childFragmentManager, tag)
    }

    private fun handleShowRoomUpgradeDialog(roomDetailViewEvents: MessageComposerViewEvents.ShowRoomUpgradeDialog) {
        val tag = MigrateRoomBottomSheet::javaClass.name
        MigrateRoomBottomSheet.newInstance(timelineArgs.roomId, roomDetailViewEvents.newVersion)
                .show(parentFragmentManager, tag)
    }

    private fun handleChatEffect(chatEffect: ChatEffect) {
        when (chatEffect) {
            ChatEffect.CONFETTI -> {
                views.viewKonfetti.isVisible = true
                views.viewKonfetti.play()
            }
            ChatEffect.SNOWFALL -> {
                views.viewSnowFall.isVisible = true
                views.viewSnowFall.restartFalling()
            }
        }
    }

    private fun handleStopChatEffects() {
        TransitionManager.beginDelayedTransition(views.rootConstraintLayout)
        views.viewSnowFall.isVisible = false
        // when gone the effect is a bit buggy
        views.viewKonfetti.isInvisible = true
    }

    private fun handleScDbgReadTracking(action: RoomDetailViewEvents.ScDbgReadTracking) {
        views.scRoomDebugView.text = "UnreadState: ${action.unreadState.javaClass.simpleName}, Tracking: ${action.trackUnreadMessages}\n" +
                "Read: ${action.event?.eventId}/${action.event?.displayIndex}"
    }

    override fun onImageReady(uri: Uri?) {
        uri ?: return
        timelineViewModel.handle(
                RoomDetailAction.SetAvatarAction(
                        newAvatarUri = uri,
                        newAvatarFileName = getFilenameFromUri(requireContext(), uri) ?: UUID.randomUUID().toString()
                )
        )
    }

    private fun handleOpenRoomSettings(directAccess: Int? = null) {
        navigator.openRoomProfile(
                requireContext(),
                timelineArgs.roomId,
                directAccess
        )
    }

    private fun handleOpenRoom(openRoom: RoomDetailViewEvents.OpenRoom) {
        navigator.openRoom(requireContext(), openRoom.roomId, null)
        if (openRoom.closeCurrentRoom) {
            requireActivity().finish()
        }
    }

    private fun handleShowLocationPreview(locationContent: MessageLocationContent, senderId: String) {
        val isSelfLocation = locationContent.isSelfLocation()
        navigator
                .openLocationSharing(
                        context = requireContext(),
                        roomId = timelineArgs.roomId,
                        mode = LocationSharingMode.PREVIEW,
                        initialLocationData = locationContent.toLocationData(),
                        locationOwnerId = if (isSelfLocation) senderId else null
                )
    }

    private fun displayErrorMessage(error: RoomDetailViewEvents.Failure) {
        if (error.showInDialog) displayErrorDialog(error.throwable) else showErrorInSnackbar(error.throwable)
    }

    private fun requestNativeWidgetPermission(it: RoomDetailViewEvents.RequestNativeWidgetPermission) {
        val tag = RoomWidgetPermissionBottomSheet::class.java.name
        val dFrag = childFragmentManager.findFragmentByTag(tag) as? RoomWidgetPermissionBottomSheet
        if (dFrag != null && dFrag.dialog?.isShowing == true && !dFrag.isRemoving) {
            return
        } else {
            RoomWidgetPermissionBottomSheet.newInstance(
                    WidgetArgs(
                            baseUrl = it.domain,
                            kind = WidgetKind.ROOM,
                            roomId = timelineArgs.roomId,
                            widgetId = it.widget.widgetId
                    )
            ).apply {
                directListener = { granted ->
                    if (granted) {
                        timelineViewModel.handle(RoomDetailAction.EnsureNativeWidgetAllowed(
                                widget = it.widget,
                                userJustAccepted = true,
                                grantedEvents = it.grantedEvents
                        ))
                    }
                }
            }
                    .show(childFragmentManager, tag)
        }
    }

    private val integrationManagerActivityResultLauncher = registerStartForActivityResult {
        // Noop
    }

    private fun openIntegrationManager(screen: String? = null) {
        navigator.openIntegrationManager(
                context = requireContext(),
                activityResultLauncher = integrationManagerActivityResultLauncher,
                roomId = timelineArgs.roomId,
                integId = null,
                screen = screen
        )
    }

    private fun setupEmojiButton() {
        views.composerLayout.views.composerEmojiButton.debouncedClicks {
            emojiPopup.toggle()
        }
    }

    private fun createEmojiPopup(): EmojiPopup {
        return EmojiPopup
                .Builder
                .fromRootView(views.rootConstraintLayout)
                .setKeyboardAnimationStyle(R.style.emoji_fade_animation_style)
                .setOnEmojiPopupShownListener {
                    views.composerLayout.views.composerEmojiButton.apply {
                        contentDescription = getString(R.string.a11y_close_emoji_picker)
                        setImageResource(R.drawable.ic_keyboard)
                    }
                }
                .setOnEmojiPopupDismissListenerLifecycleAware {
                    views.composerLayout.views.composerEmojiButton.apply {
                        contentDescription = getString(R.string.a11y_open_emoji_picker)
                        setImageResource(R.drawable.ic_insert_emoji)
                    }
                }
                .build(views.composerLayout.views.composerEditText)
    }

    /**
     *  Ensure dismiss actions only trigger when the fragment is in the started state
     *  EmojiPopup by default dismisses onViewDetachedFromWindow, this can cause race conditions with onDestroyView
     */
    private fun EmojiPopup.Builder.setOnEmojiPopupDismissListenerLifecycleAware(action: () -> Unit): EmojiPopup.Builder {
        return setOnEmojiPopupDismissListener {
            if (lifecycle.currentState.isAtLeast(Lifecycle.State.STARTED)) {
                action()
            }
        }
    }

    private val permissionVoiceMessageLauncher = registerForPermissionsResult { allGranted, deniedPermanently ->
        if (allGranted) {
            // In this case, let the user start again the gesture
        } else if (deniedPermanently) {
            vectorBaseActivity.onPermissionDeniedSnackbar(R.string.denied_permission_voice_message)
        }
    }

    private fun createFailedMessagesWarningCallback(): FailedMessagesWarningView.Callback {
        return object : FailedMessagesWarningView.Callback {
            override fun onDeleteAllClicked() {
                MaterialAlertDialogBuilder(requireContext())
                        .setTitle(R.string.event_status_delete_all_failed_dialog_title)
                        .setMessage(getString(R.string.event_status_delete_all_failed_dialog_message))
                        .setNegativeButton(R.string.no, null)
                        .setPositiveButton(R.string.yes) { _, _ ->
                            timelineViewModel.handle(RoomDetailAction.RemoveAllFailedMessages)
                        }
                        .show()
            }

            override fun onRetryClicked() {
                timelineViewModel.handle(RoomDetailAction.ResendAll)
            }
        }
    }

    private fun setupVoiceMessageView() {
        voiceMessagePlaybackTracker.track(VoiceMessagePlaybackTracker.RECORDING_ID, views.voiceMessageRecorderView)
        views.voiceMessageRecorderView.callback = object : VoiceMessageRecorderView.Callback {

            override fun onVoiceRecordingStarted() {
                if (checkPermissions(PERMISSIONS_FOR_VOICE_MESSAGE, requireActivity(), permissionVoiceMessageLauncher)) {
                    messageComposerViewModel.handle(MessageComposerAction.StartRecordingVoiceMessage)
                    vibrate(requireContext())
                    updateRecordingUiState(RecordingUiState.Recording(clock.epochMillis()))
                }
            }

            override fun onVoicePlaybackButtonClicked() {
                messageComposerViewModel.handle(MessageComposerAction.PlayOrPauseRecordingPlayback)
            }

            override fun onVoiceRecordingCancelled() {
                messageComposerViewModel.handle(MessageComposerAction.EndRecordingVoiceMessage(isCancelled = true, rootThreadEventId = getRootThreadEventId()))
                vibrate(requireContext())
                updateRecordingUiState(RecordingUiState.Idle)
            }

            override fun onVoiceRecordingLocked() {
                val startedState = withState(messageComposerViewModel) { it.voiceRecordingUiState as? RecordingUiState.Recording }
                val startTime = startedState?.recordingStartTimestamp ?: clock.epochMillis()
                updateRecordingUiState(RecordingUiState.Locked(startTime))
            }

            override fun onVoiceRecordingEnded() {
                onSendVoiceMessage()
            }

            override fun onSendVoiceMessage() {
                messageComposerViewModel.handle(
                        MessageComposerAction.EndRecordingVoiceMessage(isCancelled = false, rootThreadEventId = getRootThreadEventId()))
                updateRecordingUiState(RecordingUiState.Idle)
            }

            override fun onDeleteVoiceMessage() {
                messageComposerViewModel.handle(
                        MessageComposerAction.EndRecordingVoiceMessage(isCancelled = true, rootThreadEventId = getRootThreadEventId()))
                updateRecordingUiState(RecordingUiState.Idle)
            }

            override fun onRecordingLimitReached() {
                messageComposerViewModel.handle(
                        MessageComposerAction.PauseRecordingVoiceMessage)
                updateRecordingUiState(RecordingUiState.Draft)
            }

            override fun onRecordingWaveformClicked() {
                messageComposerViewModel.handle(
                        MessageComposerAction.PauseRecordingVoiceMessage)
                updateRecordingUiState(RecordingUiState.Draft)
            }

            private fun updateRecordingUiState(state: RecordingUiState) {
                messageComposerViewModel.handle(
                        MessageComposerAction.OnVoiceRecordingUiStateChanged(state))
            }
        }
    }

    private fun joinJitsiRoom(jitsiWidget: Widget, enableVideo: Boolean) {
        navigator.openRoomWidget(requireContext(), timelineArgs.roomId, jitsiWidget, mapOf(JitsiCallViewModel.ENABLE_VIDEO_OPTION to enableVideo))
    }

    private fun openStickerPicker(event: RoomDetailViewEvents.OpenStickerPicker) {
        navigator.openStickerPicker(requireContext(), stickerActivityResultLauncher, timelineArgs.roomId, event.widget)
    }

    private fun startOpenFileIntent(action: RoomDetailViewEvents.OpenFile) {
        if (action.mimeType == MimeTypes.Apk) {
            installApk(action)
        } else {
            openFile(action)
        }
    }

    private fun openFile(action: RoomDetailViewEvents.OpenFile) {
        val intent = Intent(Intent.ACTION_VIEW).apply {
            setDataAndTypeAndNormalize(action.uri, action.mimeType)
            addFlags(Intent.FLAG_GRANT_READ_URI_PERMISSION or Intent.FLAG_ACTIVITY_NEW_TASK)
        }

        requireActivity().safeStartActivity(intent)
    }

    private fun installApk(action: RoomDetailViewEvents.OpenFile) {
        val safeContext = context ?: return
        if (Build.VERSION.SDK_INT >= Build.VERSION_CODES.O) {
            if (!safeContext.packageManager.canRequestPackageInstalls()) {
                timelineViewModel.pendingEvent = action
                startInstallFromSourceIntent(safeContext, installApkActivityResultLauncher)
            } else {
                openFile(action)
            }
        } else {
            openFile(action)
        }
    }

    private val installApkActivityResultLauncher = registerStartForActivityResult { activityResult ->
        if (activityResult.resultCode == Activity.RESULT_OK) {
            timelineViewModel.pendingEvent?.let {
                if (it is RoomDetailViewEvents.OpenFile) {
                    openFile(it)
                }
            }
        } else {
            // User cancelled
        }
        timelineViewModel.pendingEvent = null
    }

    private fun displayPromptForIntegrationManager() {
        // The Sticker picker widget is not installed yet. Propose the user to install it
        val builder = MaterialAlertDialogBuilder(requireContext())
        val v: View = LayoutInflater.from(requireContext()).inflate(R.layout.dialog_no_sticker_pack, null)
        builder
                .setView(v)
                .setPositiveButton(R.string.yes) { _, _ ->
                    // Open integration manager, to the sticker installation page
                    openIntegrationManager(
                            screen = WidgetType.StickerPicker.preferred
                    )
                }
                .setNegativeButton(R.string.no, null)
                .show()
    }

    private fun handleJoinedToAnotherRoom(action: MessageComposerViewEvents.JoinRoomCommandSuccess) {
        views.composerLayout.setTextIfDifferent("")
        lockSendButton = false
        navigator.openRoom(vectorBaseActivity, action.roomId)
    }

    private fun handleShareData() {
        when (val sharedData = timelineArgs.sharedData) {
            is SharedData.Text        -> {
                messageComposerViewModel.handle(MessageComposerAction.EnterRegularMode(sharedData.text, fromSharing = true))
            }
            is SharedData.Attachments -> {
                // open share edition
                onContentAttachmentsReady(sharedData.attachmentData)
            }
            null                      -> Timber.v("No share data to process")
        }.exhaustive
    }

    private fun handleSpaceShare() {
        timelineArgs.openShareSpaceForId?.let { spaceId ->
            ShareSpaceBottomSheet.show(childFragmentManager, spaceId, true)
            view?.post {
                handleChatEffect(ChatEffect.CONFETTI)
            }
        }
    }

    override fun onDestroyView() {
        lazyLoadedViews.unBind()
        timelineEventController.callback = null
        timelineEventController.removeModelBuildListener(modelBuildListener)
        currentCallsViewPresenter.unBind()
        modelBuildListener = null
        autoCompleter.clear()
        debouncer.cancelAll()
        views.timelineRecyclerView.cleanup()
        super.onDestroyView()
    }

    override fun onDestroy() {
        timelineViewModel.handle(RoomDetailAction.ExitTrackingUnreadMessagesState)
        super.onDestroy()
    }

    private fun setupJumpToBottomView() {
        views.jumpToBottomView.visibility = View.INVISIBLE
        views.jumpToBottomView.debouncedClicks {
            views.jumpToBottomView.visibility = View.INVISIBLE
            timelineViewModel.handle(RoomDetailAction.ExitTrackingUnreadMessagesState)
            doJumpToBottom()
        }

        jumpToBottomViewVisibilityManager = JumpToBottomViewVisibilityManager(
                views.jumpToBottomView,
                debouncer,
                views.timelineRecyclerView,
                layoutManager
        )
    }

    private fun doJumpToBottom() {
        if (!timelineViewModel.timeline.isLive) {
            scrollOnNewMessageCallback.forceScrollOnNextUpdate()
            timelineViewModel.timeline.restartWithEventId(null)
        } else {
            timelineViewModel.timeline.setTargetEventId(null)
            layoutManager.scrollToPositionWithOffset(0, 0)
        }
    }

    private fun setupJumpToReadMarkerView() {
        views.jumpToReadMarkerView.debouncedClicks {
            onJumpToReadMarkerClicked()
        }
        views.jumpToReadMarkerView.setOnCloseIconClickListener {
            timelineViewModel.handle(RoomDetailAction.MarkAllAsRead)
        }
    }

    private fun setupActiveCallView() {
        currentCallsViewPresenter.bind(views.currentCallsView, this)
    }

    private fun navigateToEvent(action: RoomDetailViewEvents.NavigateToEvent) {
        setInitialForceScrollEnabled(true)
        scrollOnNewMessageCallback.initialForceScrollEventId = action.eventId
        val scrollPosition = timelineEventController.searchPositionOfEvent(action.eventId)
        if (scrollPosition == null) {
            scrollOnHighlightedEventCallback.scheduleScrollTo(action.eventId)
        } else {
            views.timelineRecyclerView.stopScroll()
            // Scroll such that the scrolled-to event is moved down (1-TARGET_SCROLL_OUT_FACTOR) of the screen.
            // To do that, we actually scroll the view above out by TARGET_SCROLL_OUT_FACTOR (since we can only control the distance
            // from the bottom of the view, not the top).
            layoutManager.scrollToPositionWithOffset(scrollPosition + 1, (views.timelineRecyclerView.measuredHeight * TARGET_SCROLL_OUT_FACTOR).toInt())
        }
    }

    private fun handleDownloadFileState(action: RoomDetailViewEvents.DownloadFileState) {
        val activity = requireActivity()
        if (action.throwable != null) {
            activity.toast(errorFormatter.toHumanReadable(action.throwable))
        }
//        else if (action.file != null) {
//            addEntryToDownloadManager(activity, action.file, action.mimeType ?: "application/octet-stream")?.let {
//                // This is a temporary solution to help users find downloaded files
//                // there is a better way to do that
//                // On android Q+ this method returns the file URI, on older
//                // it returns null, and the download manager handles the notification
//                notificationUtils.buildDownloadFileNotification(
//                        it,
//                        action.file.name ?: "file",
//                        action.mimeType ?: "application/octet-stream"
//                ).let { notification ->
//                    notificationUtils.showNotificationMessage("DL", action.file.absolutePath.hashCode(), notification)
//                }
//            }
//        }
    }

    private fun setupNotificationView() {
        views.notificationAreaView.delegate = object : NotificationAreaView.Delegate {
            override fun onTombstoneEventClicked() {
                timelineViewModel.handle(RoomDetailAction.JoinAndOpenReplacementRoom)
            }

            override fun onMisconfiguredEncryptionClicked() {
                timelineViewModel.handle(RoomDetailAction.OnClickMisconfiguredEncryption)
            }
        }
    }

    override fun onCreateOptionsMenu(menu: Menu, inflater: MenuInflater) {
        super.onCreateOptionsMenu(menu, inflater)
        // We use a custom layout for this menu item, so we need to set a ClickListener
        menu.findItem(R.id.open_matrix_apps)?.let { menuItem ->
            menuItem.actionView.debouncedClicks {
                onOptionsItemSelected(menuItem)
            }
        }
        val joinConfItem = menu.findItem(R.id.join_conference)
        (joinConfItem.actionView as? JoinConferenceView)?.onJoinClicked = {
            timelineViewModel.handle(RoomDetailAction.JoinJitsiCall)
        }

        // Custom thread notification menu item
        menu.findItem(R.id.menu_timeline_thread_list)?.let { menuItem ->
            menuItem.actionView.setOnClickListener {
                onOptionsItemSelected(menuItem)
            }
        }
    }

    override fun onPrepareOptionsMenu(menu: Menu) {
        menu.forEach {
            it.isVisible = timelineViewModel.isMenuItemVisible(it.itemId)
        }

        withState(timelineViewModel) { state ->
            // Set the visual state of the call buttons (voice/video) to enabled/disabled according to user permissions
            val hasCallInRoom = callManager.getCallsByRoomId(state.roomId).isNotEmpty() || state.jitsiState.hasJoined
            val callButtonsEnabled = !hasCallInRoom && when (state.asyncRoomSummary.invoke()?.joinedMembersCount) {
                1    -> false
                2    -> state.isAllowedToStartWebRTCCall
                else -> state.isAllowedToManageWidgets
            }
            setOf(R.id.voice_call, R.id.video_call).forEach {
                menu.findItem(it).icon?.alpha = if (callButtonsEnabled) 0xFF else 0x40
            }

            val matrixAppsMenuItem = menu.findItem(R.id.open_matrix_apps)
            val widgetsCount = state.activeRoomWidgets.invoke()?.size ?: 0
            val hasOnlyJitsiWidget = widgetsCount == 1 && state.hasActiveJitsiWidget()
            if (widgetsCount == 0 || hasOnlyJitsiWidget) {
                // icon should be default color no badge
                val actionView = matrixAppsMenuItem.actionView
                actionView
                        .findViewById<ImageView>(R.id.action_view_icon_image)
                        .setColorFilter(ThemeUtils.getColor(requireContext(), R.attr.vctr_content_secondary))
                actionView.findViewById<TextView>(R.id.cart_badge).isVisible = false
                matrixAppsMenuItem.setShowAsAction(MenuItem.SHOW_AS_ACTION_NEVER)
            } else {
                val actionView = matrixAppsMenuItem.actionView
                actionView
                        .findViewById<ImageView>(R.id.action_view_icon_image)
                        .setColorFilter(colorProvider.getColorFromAttribute(R.attr.colorPrimary))
                actionView.findViewById<TextView>(R.id.cart_badge).setTextOrHide("$widgetsCount")
                matrixAppsMenuItem.setShowAsAction(MenuItem.SHOW_AS_ACTION_ALWAYS)
            }

            // Handle custom threads badge notification
            updateMenuThreadNotificationBadge(menu, state)
        }

        // Selected bubble style
        val selectedBubbleStyle = when (bubbleThemeUtils.getBubbleStyle()) {
            BubbleThemeUtils.BUBBLE_STYLE_NONE    -> R.id.dev_bubble_style_none
            BubbleThemeUtils.BUBBLE_STYLE_START   -> R.id.dev_bubble_style_start
            BubbleThemeUtils.BUBBLE_STYLE_BOTH    -> R.id.dev_bubble_style_both
            BubbleThemeUtils.BUBBLE_STYLE_ELEMENT -> R.id.dev_bubble_style_element
            else                                  -> R.id.dev_bubble_style_both
        }
        menu.findItem(selectedBubbleStyle).isChecked = true
    }

    override fun onOptionsItemSelected(item: MenuItem): Boolean {
        return when (item.itemId) {
            R.id.invite                            -> {
                navigator.openInviteUsersToRoom(requireActivity(), timelineArgs.roomId)
                true
            }
            R.id.timeline_setting                  -> {
                navigator.openRoomProfile(requireActivity(), timelineArgs.roomId)
                true
            }
            R.id.open_matrix_apps                  -> {
                timelineViewModel.handle(RoomDetailAction.ManageIntegrations)
                true
            }
            R.id.voice_call                        -> {
                callActionsHandler.onVoiceCallClicked()
                true
            }
            R.id.video_call                        -> {
                callActionsHandler.onVideoCallClicked()
                true
            }
            R.id.show_participants -> {
                navigator.openRoomProfile(requireContext(), timelineArgs.roomId, RoomProfileActivity.EXTRA_DIRECT_ACCESS_ROOM_MEMBERS)
                true
            }
            R.id.show_room_info -> {
                navigator.openRoomProfile(requireActivity(), timelineArgs.roomId)
                true
            }
            R.id.dev_bubble_style_none -> {
                handleSetBubbleStyle(BubbleThemeUtils.BUBBLE_STYLE_NONE)
                true
            }
            R.id.dev_bubble_style_start -> {
                handleSetBubbleStyle(BubbleThemeUtils.BUBBLE_STYLE_START)
                true
            }
            R.id.dev_bubble_style_both -> {
                handleSetBubbleStyle(BubbleThemeUtils.BUBBLE_STYLE_BOTH)
                true
            }
            R.id.dev_bubble_style_element -> {
                handleSetBubbleStyle(BubbleThemeUtils.BUBBLE_STYLE_ELEMENT)
                true
            }
            R.id.menu_timeline_thread_list         -> {
                navigateToThreadList()
                true
            }
            R.id.search                            -> {
                handleSearchAction()
                true
            }
            R.id.dev_tools                         -> {
                navigator.openDevTools(requireContext(), timelineArgs.roomId)
                true
            }
            R.id.menu_thread_timeline_copy_link    -> {
                getRootThreadEventId()?.let {
                    val permalink = session.permalinkService().createPermalink(timelineArgs.roomId, it)
                    copyToClipboard(requireContext(), permalink, false)
                    showSnackWithMessage(getString(R.string.copied_to_clipboard))
                }
                true
            }
            R.id.menu_thread_timeline_view_in_room -> {
                handleViewInRoomAction()
                true
            }
            R.id.menu_thread_timeline_share        -> {
                getRootThreadEventId()?.let {
                    val permalink = session.permalinkService().createPermalink(timelineArgs.roomId, it)
                    shareText(requireContext(), permalink)
                }
                true
            }
            else                                   -> super.onOptionsItemSelected(item)
        }
    }

    /**
     * Update menu thread notification badge appropriately
     */
    private fun updateMenuThreadNotificationBadge(menu: Menu, state: RoomDetailViewState) {
        val menuThreadList = menu.findItem(R.id.menu_timeline_thread_list).actionView
        val badgeFrameLayout = menuThreadList.findViewById<FrameLayout>(R.id.threadNotificationBadgeFrameLayout)
        val badgeTextView = menuThreadList.findViewById<TextView>(R.id.threadNotificationBadgeTextView)

        val unreadThreadMessages = state.threadNotificationBadgeState.numberOfLocalUnreadThreads
        val userIsMentioned = state.threadNotificationBadgeState.isUserMentioned

        if (unreadThreadMessages > 0) {
            badgeFrameLayout.isVisible = true
            badgeTextView.text = unreadThreadMessages.toString()
            val badgeDrawable = DrawableCompat.wrap(badgeFrameLayout.background)
            val color = ThemeUtils.getColor(requireContext(), if (userIsMentioned) R.attr.colorError else R.attr.colorAccent)
            DrawableCompat.setTint(badgeDrawable, color)
            badgeFrameLayout.background = badgeDrawable
        } else {
            badgeFrameLayout.isVisible = false
        }
    }

    /**
     * View and highlight the original root thread message in the main timeline
     */
    private fun handleViewInRoomAction() {
        getRootThreadEventId()?.let {
            val newRoom = timelineArgs.copy(threadTimelineArgs = null, eventId = it)
            context?.let { con ->
                val int = RoomDetailActivity.newIntent(con, newRoom)
                int.flags = Intent.FLAG_ACTIVITY_CLEAR_TOP or Intent.FLAG_ACTIVITY_NEW_TASK
                con.startActivity(int)
            }
        }
    }

    private fun handleSearchAction() {
        navigator.openSearch(
                context = requireContext(),
                roomId = timelineArgs.roomId,
                roomDisplayName = timelineViewModel.getRoomSummary()?.displayName,
                roomAvatarUrl = timelineViewModel.getRoomSummary()?.avatarUrl
        )
    }

    private fun displayDisabledIntegrationDialog() {
        MaterialAlertDialogBuilder(requireActivity())
                .setTitle(R.string.disabled_integration_dialog_title)
                .setMessage(R.string.disabled_integration_dialog_content)
                .setPositiveButton(R.string.settings) { _, _ ->
                    navigator.openSettings(requireActivity(), VectorSettingsActivity.EXTRA_DIRECT_ACCESS_GENERAL)
                }
                .setNegativeButton(R.string.action_cancel, null)
                .show()
    }

    private fun renderRegularMode(content: String) {
        autoCompleter.exitSpecialMode()
        views.composerLayout.collapse()
        views.composerLayout.setTextIfDifferent(content)
        views.composerLayout.views.sendButton.contentDescription = getString(R.string.action_send)
    }

    private fun getMemberNameColor(matrixItem: MatrixItem) = matrixItemColorProvider.getColor(
            matrixItem,
            withState(timelineViewModel) {
                MatrixItemColorProvider.UserInRoomInformation(
                        it.isDm(),
                        it.isPublic(),
                        it.powerLevelsHelper?.getUserPowerLevelValue(matrixItem.id)
                )
            }
    )

    private fun renderSpecialMode(event: TimelineEvent,
                                  @DrawableRes iconRes: Int,
                                  @StringRes descriptionRes: Int,
                                  defaultContent: String) {
        autoCompleter.enterSpecialMode()
        // switch to expanded bar
        views.composerLayout.views.composerRelatedMessageTitle.apply {
            text = event.senderInfo.disambiguatedDisplayName
            setTextColor(getMemberNameColor(MatrixItem.UserItem(event.root.senderId ?: "@")))
        }

        val messageContent: MessageContent? = event.getLastMessageContent()
        val nonFormattedBody = if (messageContent is MessageAudioContent && messageContent.voiceMessageIndicator != null) {
            val formattedDuration = DateUtils.formatElapsedTime(((messageContent.audioInfo?.duration ?: 0) / 1000).toLong())
            getString(R.string.voice_message_reply_content, formattedDuration)
        } else if (messageContent is MessagePollContent) {
            messageContent.getBestPollCreationInfo()?.question?.getBestQuestion()
        } else {
            messageContent?.body ?: ""
        }
        var formattedBody: CharSequence? = null
        if (messageContent is MessageTextContent && messageContent.format == MessageFormat.FORMAT_MATRIX_HTML) {
            val parser = Parser.builder().build()
            val document = parser.parse(messageContent.formattedBody ?: messageContent.body)
            formattedBody = eventHtmlRenderer.render(document, pillsPostProcessor)
        }
        views.composerLayout.views.composerRelatedMessageContent.text = (formattedBody ?: nonFormattedBody)

        // Image Event
        val data = event.buildImageContentRendererData(dimensionConverter.dpToPx(66))
        val isImageVisible = if (data != null) {
            imageContentRenderer.render(data, ImageContentRenderer.Mode.THUMBNAIL, views.composerLayout.views.composerRelatedMessageImage)
            true
        } else {
            imageContentRenderer.clear(views.composerLayout.views.composerRelatedMessageImage)
            false
        }

        views.composerLayout.views.composerRelatedMessageImage.isVisible = isImageVisible

        views.composerLayout.setTextIfDifferent(defaultContent)

        views.composerLayout.views.composerRelatedMessageActionIcon.setImageDrawable(ContextCompat.getDrawable(requireContext(), iconRes))
        views.composerLayout.views.sendButton.contentDescription = getString(descriptionRes)

        avatarRenderer.render(event.senderInfo.toMatrixItem(), views.composerLayout.views.composerRelatedMessageAvatar)

        views.composerLayout.expand {
            if (isAdded) {
                // need to do it here also when not using quick reply
                focusComposerAndShowKeyboard()
                views.composerLayout.views.composerRelatedMessageImage.isVisible = isImageVisible
            }
        }
        focusComposerAndShowKeyboard()
    }

    override fun onResume() {
        super.onResume()
        notificationDrawerManager.setCurrentRoom(timelineArgs.roomId)
        roomDetailPendingActionStore.data?.let { handlePendingAction(it) }
        roomDetailPendingActionStore.data = null

        // Removed listeners should be set again
        setupVoiceMessageView()
    }

    private fun handlePendingAction(roomDetailPendingAction: RoomDetailPendingAction) {
        when (roomDetailPendingAction) {
            is RoomDetailPendingAction.JumpToReadReceipt ->
                timelineViewModel.handle(RoomDetailAction.JumpToReadReceipt(roomDetailPendingAction.userId))
            is RoomDetailPendingAction.MentionUser       ->
                insertUserDisplayNameInTextEditor(roomDetailPendingAction.userId)
            is RoomDetailPendingAction.OpenRoom          ->
                handleOpenRoom(RoomDetailViewEvents.OpenRoom(roomDetailPendingAction.roomId, roomDetailPendingAction.closeCurrentRoom))
        }.exhaustive
    }

    override fun onPause() {
        super.onPause()
        notificationDrawerManager.setCurrentRoom(null)
        voiceMessagePlaybackTracker.unTrack(VoiceMessagePlaybackTracker.RECORDING_ID)

        if (withState(messageComposerViewModel) { it.isVoiceRecording } && requireActivity().isChangingConfigurations) {
            // we're rotating, maintain any active recordings
        } else {
            messageComposerViewModel.handle(MessageComposerAction.OnEntersBackground(views.composerLayout.text.toString()))
        }
    }

    private val attachmentFileActivityResultLauncher = registerStartForActivityResult {
        if (it.resultCode == Activity.RESULT_OK) {
            attachmentsHelper.onFileResult(it.data)
        }
    }

    private val attachmentContactActivityResultLauncher = registerStartForActivityResult {
        if (it.resultCode == Activity.RESULT_OK) {
            attachmentsHelper.onContactResult(it.data)
        }
    }

    private val attachmentMediaActivityResultLauncher = registerStartForActivityResult {
        if (it.resultCode == Activity.RESULT_OK) {
            attachmentsHelper.onMediaResult(it.data)
        }
    }

    private val attachmentCameraActivityResultLauncher = registerStartForActivityResult {
        if (it.resultCode == Activity.RESULT_OK) {
            attachmentsHelper.onCameraResult()
        }
    }

    private val attachmentCameraVideoActivityResultLauncher = registerStartForActivityResult {
        if (it.resultCode == Activity.RESULT_OK) {
            attachmentsHelper.onCameraVideoResult()
        }
    }

    private val contentAttachmentActivityResultLauncher = registerStartForActivityResult { activityResult ->
        val data = activityResult.data ?: return@registerStartForActivityResult
        if (activityResult.resultCode == Activity.RESULT_OK) {
            val sendData = AttachmentsPreviewActivity.getOutput(data)
            val keepOriginalSize = AttachmentsPreviewActivity.getKeepOriginalSize(data)
            timelineViewModel.handle(RoomDetailAction.SendMedia(sendData, !keepOriginalSize))
        }
    }

    private val emojiActivityResultLauncher = registerStartForActivityResult { activityResult ->
        if (activityResult.resultCode == Activity.RESULT_OK) {
            val eventId = EmojiReactionPickerActivity.getOutputEventId(activityResult.data)
            val reaction = EmojiReactionPickerActivity.getOutputReaction(activityResult.data)
            if (eventId != null && reaction != null) {
                timelineViewModel.handle(RoomDetailAction.SendReaction(eventId, reaction))
            }
        }
    }

    private val stickerActivityResultLauncher = registerStartForActivityResult { activityResult ->
        val data = activityResult.data ?: return@registerStartForActivityResult
        if (activityResult.resultCode == Activity.RESULT_OK) {
            WidgetActivity.getOutput(data).toModel<MessageStickerContent>()
                    ?.let { content ->
                        timelineViewModel.handle(RoomDetailAction.SendSticker(content))
                    }
        }
    }

    private val startCallActivityResultLauncher = registerForPermissionsResult { allGranted, deniedPermanently ->
        if (allGranted) {
            (timelineViewModel.pendingAction as? RoomDetailAction.StartCall)?.let {
                timelineViewModel.pendingAction = null
                timelineViewModel.handle(it)
            }
        } else {
            if (deniedPermanently) {
                activity?.onPermissionDeniedDialog(R.string.denied_permission_generic)
            }
            cleanUpAfterPermissionNotGranted()
        }
    }

// PRIVATE METHODS *****************************************************************************

    private fun setupRecyclerView() {
        timelineEventController.callback = this
        timelineEventController.timeline = timelineViewModel.timeline

        views.timelineRecyclerView.trackItemsVisibilityChange()
        layoutManager = object : BetterLinearLayoutManager(context, RecyclerView.VERTICAL, true) {
            override fun onLayoutCompleted(state: RecyclerView.State?) {
                super.onLayoutCompleted(state)
                updateJumpToReadMarkerViewVisibility()
                jumpToBottomViewVisibilityManager.maybeShowJumpToBottomViewVisibilityWithDelay()
            }
        }
        val stateRestorer = LayoutManagerStateRestorer(layoutManager).register()
        scrollOnNewMessageCallback = ScrollOnNewMessageCallback(layoutManager, timelineEventController, views.timelineRecyclerView)
        // Force scroll until the user has scrolled so we ensure that the targeted events are at a meaningful position when the timeline is loaded.
        // This also sets the preferred anchor position which ensures a nicer expand direction of re-measuring views (e.g. due to url-previews).
        setInitialForceScrollEnabled(true)
        scrollOnHighlightedEventCallback = ScrollOnHighlightedEventCallback(views.timelineRecyclerView, layoutManager, timelineEventController)
        views.timelineRecyclerView.layoutManager = layoutManager
        views.timelineRecyclerView.itemAnimator = null
        views.timelineRecyclerView.setHasFixedSize(true)
        modelBuildListener = OnModelBuildFinishedListener {
            it.dispatchTo(stateRestorer)
            it.dispatchTo(scrollOnNewMessageCallback)
            it.dispatchTo(scrollOnHighlightedEventCallback)
        }
        timelineEventController.addModelBuildListener(modelBuildListener)
        views.timelineRecyclerView.adapter = timelineEventController.adapter
        views.timelineRecyclerView.addOnScrollListener(object: RecyclerView.OnScrollListener() {
            override fun onScrolled(recyclerView: RecyclerView, dx: Int, dy: Int) {
                if (dy != 0) {
                    // User has scrolled, stop force scrolling.
                    // Also, restore the preferred anchor placement in case it has been temporarily disabled while the composer view is open.
                    setInitialForceScrollEnabled(false, stickToBottom = false)
                    // If we do not clear the focus manually, it will keep it forever?
                    // We want to listen to new focus events to re-enable the stickToBottom though.
                    views.composerLayout.views.composerEditText.clearFocus()
                }
                super.onScrolled(recyclerView, dx, dy)
            }
        })

        if (vectorPreferences.swipeToReplyIsEnabled()) {
            val quickReplyHandler = object : RoomMessageTouchHelperCallback.QuickReplayHandler {
                override fun performQuickReplyOnHolder(model: EpoxyModel<*>) {
                    (model as? AbsMessageItem)?.attributes?.informationData?.let {
                        val eventId = it.eventId
                        messageComposerViewModel.handle(MessageComposerAction.EnterReplyMode(eventId, views.composerLayout.text.toString()))
                    }
                }

                override fun canSwipeModel(model: EpoxyModel<*>): Boolean {
                    val canSendMessage = withState(messageComposerViewModel) {
                        it.canSendMessage
                    }
                    if (!canSendMessage.boolean()) {
                        return false
                    }
                    return when (model) {
                        is MessageFileItem,
                        is MessageVoiceItem,
                        is MessageImageVideoItem,
                        is MessageTextItem -> {
                            return (model as AbsMessageItem).attributes.informationData.sendState == SendState.SYNCED
                        }
                        else               -> false
                    }
                }
            }
            val swipeCallback = RoomMessageTouchHelperCallback(requireContext(), R.drawable.ic_reply, quickReplyHandler)
            val touchHelper = ItemTouchHelper(swipeCallback)
            touchHelper.attachToRecyclerView(views.timelineRecyclerView)
        }
        views.timelineRecyclerView.addGlidePreloader(
                epoxyController = timelineEventController,
                requestManager = GlideApp.with(this),
                preloader = glidePreloader { requestManager, epoxyModel: MessageImageVideoItem, _ ->
                    imageContentRenderer.createGlideRequest(
                            epoxyModel.mediaData,
                            ImageContentRenderer.Mode.THUMBNAIL,
                            requestManager as GlideRequests
                    )
                })
    }

    private fun updateJumpToReadMarkerViewVisibility() {
        if (isThreadTimeLine()) return
        viewLifecycleOwner.lifecycleScope.launchWhenResumed {
            val state = timelineViewModel.awaitState()
            val showJumpToUnreadBanner = when (state.unreadState) {
                UnreadState.Unknown,
                UnreadState.HasNoUnread            -> false
                is UnreadState.ReadMarkerNotLoaded -> true
                is UnreadState.HasUnread           -> {
                    if (state.canShowJumpToReadMarker) {
                        val lastVisibleItem = layoutManager.findLastCompletelyVisibleItemPosition()
                        val positionOfReadMarker = withContext(Dispatchers.Default) {
                            timelineEventController.getPositionOfReadMarker()
                        }
                        if (positionOfReadMarker == null) {
                            false
                        } else {
                            positionOfReadMarker > lastVisibleItem
                        }
                    } else {
                        false
                    }
                }
            }
            views.jumpToReadMarkerView.isVisible = showJumpToUnreadBanner
        }
    }

    private fun setupComposer() {
        val composerEditText = views.composerLayout.views.composerEditText
        autoCompleter.setup(composerEditText)

        observerUserTyping()

        if (vectorPreferences.sendMessageWithEnter()) {
            // imeOptions="actionSend" only works with single line, so we remove multiline inputType
            composerEditText.inputType = composerEditText.inputType and EditorInfo.TYPE_TEXT_FLAG_MULTI_LINE.inv()
            composerEditText.imeOptions = EditorInfo.IME_ACTION_SEND
        }

        composerEditText.setOnEditorActionListener { v, actionId, keyEvent ->
            val imeActionId = actionId and EditorInfo.IME_MASK_ACTION
            if (EditorInfo.IME_ACTION_DONE == imeActionId || EditorInfo.IME_ACTION_SEND == imeActionId) {
                sendTextMessage(v.text)
                true
            }
            // Add external keyboard functionality (to send messages)
            else if (null != keyEvent &&
                    !keyEvent.isShiftPressed &&
                    keyEvent.keyCode == KeyEvent.KEYCODE_ENTER &&
                    resources.configuration.keyboard != Configuration.KEYBOARD_NOKEYS) {
                sendTextMessage(v.text)
                true
            } else false
        }

        views.composerLayout.views.composerEmojiButton.isVisible = vectorPreferences.showEmojiKeyboard()

        views.composerLayout.callback = object : MessageComposerView.Callback {
            override fun onAddAttachment() {
                if (!::attachmentTypeSelector.isInitialized) {
                    attachmentTypeSelector = AttachmentTypeSelectorView(vectorBaseActivity, vectorBaseActivity.layoutInflater, this@TimelineFragment)
                    attachmentTypeSelector.setAttachmentVisibility(
                            AttachmentTypeSelectorView.Type.LOCATION,
                            vectorPreferences.isLocationSharingEnabled())
                    attachmentTypeSelector.setAttachmentVisibility(
                            AttachmentTypeSelectorView.Type.POLL, !isThreadTimeLine())
                }
                attachmentTypeSelector.show(views.composerLayout.views.attachmentButton)
            }

            override fun onSendMessage(text: CharSequence) {
                sendTextMessage(text)
            }

            override fun onCloseRelatedMessage() {
                messageComposerViewModel.handle(MessageComposerAction.EnterRegularMode(views.composerLayout.text.toString(), false))
            }

            override fun onRichContentSelected(contentUri: Uri): Boolean {
                return sendUri(contentUri)
            }

            override fun onTextChanged(text: CharSequence) {
                messageComposerViewModel.handle(MessageComposerAction.OnTextChanged(text))
            }
        }
    }

    private fun sendTextMessage(text: CharSequence) {
        if (lockSendButton) {
            Timber.w("Send button is locked")
            return
        }
        if (text.isNotBlank()) {
            // We collapse ASAP, if not there will be a slight annoying delay
            views.composerLayout.collapse(true)
            lockSendButton = true
            messageComposerViewModel.handle(MessageComposerAction.SendMessage(text, vectorPreferences.isMarkdownEnabled()))
            emojiPopup.dismiss()

            if (vectorPreferences.jumpToBottomOnSend()) {
                doJumpToBottom()
            }
        }
    }

    private fun observerUserTyping() {
        if (isThreadTimeLine()) return
        views.composerLayout.views.composerEditText.textChanges()
                .skipInitialValue()
                .debounce(300)
                .map { it.isNotEmpty() }
                .onEach {
                    Timber.d("Typing: User is typing: $it")
                    messageComposerViewModel.handle(MessageComposerAction.UserIsTyping(it))
                }
                .launchIn(viewLifecycleOwner.lifecycleScope)

        views.composerLayout.views.composerEditText.focusChanges()
                .onEach {
                    if (it) {
                        // Prioritize staying scrolled at the bottom compared to keeping the unread messages line at the fixed position
                        setInitialForceScrollEnabled(false, stickToBottom = true)
                    }
                    timelineViewModel.handle(RoomDetailAction.ComposerFocusChange(it))
                }
                .launchIn(viewLifecycleOwner.lifecycleScope)
    }

    private fun sendUri(uri: Uri): Boolean {
        val shareIntent = Intent(Intent.ACTION_SEND, uri)
        val isHandled = attachmentsHelper.handleShareIntent(requireContext(), shareIntent)
        if (!isHandled) {
            Toast.makeText(requireContext(), R.string.error_handling_incoming_share, Toast.LENGTH_SHORT).show()
        }
        return isHandled
    }

    override fun invalidate() = withState(timelineViewModel, messageComposerViewModel) { mainState, messageComposerState ->
        invalidateOptionsMenu()
        val summary = mainState.asyncRoomSummary()
        renderToolbar(summary)
        renderTypingMessageNotification(summary, mainState)
        views.removeJitsiWidgetView.render(mainState)
        if (mainState.hasFailedSending) {
            lazyLoadedViews.failedMessagesWarningView(inflateIfNeeded = true, createFailedMessagesWarningCallback())?.isVisible = true
        } else {
            lazyLoadedViews.failedMessagesWarningView(inflateIfNeeded = false)?.isVisible = false
        }
        val inviter = mainState.asyncInviter()
        if (summary?.membership == Membership.JOIN) {
            views.jumpToBottomView.count = summary.notificationCount
            views.jumpToBottomView.drawBadge = summary.scIsUnread()
            timelineEventController.update(mainState)
            lazyLoadedViews.inviteView(false)?.isVisible = false

            if (mainState.tombstoneEvent == null) {
                views.composerLayout.isInvisible = !messageComposerState.isComposerVisible
                views.voiceMessageRecorderView.isVisible = messageComposerState.isVoiceMessageRecorderVisible
                views.composerLayout.views.sendButton.isInvisible = !messageComposerState.isSendButtonVisible
                views.voiceMessageRecorderView.render(messageComposerState.voiceRecordingUiState)
                views.composerLayout.setRoomEncrypted(summary.isEncrypted)
                // views.composerLayout.alwaysShowSendButton = !vectorPreferences.useVoiceMessage()
                when (messageComposerState.canSendMessage) {
                    CanSendStatus.Allowed                    -> {
                        NotificationAreaView.State.Hidden
                    }
                    CanSendStatus.NoPermission               -> {
                        NotificationAreaView.State.NoPermissionToPost
                    }
                    is CanSendStatus.UnSupportedE2eAlgorithm -> {
                        NotificationAreaView.State.UnsupportedAlgorithm(mainState.isAllowedToSetupEncryption)
                    }
                }.let {
                    views.notificationAreaView.render(it)
                }
            } else {
                views.hideComposerViews()
                views.notificationAreaView.render(NotificationAreaView.State.Tombstone(mainState.tombstoneEvent))
            }
        } else if (summary?.membership == Membership.INVITE && inviter != null) {
            views.hideComposerViews()
            lazyLoadedViews.inviteView(true)?.apply {
                callback = this@TimelineFragment
                isVisible = true
                render(inviter, VectorInviteView.Mode.LARGE, mainState.changeMembershipState)
                setOnClickListener(null)
            }
            Unit
        } else if (mainState.asyncInviter.complete) {
            vectorBaseActivity.finish()
        }
    }

    private fun FragmentTimelineBinding.hideComposerViews() {
        composerLayout.isVisible = false
        voiceMessageRecorderView.isVisible = false
    }

    // Fully hide the typing message view with isGone, until the first user actually types
    inline var View.isInvisibleOrGone: Boolean
        get() = visibility != View.VISIBLE
        set(value) {
            // Set to invisible, unless it is already gone.
            if (!value || !isGone) {
                visibility = if (value) View.INVISIBLE else View.VISIBLE
            }
        }

    private fun renderTypingMessageNotification(roomSummary: RoomSummary?, state: RoomDetailViewState) {
        // SC-TODO: setting?
        // Old-school toolbar indicator
        if (roomSummary != null) {
            val typingMessage = typingHelper.getTypingMessage(state.typingUsers ?: listOf())
            renderSubTitle(typingMessage, roomSummary.topic)
            return
        }
        /* New bottom typing indicator
        if (!isThreadTimeLine() && roomSummary != null) {
            views.typingMessageView.isInvisibleOrGone = state.typingUsers.isNullOrEmpty()
            state.typingUsers
                    ?.take(MAX_TYPING_MESSAGE_USERS_COUNT)
                    ?.let { senders -> views.typingMessageView.render(senders, avatarRenderer) }
        } else {
            views.typingMessageView.isInvisibleOrGone = true
        }
         */
    }

    private fun renderToolbar(roomSummary: RoomSummary?) {
        if (!isThreadTimeLine()) {
            views.includeRoomToolbar.roomToolbarContentView.isVisible = true
            views.includeThreadToolbar.roomToolbarThreadConstraintLayout.isVisible = false
            if (roomSummary == null) {
                views.includeRoomToolbar.roomToolbarContentView.isClickable = false
            } else {
                views.includeRoomToolbar.roomToolbarContentView.isClickable = roomSummary.membership == Membership.JOIN
                views.includeRoomToolbar.roomToolbarTitleView.text = roomSummary.displayName
                avatarRenderer.render(roomSummary.toMatrixItem(), views.includeRoomToolbar.roomToolbarAvatarImageView)
                val showPresence = roomSummary.isDirect && matrixConfiguration.presenceSyncEnabled
                views.includeRoomToolbar.roomToolbarPresenceImageView.render(showPresence, roomSummary.directUserPresence)
                val shieldView = if (showPresence) views.includeRoomToolbar.roomToolbarTitleShield else views.includeRoomToolbar.roomToolbarAvatarShield
                shieldView.render(roomSummary.roomEncryptionTrustLevel)
                views.includeRoomToolbar.roomToolbarPublicImageView.isVisible = roomSummary.isPublic && !roomSummary.isDirect
            }
        } else {
            views.includeRoomToolbar.roomToolbarContentView.isVisible = false
            views.includeThreadToolbar.roomToolbarThreadConstraintLayout.isVisible = true
            timelineArgs.threadTimelineArgs?.let {
                val matrixItem = MatrixItem.RoomItem(it.roomId, it.displayName, it.avatarUrl)
                avatarRenderer.render(matrixItem, views.includeThreadToolbar.roomToolbarThreadImageView)
                views.includeThreadToolbar.roomToolbarThreadShieldImageView.render(it.roomEncryptionTrustLevel)
                views.includeThreadToolbar.roomToolbarThreadSubtitleTextView.text = it.displayName
            }
            views.includeThreadToolbar.roomToolbarThreadTitleTextView.text = resources.getText(R.string.thread_timeline_title)
        }
    }

    private fun renderSubTitle(typingMessage: String?, topic: String) {
        val subtitle = typingMessage?.takeIf { it.isNotBlank() } ?: topic
        views.includeRoomToolbar.roomToolbarSubtitleView.apply {
            setTextOrHide(subtitle)
            if (typingMessage.isNullOrBlank()) {
                setTextColor(colorProvider.getColorFromAttribute(R.attr.vctr_content_secondary))
                setTypeface(null, Typeface.NORMAL)
            } else {
                setTextColor(colorProvider.getColorFromAttribute(R.attr.colorPrimary))
                setTypeface(null, Typeface.BOLD)
            }
        }
    }

    private fun renderSendMessageResult(sendMessageResult: MessageComposerViewEvents.SendMessageResult) {
        when (sendMessageResult) {
            is MessageComposerViewEvents.SlashCommandLoading               -> {
                showLoading(null)
            }
            is MessageComposerViewEvents.SlashCommandError                 -> {
                displayCommandError(getString(R.string.command_problem_with_parameters, sendMessageResult.command.command))
            }
            is MessageComposerViewEvents.SlashCommandUnknown               -> {
                displayCommandError(getString(R.string.unrecognized_command, sendMessageResult.command))
            }
            is MessageComposerViewEvents.SlashCommandResultOk              -> {
                dismissLoadingDialog()
                views.composerLayout.setTextIfDifferent("")
                sendMessageResult.messageRes?.let { showSnackWithMessage(getString(it)) }
            }
            is MessageComposerViewEvents.SlashCommandResultError           -> {
                dismissLoadingDialog()
                displayCommandError(errorFormatter.toHumanReadable(sendMessageResult.throwable))
            }
            is MessageComposerViewEvents.SlashCommandNotImplemented        -> {
                displayCommandError(getString(R.string.not_implemented))
            }
            is MessageComposerViewEvents.SlashCommandNotSupportedInThreads -> {
                displayCommandError(getString(R.string.command_not_supported_in_threads, sendMessageResult.command.command))
            }
        } // .exhaustive

        lockSendButton = false
    }

    private fun displayCommandError(message: String) {
        MaterialAlertDialogBuilder(requireActivity())
                .setTitle(R.string.command_error)
                .setMessage(message)
                .setPositiveButton(R.string.ok, null)
                .show()
    }

    private fun displayE2eError(withHeldCode: WithHeldCode?) {
        val msgId = when (withHeldCode) {
            WithHeldCode.BLACKLISTED -> R.string.crypto_error_withheld_blacklisted
            WithHeldCode.UNVERIFIED  -> R.string.crypto_error_withheld_unverified
            WithHeldCode.UNAUTHORISED,
            WithHeldCode.UNAVAILABLE -> R.string.crypto_error_withheld_generic
            else                     -> R.string.notice_crypto_unable_to_decrypt_friendly_desc
        }
        MaterialAlertDialogBuilder(requireActivity())
                .setMessage(msgId)
                .setPositiveButton(R.string.ok, null)
                .show()
    }

    private fun promptReasonToReportContent(action: EventSharedAction.ReportContentCustom) {
        val inflater = requireActivity().layoutInflater
        val layout = inflater.inflate(R.layout.dialog_report_content, null)
        val views = DialogReportContentBinding.bind(layout)

        MaterialAlertDialogBuilder(requireActivity())
                .setTitle(R.string.report_content_custom_title)
                .setView(layout)
                .setPositiveButton(R.string.report_content_custom_submit) { _, _ ->
                    val reason = views.dialogReportContentInput.text.toString()
                    timelineViewModel.handle(RoomDetailAction.ReportContent(action.eventId, action.senderId, reason))
                }
                .setNegativeButton(R.string.action_cancel, null)
                .show()
    }

    private fun promptConfirmationToRedactEvent(action: EventSharedAction.Redact) {
        ConfirmationDialogBuilder
                .show(
                        activity = requireActivity(),
                        askForReason = action.askForReason,
                        confirmationRes = action.dialogDescriptionRes,
                        positiveRes = R.string.action_remove,
                        reasonHintRes = R.string.delete_event_dialog_reason_hint,
                        titleRes = action.dialogTitleRes
                ) { reason ->
                    timelineViewModel.handle(RoomDetailAction.RedactAction(action.eventId, reason))
                }
    }

    private fun displayRoomDetailActionFailure(result: RoomDetailViewEvents.ActionFailure) {
        MaterialAlertDialogBuilder(requireActivity())
                .setTitle(R.string.dialog_title_error)
                .setMessage(errorFormatter.toHumanReadable(result.throwable))
                .setPositiveButton(R.string.ok, null)
                .show()
    }

    private fun displayRoomDetailActionSuccess(result: RoomDetailViewEvents.ActionSuccess) {
        when (val data = result.action) {
            is RoomDetailAction.ReportContent             -> {
                when {
                    data.spam          -> {
                        MaterialAlertDialogBuilder(requireActivity(), R.style.ThemeOverlay_Vector_MaterialAlertDialog_NegativeDestructive)
                                .setTitle(R.string.content_reported_as_spam_title)
                                .setMessage(R.string.content_reported_as_spam_content)
                                .setPositiveButton(R.string.ok, null)
                                .setNegativeButton(R.string.block_user) { _, _ ->
                                    timelineViewModel.handle(RoomDetailAction.IgnoreUser(data.senderId))
                                }
                                .show()
                    }
                    data.inappropriate -> {
                        MaterialAlertDialogBuilder(requireActivity(), R.style.ThemeOverlay_Vector_MaterialAlertDialog_NegativeDestructive)
                                .setTitle(R.string.content_reported_as_inappropriate_title)
                                .setMessage(R.string.content_reported_as_inappropriate_content)
                                .setPositiveButton(R.string.ok, null)
                                .setNegativeButton(R.string.block_user) { _, _ ->
                                    timelineViewModel.handle(RoomDetailAction.IgnoreUser(data.senderId))
                                }
                                .show()
                    }
                    else               -> {
                        MaterialAlertDialogBuilder(requireActivity(), R.style.ThemeOverlay_Vector_MaterialAlertDialog_NegativeDestructive)
                                .setTitle(R.string.content_reported_title)
                                .setMessage(R.string.content_reported_content)
                                .setPositiveButton(R.string.ok, null)
                                .setNegativeButton(R.string.block_user) { _, _ ->
                                    timelineViewModel.handle(RoomDetailAction.IgnoreUser(data.senderId))
                                }
                                .show()
                    }
                }
            }
            is RoomDetailAction.RequestVerification       -> {
                Timber.v("## SAS RequestVerification action")
                VerificationBottomSheet.withArgs(
                        timelineArgs.roomId,
                        data.userId
                ).show(parentFragmentManager, "REQ")
            }
            is RoomDetailAction.AcceptVerificationRequest -> {
                Timber.v("## SAS AcceptVerificationRequest action")
                VerificationBottomSheet.withArgs(
                        timelineArgs.roomId,
                        data.otherUserId,
                        data.transactionId
                ).show(parentFragmentManager, "REQ")
            }
            is RoomDetailAction.ResumeVerification        -> {
                val otherUserId = data.otherUserId ?: return
                VerificationBottomSheet.withArgs(
                        roomId = timelineArgs.roomId,
                        otherUserId = otherUserId,
                        transactionId = data.transactionId,
                ).show(parentFragmentManager, "REQ")
            }
        }
    }

    // TimelineEventController.Callback ************************************************************
    override fun onUrlClicked(url: String, title: String): Boolean {
        viewLifecycleOwner.lifecycleScope.launch {
            val isManaged = permalinkHandler
                    .launch(requireActivity(), url, object : NavigationInterceptor {
                        override fun navToRoom(roomId: String?, eventId: String?, deepLink: Uri?, rootThreadEventId: String?): Boolean {
                            // Same room?
                            if (roomId != timelineArgs.roomId) return false
                            // Navigation to same room
                            if (!isThreadTimeLine()) {
                                if (rootThreadEventId != null && userPreferencesProvider.areThreadMessagesEnabled()) {
                                    // Thread link, so PermalinkHandler will handle the navigation
                                    return false
                                }
                                return if (eventId == null) {
                                    showSnackWithMessage(getString(R.string.navigate_to_room_when_already_in_the_room))
                                    true
                                } else {
                                    // Highlight and scroll to this event
                                    timelineViewModel.handle(RoomDetailAction.NavigateToEvent(eventId, true))
                                    true
                                }
                            } else {
                                return if (rootThreadEventId == getRootThreadEventId() && eventId == null) {
                                    showSnackWithMessage(getString(R.string.navigate_to_thread_when_already_in_the_thread))
                                    true
                                } else if (rootThreadEventId == getRootThreadEventId() && eventId != null) {
                                    // we are in the same thread
                                    timelineViewModel.handle(RoomDetailAction.NavigateToEvent(eventId, true))
                                    true
                                } else {
                                    false
                                }
                            }
                        }

                        override fun navToMemberProfile(userId: String, deepLink: Uri): Boolean {
                            openRoomMemberProfile(userId)
                            return true
                        }
                    })
            if (!isManaged) {
                if (title.isValidUrl() && url.isValidUrl() && URL(title).host != URL(url).host) {
                    MaterialAlertDialogBuilder(requireActivity(), R.style.ThemeOverlay_Vector_MaterialAlertDialog_NegativeDestructive)
                            .setTitle(R.string.external_link_confirmation_title)
                            .setMessage(
                                    getString(R.string.external_link_confirmation_message, title, url)
                                            .toSpannable()
                                            .colorizeMatchingText(url, colorProvider.getColorFromAttribute(R.attr.vctr_content_tertiary))
                                            .colorizeMatchingText(title, colorProvider.getColorFromAttribute(R.attr.vctr_content_tertiary))
                            )
                            .setPositiveButton(R.string._continue) { _, _ ->
                                openUrlInExternalBrowser(requireContext(), url)
                            }
                            .setNegativeButton(R.string.action_cancel, null)
                            .show()
                } else {
                    // Open in external browser, in a new Tab
                    openUrlInExternalBrowser(requireContext(), url)
                }
            }
        }
        // In fact it is always managed
        return true
    }

    override fun onUrlLongClicked(url: String): Boolean {
        if (url != getString(R.string.edited_suffix) && url.isValidUrl()) {
            // Copy the url to the clipboard
            copyToClipboard(requireContext(), url, true, R.string.link_copied_to_clipboard)
        }
        return true
    }

    override fun onEventVisible(event: TimelineEvent) {
        timelineViewModel.handle(RoomDetailAction.TimelineEventTurnsVisible(event))
    }

    override fun onEventInvisible(event: TimelineEvent) {
        timelineViewModel.handle(RoomDetailAction.TimelineEventTurnsInvisible(event))
    }

    override fun onEncryptedMessageClicked(informationData: MessageInformationData, view: View) {
        vectorBaseActivity.notImplemented("encrypted message click")
    }

    override fun onImageMessageClicked(messageImageContent: MessageImageInfoContent,
                                       mediaData: ImageContentRenderer.Data,
                                       view: View,
                                       inMemory: List<AttachmentData>) {
        navigator.openMediaViewer(
                activity = requireActivity(),
                roomId = timelineArgs.roomId,
                mediaData = mediaData,
                view = view,
                inMemory = inMemory
        ) { pairs ->
            pairs.add(Pair(views.roomToolbar, ViewCompat.getTransitionName(views.roomToolbar) ?: ""))
            pairs.add(Pair(views.composerLayout, ViewCompat.getTransitionName(views.composerLayout) ?: ""))
        }
    }

    override fun onVideoMessageClicked(messageVideoContent: MessageVideoContent, mediaData: VideoContentRenderer.Data, view: View) {
        navigator.openMediaViewer(
                activity = requireActivity(),
                roomId = timelineArgs.roomId,
                mediaData = mediaData,
                view = view
        ) { pairs ->
            pairs.add(Pair(views.roomToolbar, ViewCompat.getTransitionName(views.roomToolbar) ?: ""))
            pairs.add(Pair(views.composerLayout, ViewCompat.getTransitionName(views.composerLayout) ?: ""))
        }
    }

    private fun cleanUpAfterPermissionNotGranted() {
        // Reset all pending data
        timelineViewModel.pendingAction = null
        attachmentsHelper.pendingType = null
    }

    override fun onLoadMore(direction: Timeline.Direction) {
        rmDimber.i{"on load more $direction"}
        timelineViewModel.handle(RoomDetailAction.LoadMoreTimelineEvents(direction))
    }

    override fun onAddMoreReaction(event: TimelineEvent) {
        openEmojiReactionPicker(event.eventId)
    }

    override fun onEventCellClicked(informationData: MessageInformationData, messageContent: Any?, view: View, isRootThreadEvent: Boolean) {
        when (messageContent) {
            is MessageVerificationRequestContent -> {
                timelineViewModel.handle(RoomDetailAction.ResumeVerification(informationData.eventId, null))
            }
            is MessageWithAttachmentContent      -> {
                val action = RoomDetailAction.DownloadOrOpen(informationData.eventId, informationData.senderId, messageContent)
                timelineViewModel.handle(action)
            }
            is EncryptedEventContent             -> {
                timelineViewModel.handle(RoomDetailAction.TapOnFailedToDecrypt(informationData.eventId))
            }
            is MessageLocationContent            -> {
                handleShowLocationPreview(messageContent, informationData.senderId)
            }
            else                                 -> {
                val handled = onThreadSummaryClicked(informationData.eventId, isRootThreadEvent)
                if (!handled) {
                    Timber.d("No click action defined for this message content")
                }
            }
        }
    }

    override fun onEventLongClicked(informationData: MessageInformationData, messageContent: Any?, view: View): Boolean {
        view.performHapticFeedback(HapticFeedbackConstants.LONG_PRESS)
        val roomId = timelineArgs.roomId
        this.view?.hideKeyboard()

        MessageActionsBottomSheet
                .newInstance(roomId, informationData, isThreadTimeLine())
                .show(requireActivity().supportFragmentManager, "MESSAGE_CONTEXTUAL_ACTIONS")

        return true
    }

    private fun handleCancelSend(action: EventSharedAction.Cancel) {
        if (action.force) {
            timelineViewModel.handle(RoomDetailAction.CancelSend(action.eventId, true))
        } else {
            MaterialAlertDialogBuilder(requireContext())
                    .setTitle(R.string.dialog_title_confirmation)
                    .setMessage(getString(R.string.event_status_cancel_sending_dialog_message))
                    .setNegativeButton(R.string.no, null)
                    .setPositiveButton(R.string.yes) { _, _ ->
                        timelineViewModel.handle(RoomDetailAction.CancelSend(action.eventId, false))
                    }
                    .show()
        }
    }

    override fun onThreadSummaryClicked(eventId: String, isRootThreadEvent: Boolean): Boolean {
        return if (vectorPreferences.areThreadMessagesEnabled() && isRootThreadEvent && !isThreadTimeLine()) {
            navigateToThreadTimeline(eventId)
            true
        } else {
            false
        }
    }

    override fun onAvatarClicked(informationData: MessageInformationData) {
        // roomDetailViewModel.handle(RoomDetailAction.RequestVerification(informationData.userId))
        openRoomMemberProfile(informationData.senderId)
    }

    private fun openRoomMemberProfile(userId: String) {
        navigator.openRoomMemberProfile(userId = userId, roomId = timelineArgs.roomId, context = requireActivity())
    }

    override fun onMemberNameClicked(informationData: MessageInformationData) {
        insertUserDisplayNameInTextEditor(informationData.senderId)
    }

    override fun onClickOnReactionPill(informationData: MessageInformationData, reaction: String, on: Boolean) {
        if (on) {
            // we should test the current real state of reaction on this event
            timelineViewModel.handle(RoomDetailAction.SendReaction(informationData.eventId, reaction))
        } else {
            // I need to redact a reaction
            timelineViewModel.handle(RoomDetailAction.UndoReaction(informationData.eventId, reaction))
        }
    }

    override fun onLongClickOnReactionPill(informationData: MessageInformationData, reaction: String) {
        ViewReactionsBottomSheet.newInstance(timelineArgs.roomId, informationData)
                .show(requireActivity().supportFragmentManager, "DISPLAY_REACTIONS")
    }

    override fun onEditedDecorationClicked(informationData: MessageInformationData) {
        ViewEditHistoryBottomSheet.newInstance(timelineArgs.roomId, informationData)
                .show(requireActivity().supportFragmentManager, "DISPLAY_EDITS")
    }

    override fun onTimelineItemAction(itemAction: RoomDetailAction) {
        timelineViewModel.handle(itemAction)
    }

    override fun getPreviewUrlRetriever(): PreviewUrlRetriever {
        return timelineViewModel.previewUrlRetriever
    }

    override fun onRoomCreateLinkClicked(url: String) {
        viewLifecycleOwner.lifecycleScope.launchWhenResumed {
            permalinkHandler
                    .launch(requireContext(), url, object : NavigationInterceptor {
                        override fun navToRoom(roomId: String?, eventId: String?, deepLink: Uri?, rootThreadEventId: String?): Boolean {
                            requireActivity().finish()
                            return false
                        }
                    })
        }
    }

    override fun onReadReceiptsClicked(readReceipts: List<ReadReceiptData>) {
        DisplayReadReceiptsBottomSheet.newInstance(readReceipts)
                .show(requireActivity().supportFragmentManager, "DISPLAY_READ_RECEIPTS")
    }

    override fun onReadMarkerVisible() {
        timelineViewModel.handle(RoomDetailAction.EnterTrackingUnreadMessagesState)
    }

    override fun onPreviewUrlClicked(url: String) {
        onUrlClicked(url, url)
    }

    override fun onPreviewUrlCloseClicked(eventId: String, url: String) {
        timelineViewModel.handle(RoomDetailAction.DoNotShowPreviewUrlFor(eventId, url))
    }

    override fun onPreviewUrlImageClicked(sharedView: View?, mxcUrl: String?, title: String?) {
        navigator.openBigImageViewer(requireActivity(), sharedView, mxcUrl, title)
    }

    override fun onVoiceControlButtonClicked(eventId: String, messageAudioContent: MessageAudioContent) {
        messageComposerViewModel.handle(MessageComposerAction.PlayOrPauseVoicePlayback(eventId, messageAudioContent))
    }

    private fun onShareActionClicked(action: EventSharedAction.Share) {
        when (action.messageContent) {
            is MessageTextContent           -> shareText(requireContext(), action.messageContent.body)
            is MessageLocationContent       -> {
                action.messageContent.toLocationData()?.let {
                    openLocation(requireActivity(), it.latitude, it.longitude)
                }
            }
            is MessageWithAttachmentContent -> {
                lifecycleScope.launch {
                    val result = runCatching { session.fileService().downloadFile(messageContent = action.messageContent) }
                    if (!isAdded) return@launch
                    result.fold(
                            { shareMedia(requireContext(), it, getMimeTypeFromUri(requireContext(), it.toUri())) },
                            { showErrorInSnackbar(it) }
                    )
                }
            }
        }
    }

    private val saveActionActivityResultLauncher = registerForPermissionsResult { allGranted, deniedPermanently ->
        if (allGranted) {
            sharedActionViewModel.pendingAction?.let {
                handleActions(it)
                sharedActionViewModel.pendingAction = null
            }
        } else {
            if (deniedPermanently) {
                activity?.onPermissionDeniedDialog(R.string.denied_permission_generic)
            }
            cleanUpAfterPermissionNotGranted()
        }
    }

    private fun onSaveActionClicked(action: EventSharedAction.Save) {
        if (Build.VERSION.SDK_INT < Build.VERSION_CODES.Q &&
                !checkPermissions(PERMISSIONS_FOR_WRITING_FILES, requireActivity(), saveActionActivityResultLauncher)) {
            sharedActionViewModel.pendingAction = action
            return
        }
        session.coroutineScope.launch {
            val result = runCatching { session.fileService().downloadFile(messageContent = action.messageContent) }
            if (!isAdded) return@launch
            result.mapCatching {
                saveMedia(
                        context = requireContext(),
                        file = it,
                        title = action.messageContent.body,
                        mediaMimeType = action.messageContent.mimeType ?: getMimeTypeFromUri(requireContext(), it.toUri()),
                        notificationUtils = notificationUtils
                )
            }
                    .onFailure {
                        if (!isAdded) return@onFailure
                        showErrorInSnackbar(it)
                    }
        }
    }

    private fun handleActions(action: EventSharedAction) {
        when (action) {
            is EventSharedAction.OpenUserProfile            -> {
                openRoomMemberProfile(action.userId)
            }
            is EventSharedAction.AddReaction                -> {
                openEmojiReactionPicker(action.eventId)
            }
            is EventSharedAction.ViewReactions              -> {
                ViewReactionsBottomSheet.newInstance(timelineArgs.roomId, action.messageInformationData)
                        .show(requireActivity().supportFragmentManager, "DISPLAY_REACTIONS")
            }
            is EventSharedAction.Copy                       -> {
                // I need info about the current selected message :/
                copyToClipboard(requireContext(), action.content, false)
                //showSnackWithMessage(getString(R.string.copied_to_clipboard))
                context?.toast(getString(R.string.copied_to_clipboard))
            }
            is EventSharedAction.Redact                     -> {
                promptConfirmationToRedactEvent(action)
            }
            is EventSharedAction.Share                      -> {
                onShareActionClicked(action)
            }
            is EventSharedAction.Save                       -> {
                onSaveActionClicked(action)
            }
            is EventSharedAction.ViewEditHistory            -> {
                onEditedDecorationClicked(action.messageInformationData)
            }
            is EventSharedAction.ViewSource                 -> {
                JSonViewerDialog.newInstance(
                        action.content,
                        -1,
                        createJSonViewerStyleProvider(colorProvider)
                ).show(childFragmentManager, "JSON_VIEWER")
            }
            is EventSharedAction.ViewDecryptedSource        -> {
                JSonViewerDialog.newInstance(
                        action.content,
                        -1,
                        createJSonViewerStyleProvider(colorProvider)
                ).show(childFragmentManager, "JSON_VIEWER")
            }
            is EventSharedAction.QuickReact                 -> {
                // eventId,ClickedOn,Add
                timelineViewModel.handle(RoomDetailAction.UpdateQuickReactAction(action.eventId, action.clickedOn, action.add))
            }
            is EventSharedAction.Edit                       -> {
                if (action.eventType in EventType.POLL_START) {
                    navigator.openCreatePoll(requireContext(), timelineArgs.roomId, action.eventId, PollMode.EDIT)
                } else if (withState(messageComposerViewModel) { it.isVoiceMessageIdle }) {
                    messageComposerViewModel.handle(MessageComposerAction.EnterEditMode(action.eventId, views.composerLayout.text.toString()))
                } else {
                    requireActivity().toast(R.string.error_voice_message_cannot_reply_or_edit)
                }
            }
            is EventSharedAction.Quote                      -> {
                messageComposerViewModel.handle(MessageComposerAction.EnterQuoteMode(action.eventId, views.composerLayout.text.toString()))
            }
            is EventSharedAction.Reply                      -> {
                if (withState(messageComposerViewModel) { it.isVoiceMessageIdle }) {
                    messageComposerViewModel.handle(MessageComposerAction.EnterReplyMode(action.eventId, views.composerLayout.text.toString()))
                } else {
                    requireActivity().toast(R.string.error_voice_message_cannot_reply_or_edit)
                }
            }
            is EventSharedAction.ReplyInThread              -> {
                if (withState(messageComposerViewModel) { it.isVoiceMessageIdle }) {
                    navigateToThreadTimeline(action.eventId, action.startsThread)
                } else {
                    requireActivity().toast(R.string.error_voice_message_cannot_reply_or_edit)
                }
            }
            is EventSharedAction.ViewInRoom                 -> {
                if (withState(messageComposerViewModel) { it.isVoiceMessageIdle }) {
                    handleViewInRoomAction()
                } else {
                    requireActivity().toast(R.string.error_voice_message_cannot_reply_or_edit)
                }
            }
            is EventSharedAction.CopyPermalink              -> {
                val permalink = session.permalinkService().createPermalink(timelineArgs.roomId, action.eventId)
                copyToClipboard(requireContext(), permalink, false)
                //showSnackWithMessage(getString(R.string.copied_to_clipboard))
                context?.toast(getString(R.string.copied_to_clipboard))
            }
            is EventSharedAction.Resend                     -> {
                timelineViewModel.handle(RoomDetailAction.ResendMessage(action.eventId))
            }
            is EventSharedAction.Remove                     -> {
                timelineViewModel.handle(RoomDetailAction.RemoveFailedEcho(action.eventId))
            }
            is EventSharedAction.Cancel                     -> {
                handleCancelSend(action)
            }
            is EventSharedAction.ReportContentSpam          -> {
                timelineViewModel.handle(RoomDetailAction.ReportContent(
                        action.eventId, action.senderId, "This message is spam", spam = true))
            }
            is EventSharedAction.ReportContentInappropriate -> {
                timelineViewModel.handle(RoomDetailAction.ReportContent(
                        action.eventId, action.senderId, "This message is inappropriate", inappropriate = true))
            }
            is EventSharedAction.ReportContentCustom        -> {
                promptReasonToReportContent(action)
            }
            is EventSharedAction.IgnoreUser                 -> {
                action.senderId?.let { askConfirmationToIgnoreUser(it) }
            }
            is EventSharedAction.OnUrlClicked               -> {
                onUrlClicked(action.url, action.title)
            }
            is EventSharedAction.OnUrlLongClicked           -> {
                onUrlLongClicked(action.url)
            }
            is EventSharedAction.ReRequestKey               -> {
                timelineViewModel.handle(RoomDetailAction.ReRequestKeys(action.eventId))
            }
            is EventSharedAction.UseKeyBackup               -> {
                context?.let {
                    startActivity(KeysBackupRestoreActivity.intent(it))
                }
            }
            is EventSharedAction.EndPoll                    -> {
                askConfirmationToEndPoll(action.eventId)
            }
        }
    }

    private fun openEmojiReactionPicker(eventId: String) {
        emojiActivityResultLauncher.launch(EmojiReactionPickerActivity.intent(requireContext(), eventId))
    }

    private fun askConfirmationToEndPoll(eventId: String) {
        MaterialAlertDialogBuilder(requireContext(), R.style.ThemeOverlay_Vector_MaterialAlertDialog)
                .setTitle(R.string.end_poll_confirmation_title)
                .setMessage(R.string.end_poll_confirmation_description)
                .setNegativeButton(R.string.action_cancel, null)
                .setPositiveButton(R.string.end_poll_confirmation_approve_button) { _, _ ->
                    timelineViewModel.handle(RoomDetailAction.EndPoll(eventId))
                }
                .show()
    }

    private fun askConfirmationToIgnoreUser(senderId: String) {
        MaterialAlertDialogBuilder(requireContext(), R.style.ThemeOverlay_Vector_MaterialAlertDialog_Destructive)
                .setTitle(R.string.room_participants_action_ignore_title)
                .setMessage(R.string.room_participants_action_ignore_prompt_msg)
                .setNegativeButton(R.string.action_cancel, null)
                .setPositiveButton(R.string.room_participants_action_ignore) { _, _ ->
                    timelineViewModel.handle(RoomDetailAction.IgnoreUser(senderId))
                }
                .show()
    }

    /**
     * Insert a user displayName in the message editor.
     *
     * @param userId the userId.
     */
    @SuppressLint("SetTextI18n")
    private fun insertUserDisplayNameInTextEditor(userId: String) {
        val startToCompose = views.composerLayout.text.isNullOrBlank()

        if (startToCompose &&
                userId == session.myUserId) {
            // Empty composer, current user: start an emote
            views.composerLayout.views.composerEditText.setText(Command.EMOTE.command + " ")
            views.composerLayout.views.composerEditText.setSelection(Command.EMOTE.command.length + 1)
        } else {
            val roomMember = timelineViewModel.getMember(userId)
            // TODO move logic outside of fragment
            (roomMember?.displayName ?: userId)
                    .let { sanitizeDisplayName(it) }
                    .let { displayName ->
                        buildSpannedString {
                            append(displayName)
                            setSpan(
                                    PillImageSpan(
                                            glideRequests,
                                            avatarRenderer,
                                            requireContext(),
                                            MatrixItem.UserItem(userId, displayName, roomMember?.avatarUrl)
                                    )
                                            .also { it.bind(views.composerLayout.views.composerEditText) },
                                    0,
                                    displayName.length,
                                    Spannable.SPAN_EXCLUSIVE_EXCLUSIVE
                            )
                            append(if (startToCompose) ": " else " ")
                        }.let { pill ->
                            if (startToCompose) {
                                if (displayName.startsWith("/")) {
                                    // Ensure displayName will not be interpreted as a Slash command
                                    views.composerLayout.views.composerEditText.append("\\")
                                }
                                views.composerLayout.views.composerEditText.append(pill)
                            } else {
                                views.composerLayout.views.composerEditText.text?.insert(views.composerLayout.views.composerEditText.selectionStart, pill)
                            }
                        }
                    }
        }
        focusComposerAndShowKeyboard()
    }

    private fun focusComposerAndShowKeyboard() {
        if (views.composerLayout.isVisible) {
            views.composerLayout.views.composerEditText.showKeyboard(andRequestFocus = true)
        }
    }

    private fun showSnackWithMessage(message: String) {
        view?.showOptimizedSnackbar(message)
    }

    private fun showDialogWithMessage(message: String) {
        MaterialAlertDialogBuilder(requireContext())
                .setMessage(message)
                .setPositiveButton(getString(R.string.ok), null)
                .show()
    }

    /**
     * Navigate to Threads timeline for the specified rootThreadEventId
     * using the ThreadsActivity
     */

    private fun navigateToThreadTimeline(rootThreadEventId: String, startsThread: Boolean = false) {
        analyticsTracker.capture(Interaction.Name.MobileRoomThreadSummaryItem.toAnalyticsInteraction())
        context?.let {
            val roomThreadDetailArgs = ThreadTimelineArgs(
                    startsThread = startsThread,
                    roomId = timelineArgs.roomId,
                    displayName = timelineViewModel.getRoomSummary()?.displayName,
                    avatarUrl = timelineViewModel.getRoomSummary()?.avatarUrl,
                    roomEncryptionTrustLevel = timelineViewModel.getRoomSummary()?.roomEncryptionTrustLevel,
                    rootThreadEventId = rootThreadEventId)
            navigator.openThread(it, roomThreadDetailArgs)
        }
    }

    /**
     * Navigate to Threads list for the current room
     * using the ThreadsActivity
     */

    private fun navigateToThreadList() {
        analyticsTracker.capture(Interaction.Name.MobileRoomThreadListButton.toAnalyticsInteraction())
        context?.let {
            val roomThreadDetailArgs = ThreadTimelineArgs(
                    roomId = timelineArgs.roomId,
                    displayName = timelineViewModel.getRoomSummary()?.displayName,
                    roomEncryptionTrustLevel = timelineViewModel.getRoomSummary()?.roomEncryptionTrustLevel,
                    avatarUrl = timelineViewModel.getRoomSummary()?.avatarUrl)
            navigator.openThreadList(it, roomThreadDetailArgs)
        }
    }

    // VectorInviteView.Callback
    override fun onAcceptInvite() {
        timelineViewModel.handle(RoomDetailAction.AcceptInvite)
    }

    override fun onRejectInvite() {
        timelineViewModel.handle(RoomDetailAction.RejectInvite)
    }

    private fun onJumpToReadMarkerClicked() = withState(timelineViewModel) {
        if (it.unreadState is UnreadState.HasUnread) {
            timelineViewModel.handle(RoomDetailAction.NavigateToEvent(it.unreadState.firstUnreadEventId, false))
        }
        if (it.unreadState is UnreadState.ReadMarkerNotLoaded) {
            timelineViewModel.handle(RoomDetailAction.NavigateToEvent(it.unreadState.readMarkerId, false))
        }
    }

    // AttachmentTypeSelectorView.Callback
    private val typeSelectedActivityResultLauncher = registerForPermissionsResult { allGranted, deniedPermanently ->
        if (allGranted) {
            val pendingType = attachmentsHelper.pendingType
            if (pendingType != null) {
                attachmentsHelper.pendingType = null
                launchAttachmentProcess(pendingType)
            }
        } else {
            if (deniedPermanently) {
                activity?.onPermissionDeniedDialog(R.string.denied_permission_generic)
            }
            cleanUpAfterPermissionNotGranted()
        }
    }

    override fun onTypeSelected(type: AttachmentTypeSelectorView.Type) {
        if (checkPermissions(type.permissions, requireActivity(), typeSelectedActivityResultLauncher)) {
            launchAttachmentProcess(type)
        } else {
            attachmentsHelper.pendingType = type
        }
    }

    private fun launchAttachmentProcess(type: AttachmentTypeSelectorView.Type) {
        when (type) {
            AttachmentTypeSelectorView.Type.CAMERA   -> attachmentsHelper.openCamera(
                    activity = requireActivity(),
                    vectorPreferences = vectorPreferences,
                    cameraActivityResultLauncher = attachmentCameraActivityResultLauncher,
                    cameraVideoActivityResultLauncher = attachmentCameraVideoActivityResultLauncher
            )
            AttachmentTypeSelectorView.Type.FILE     -> attachmentsHelper.selectFile(attachmentFileActivityResultLauncher)
            AttachmentTypeSelectorView.Type.GALLERY  -> attachmentsHelper.selectGallery(attachmentMediaActivityResultLauncher)
            AttachmentTypeSelectorView.Type.CONTACT  -> attachmentsHelper.selectContact(attachmentContactActivityResultLauncher)
            AttachmentTypeSelectorView.Type.STICKER  -> timelineViewModel.handle(RoomDetailAction.SelectStickerAttachment)
            AttachmentTypeSelectorView.Type.POLL     -> navigator.openCreatePoll(requireContext(), timelineArgs.roomId, null, PollMode.CREATE)
            AttachmentTypeSelectorView.Type.LOCATION -> {
                navigator
                        .openLocationSharing(
                                context = requireContext(),
                                roomId = timelineArgs.roomId,
                                mode = LocationSharingMode.STATIC_SHARING,
                                initialLocationData = null,
                                locationOwnerId = session.myUserId
                        )
            }
        }.exhaustive
    }

    private fun handleSetBubbleStyle(bubbleStyle: String) {
        if (bubbleStyle != bubbleThemeUtils.getBubbleStyle()) {
            bubbleThemeUtils.setBubbleStyle(bubbleStyle)
            requireActivity().recreate()
        }
    }

    // AttachmentsHelper.Callback
    override fun onContentAttachmentsReady(attachments: List<ContentAttachmentData>) {
        val grouped = attachments.toGroupedContentAttachmentData()
        if (grouped.notPreviewables.isNotEmpty()) {
            // Send the not previewable attachments right now (?)
            timelineViewModel.handle(RoomDetailAction.SendMedia(grouped.notPreviewables, false))
        }
        if (grouped.previewables.isNotEmpty()) {
            val intent = AttachmentsPreviewActivity.newIntent(requireContext(), AttachmentsPreviewArgs(grouped.previewables))
            contentAttachmentActivityResultLauncher.launch(intent)
        }
    }

    override fun onAttachmentsProcessFailed() {
        Toast.makeText(requireContext(), R.string.error_attachment, Toast.LENGTH_SHORT).show()
    }

    override fun onContactAttachmentReady(contactAttachment: ContactAttachment) {
        super.onContactAttachmentReady(contactAttachment)
        val formattedContact = contactAttachment.toHumanReadable()
        messageComposerViewModel.handle(MessageComposerAction.SendMessage(formattedContact, false))
    }

    private fun onViewWidgetsClicked() {
        RoomWidgetsBottomSheet.newInstance()
                .show(childFragmentManager, "ROOM_WIDGETS_BOTTOM_SHEET")
    }

    override fun onTapToReturnToCall() {
        callManager.getCurrentCall()?.let { call ->
            VectorCallActivity.newIntent(
                    context = requireContext(),
                    callId = call.callId,
                    signalingRoomId = call.signalingRoomId,
                    otherUserId = call.mxCall.opponentUserId,
                    isIncomingCall = !call.mxCall.isOutgoing,
                    isVideoCall = call.mxCall.isVideoCall,
                    mode = null
            ).let {
                startActivity(it)
            }
        }
    }

    private fun setInitialForceScrollEnabled(enabled: Boolean, stickToBottom: Boolean = false) {
        val shouldStickToBottom = stickToBottom || (!enabled && !views.timelineRecyclerView.canScrollVertically(1))
        scrollOnNewMessageCallback.initialForceScroll = enabled
        if (shouldStickToBottom) {
            layoutManager.disablePreferredAnchorPlacement()
        } else {
            // (Re-) Enable preferred anchor placement
            layoutManager.setPreferredAnchorPlacement(1f - TARGET_SCROLL_OUT_FACTOR)
        }
    }

    /**
     * Returns true if the current room is a Thread room, false otherwise
     */
    private fun isThreadTimeLine(): Boolean = timelineArgs.threadTimelineArgs?.rootThreadEventId != null

    /**
     * Returns the root thread event if we are in a thread room, otherwise returns null
     */
    fun getRootThreadEventId(): String? = timelineArgs.threadTimelineArgs?.rootThreadEventId
}<|MERGE_RESOLUTION|>--- conflicted
+++ resolved
@@ -21,11 +21,7 @@
 import android.content.Intent
 import android.content.res.ColorStateList
 import android.content.res.Configuration
-<<<<<<< HEAD
-import android.graphics.Color
 import android.graphics.Typeface
-=======
->>>>>>> d589758b
 import android.net.Uri
 import android.os.Build
 import android.os.Bundle
@@ -274,13 +270,9 @@
         private val pillsPostProcessorFactory: PillsPostProcessor.Factory,
         private val callManager: WebRtcCallManager,
         private val voiceMessagePlaybackTracker: VoiceMessagePlaybackTracker,
-<<<<<<< HEAD
         private val typingHelper: TypingHelper,
-        private val clock: Clock
-=======
         private val clock: Clock,
         private val matrixConfiguration: MatrixConfiguration
->>>>>>> d589758b
 ) :
         VectorBaseFragment<FragmentTimelineBinding>(),
         TimelineEventController.Callback,
@@ -1748,7 +1740,8 @@
                 avatarRenderer.render(roomSummary.toMatrixItem(), views.includeRoomToolbar.roomToolbarAvatarImageView)
                 val showPresence = roomSummary.isDirect && matrixConfiguration.presenceSyncEnabled
                 views.includeRoomToolbar.roomToolbarPresenceImageView.render(showPresence, roomSummary.directUserPresence)
-                val shieldView = if (showPresence) views.includeRoomToolbar.roomToolbarTitleShield else views.includeRoomToolbar.roomToolbarAvatarShield
+                //val shieldView = if (showPresence) views.includeRoomToolbar.roomToolbarTitleShield else views.includeRoomToolbar.roomToolbarAvatarShield
+                val shieldView = views.includeRoomToolbar.roomToolbarDecorationImageView
                 shieldView.render(roomSummary.roomEncryptionTrustLevel)
                 views.includeRoomToolbar.roomToolbarPublicImageView.isVisible = roomSummary.isPublic && !roomSummary.isDirect
             }
