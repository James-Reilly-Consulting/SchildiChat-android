/*
 * Copyright 2020 New Vector Ltd
 *
 * Licensed under the Apache License, Version 2.0 (the "License");
 * you may not use this file except in compliance with the License.
 * You may obtain a copy of the License at
 *
 * http://www.apache.org/licenses/LICENSE-2.0
 *
 * Unless required by applicable law or agreed to in writing, software
 * distributed under the License is distributed on an "AS IS" BASIS,
 * WITHOUT WARRANTIES OR CONDITIONS OF ANY KIND, either express or implied.
 * See the License for the specific language governing permissions and
 * limitations under the License.
 */

package im.vector.app.features.roomprofile.settings

import com.airbnb.epoxy.TypedEpoxyController
import im.vector.app.R
import im.vector.app.core.epoxy.profiles.buildProfileAction
import im.vector.app.core.epoxy.profiles.buildProfileSection
import im.vector.app.core.resources.ColorProvider
import im.vector.app.core.resources.StringProvider
import im.vector.app.features.form.formEditTextItem
import im.vector.app.features.form.formEditableAvatarItem
import im.vector.app.features.home.AvatarRenderer
import im.vector.app.features.home.room.detail.timeline.format.RoomHistoryVisibilityFormatter
<<<<<<< HEAD
import im.vector.app.features.settings.VectorPreferences
import org.matrix.android.sdk.api.session.events.model.Event
import org.matrix.android.sdk.api.session.events.model.toModel
import org.matrix.android.sdk.api.session.room.model.RoomHistoryVisibilityContent
=======
import org.matrix.android.sdk.api.session.room.model.GuestAccess
import org.matrix.android.sdk.api.session.room.model.RoomJoinRules
>>>>>>> 1946058c
import org.matrix.android.sdk.api.util.toMatrixItem
import javax.inject.Inject

class RoomSettingsController @Inject constructor(
        private val stringProvider: StringProvider,
        private val avatarRenderer: AvatarRenderer,
        private val roomHistoryVisibilityFormatter: RoomHistoryVisibilityFormatter,
        private val vectorPreferences: VectorPreferences,
        colorProvider: ColorProvider
) : TypedEpoxyController<RoomSettingsViewState>() {

    interface Callback {
        // Delete the avatar, or cancel an avatar change
        fun onAvatarDelete()
        fun onAvatarChange()
        fun onNameChanged(name: String)
        fun onTopicChanged(topic: String)
        fun onHistoryVisibilityClicked()
        fun onRoomAliasesClicked()
        fun onJoinRuleClicked()
    }

    private val dividerColor = colorProvider.getColorFromAttribute(R.attr.vctr_list_divider_color)

    var callback: Callback? = null

    init {
        setData(null)
    }

    override fun buildModels(data: RoomSettingsViewState?) {
        val roomSummary = data?.roomSummary?.invoke() ?: return

<<<<<<< HEAD
        val historyVisibility = data.historyVisibilityEvent?.let { formatRoomHistoryVisibilityEvent(it) } ?: ""
        val newHistoryVisibility = data.newHistoryVisibility?.let { roomHistoryVisibilityFormatter.format(it) }
        val enableNonSimplifiedMode = !vectorPreferences.simplifiedMode()

=======
>>>>>>> 1946058c
        formEditableAvatarItem {
            id("avatar")
            enabled(data.actionPermissions.canChangeAvatar)
            when (val avatarAction = data.avatarAction) {
                RoomSettingsViewState.AvatarAction.None            -> {
                    // Use the current value
                    avatarRenderer(avatarRenderer)
                    // We do not want to use the fallback avatar url, which can be the other user avatar, or the current user avatar.
                    matrixItem(roomSummary.toMatrixItem().copy(avatarUrl = data.currentRoomAvatarUrl))
                }
                RoomSettingsViewState.AvatarAction.DeleteAvatar    ->
                    imageUri(null)
                is RoomSettingsViewState.AvatarAction.UpdateAvatar ->
                    imageUri(avatarAction.newAvatarUri)
            }
            clickListener { callback?.onAvatarChange() }
            deleteListener { callback?.onAvatarDelete() }
        }

        buildProfileSection(
                stringProvider.getString(R.string.settings)
        )

        formEditTextItem {
            id("name")
            enabled(data.actionPermissions.canChangeName)
            value(data.newName ?: roomSummary.displayName)
            hint(stringProvider.getString(R.string.room_settings_name_hint))

            onTextChange { text ->
                callback?.onNameChanged(text)
            }
        }

        formEditTextItem {
            id("topic")
            enabled(data.actionPermissions.canChangeTopic)
            value(data.newTopic ?: roomSummary.topic)
            hint(stringProvider.getString(R.string.room_settings_topic_hint))

            onTextChange { text ->
                callback?.onTopicChanged(text)
            }
        }

<<<<<<< HEAD
        if (enableNonSimplifiedMode) {
            formEditTextItem {
                id("alias")
                enabled(data.actionPermissions.canChangeCanonicalAlias)
                value(data.newCanonicalAlias ?: roomSummary.canonicalAlias)
                hint(stringProvider.getString(R.string.room_settings_addresses_add_new_address))

                onTextChange { text ->
                    callback?.onAliasChanged(text)
                }
            }
        }
=======
        buildProfileAction(
                id = "alias",
                title = stringProvider.getString(R.string.room_settings_alias_title),
                subtitle = stringProvider.getString(R.string.room_settings_alias_subtitle),
                dividerColor = dividerColor,
                divider = true,
                editable = true,
                action = { callback?.onRoomAliasesClicked() }
        )
>>>>>>> 1946058c

        buildProfileAction(
                id = "historyReadability",
                title = stringProvider.getString(R.string.room_settings_room_read_history_rules_pref_title),
                subtitle = roomHistoryVisibilityFormatter.getSetting(data.newHistoryVisibility ?: data.currentHistoryVisibility),
                dividerColor = dividerColor,
                divider = true,
                editable = data.actionPermissions.canChangeHistoryVisibility,
                action = { if (data.actionPermissions.canChangeHistoryVisibility) callback?.onHistoryVisibilityClicked() }
        )

        buildProfileAction(
                id = "joinRule",
                title = stringProvider.getString(R.string.room_settings_room_access_title),
                subtitle = data.getJoinRuleWording(),
                dividerColor = dividerColor,
                divider = false,
                editable = data.actionPermissions.canChangeJoinRule,
                action = { if (data.actionPermissions.canChangeJoinRule) callback?.onJoinRuleClicked() }
        )
    }

    private fun RoomSettingsViewState.getJoinRuleWording(): String {
        val joinRule = newRoomJoinRules.newJoinRules ?: currentRoomJoinRules
        val guestAccess = newRoomJoinRules.newGuestAccess ?: currentGuestAccess
        return stringProvider.getString(if (joinRule == RoomJoinRules.INVITE) {
            R.string.room_settings_room_access_entry_only_invited
        } else {
            if (guestAccess == GuestAccess.CanJoin) {
                R.string.room_settings_room_access_entry_anyone_with_link_including_guest
            } else {
                R.string.room_settings_room_access_entry_anyone_with_link_apart_guest
            }
        })
    }
}<|MERGE_RESOLUTION|>--- conflicted
+++ resolved
@@ -26,15 +26,9 @@
 import im.vector.app.features.form.formEditableAvatarItem
 import im.vector.app.features.home.AvatarRenderer
 import im.vector.app.features.home.room.detail.timeline.format.RoomHistoryVisibilityFormatter
-<<<<<<< HEAD
 import im.vector.app.features.settings.VectorPreferences
-import org.matrix.android.sdk.api.session.events.model.Event
-import org.matrix.android.sdk.api.session.events.model.toModel
-import org.matrix.android.sdk.api.session.room.model.RoomHistoryVisibilityContent
-=======
 import org.matrix.android.sdk.api.session.room.model.GuestAccess
 import org.matrix.android.sdk.api.session.room.model.RoomJoinRules
->>>>>>> 1946058c
 import org.matrix.android.sdk.api.util.toMatrixItem
 import javax.inject.Inject
 
@@ -68,13 +62,8 @@
     override fun buildModels(data: RoomSettingsViewState?) {
         val roomSummary = data?.roomSummary?.invoke() ?: return
 
-<<<<<<< HEAD
-        val historyVisibility = data.historyVisibilityEvent?.let { formatRoomHistoryVisibilityEvent(it) } ?: ""
-        val newHistoryVisibility = data.newHistoryVisibility?.let { roomHistoryVisibilityFormatter.format(it) }
         val enableNonSimplifiedMode = !vectorPreferences.simplifiedMode()
 
-=======
->>>>>>> 1946058c
         formEditableAvatarItem {
             id("avatar")
             enabled(data.actionPermissions.canChangeAvatar)
@@ -120,30 +109,17 @@
             }
         }
 
-<<<<<<< HEAD
         if (enableNonSimplifiedMode) {
-            formEditTextItem {
-                id("alias")
-                enabled(data.actionPermissions.canChangeCanonicalAlias)
-                value(data.newCanonicalAlias ?: roomSummary.canonicalAlias)
-                hint(stringProvider.getString(R.string.room_settings_addresses_add_new_address))
-
-                onTextChange { text ->
-                    callback?.onAliasChanged(text)
-                }
-            }
+            buildProfileAction(
+                    id = "alias",
+                    title = stringProvider.getString(R.string.room_settings_alias_title),
+                    subtitle = stringProvider.getString(R.string.room_settings_alias_subtitle),
+                    dividerColor = dividerColor,
+                    divider = true,
+                    editable = true,
+                    action = { callback?.onRoomAliasesClicked() }
+            )
         }
-=======
-        buildProfileAction(
-                id = "alias",
-                title = stringProvider.getString(R.string.room_settings_alias_title),
-                subtitle = stringProvider.getString(R.string.room_settings_alias_subtitle),
-                dividerColor = dividerColor,
-                divider = true,
-                editable = true,
-                action = { callback?.onRoomAliasesClicked() }
-        )
->>>>>>> 1946058c
 
         buildProfileAction(
                 id = "historyReadability",
