--- conflicted
+++ resolved
@@ -695,11 +695,7 @@
         backgroundColor = if (highlight) {
             ThemeUtils.getColor(requireContext(), R.attr.colorError)
         } else {
-<<<<<<< HEAD
-            ThemeUtils.getColor(requireContext(), R.attr.colorAccent)
-=======
             ThemeUtils.getColor(requireContext(), R.attr.vctr_unread_background)
->>>>>>> 9e8067dd
         }
     }
 
