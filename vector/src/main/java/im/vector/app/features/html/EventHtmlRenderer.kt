--- conflicted
+++ resolved
@@ -58,7 +58,6 @@
         fun afterRender(renderedText: Spannable)
     }
 
-<<<<<<< HEAD
     private fun buildMarkwon() = Markwon.builder(context)
             .usePlugins(listOf(
                     HtmlPlugin.create(htmlConfigure),
@@ -69,22 +68,6 @@
                                     .codeBackgroundColor(codeBlockBackground)
                                     .blockQuoteColor(quoteBarColor)
                         }
-=======
-    private val builder = Markwon.builder(context)
-            .usePlugin(HtmlPlugin.create(htmlConfigure))
-
-    private val markwon = if (vectorPreferences.latexMathsIsEnabled()) {
-        builder
-                .usePlugin(object : AbstractMarkwonPlugin() { // Markwon expects maths to be in a specific format: https://noties.io/Markwon/docs/v4/ext-latex
-                    override fun processMarkdown(markdown: String): String {
-                        return markdown
-                                .replace(Regex("""<span\s+data-mx-maths="([^"]*)">.*?</span>""")) { matchResult ->
-                                    "$$" + matchResult.groupValues[1] + "$$"
-                                }
-                                .replace(Regex("""<div\s+data-mx-maths="([^"]*)">.*?</div>""")) { matchResult ->
-                                    "\n$$\n" + matchResult.groupValues[1] + "\n$$\n"
-                                }
->>>>>>> d1e49624
                     }
             ))
             .apply {
@@ -92,11 +75,11 @@
                         usePlugin(object : AbstractMarkwonPlugin() { // Markwon expects maths to be in a specific format: https://noties.io/Markwon/docs/v4/ext-latex
                             override fun processMarkdown(markdown: String): String {
                                 return markdown
-                                        .replace(Regex("""<span\s+data-mx-maths="([^"]*)">.*?</span>""")) {
-                                            matchResult -> "$$" + matchResult.groupValues[1] + "$$"
+                                        .replace(Regex("""<span\s+data-mx-maths="([^"]*)">.*?</span>""")) { matchResult ->
+                                            "$$" + matchResult.groupValues[1] + "$$"
                                         }
-                                        .replace(Regex("""<div\s+data-mx-maths="([^"]*)">.*?</div>""")) {
-                                            matchResult -> "\n$$\n" + matchResult.groupValues[1] + "\n$$\n"
+                                        .replace(Regex("""<div\s+data-mx-maths="([^"]*)">.*?</div>""")) { matchResult ->
+                                            "\n$$\n" + matchResult.groupValues[1] + "\n$$\n"
                                         }
                             }
                         })
