/*
 * Copyright 2019 New Vector Ltd
 *
 * Licensed under the Apache License, Version 2.0 (the "License");
 * you may not use this file except in compliance with the License.
 * You may obtain a copy of the License at
 *
 * http://www.apache.org/licenses/LICENSE-2.0
 *
 * Unless required by applicable law or agreed to in writing, software
 * distributed under the License is distributed on an "AS IS" BASIS,
 * WITHOUT WARRANTIES OR CONDITIONS OF ANY KIND, either express or implied.
 * See the License for the specific language governing permissions and
 * limitations under the License.
 */

package im.vector.app.features.home.room.detail.timeline

import android.os.Handler
import android.os.Looper
import android.view.View
import androidx.recyclerview.widget.DiffUtil
import androidx.recyclerview.widget.ListUpdateCallback
import androidx.recyclerview.widget.RecyclerView
import com.airbnb.epoxy.EpoxyController
import com.airbnb.epoxy.EpoxyModel
import com.airbnb.epoxy.VisibilityState
import im.vector.app.core.date.DateFormatKind
import im.vector.app.core.date.VectorDateFormatter
import im.vector.app.core.epoxy.LoadingItem_
import im.vector.app.core.extensions.localDateTime
import im.vector.app.core.extensions.nextOrNull
import im.vector.app.core.extensions.prevOrNull
import im.vector.app.features.home.room.detail.JitsiState
import im.vector.app.features.home.room.detail.RoomDetailAction
import im.vector.app.features.home.room.detail.RoomDetailViewState
import im.vector.app.features.home.room.detail.UnreadState
import im.vector.app.features.home.room.detail.timeline.factory.MergedHeaderItemFactory
import im.vector.app.features.home.room.detail.timeline.factory.ReadReceiptsItemFactory
import im.vector.app.features.home.room.detail.timeline.factory.TimelineItemFactory
import im.vector.app.features.home.room.detail.timeline.factory.TimelineItemFactoryParams
import im.vector.app.features.home.room.detail.timeline.helper.ContentDownloadStateTrackerBinder
import im.vector.app.features.home.room.detail.timeline.helper.ContentUploadStateTrackerBinder
import im.vector.app.features.home.room.detail.timeline.helper.ReactionsSummaryFactory
import im.vector.app.features.home.room.detail.timeline.helper.TimelineControllerInterceptorHelper
import im.vector.app.features.home.room.detail.timeline.helper.TimelineEventDiffUtilCallback
import im.vector.app.features.home.room.detail.timeline.helper.TimelineEventVisibilityHelper
import im.vector.app.features.home.room.detail.timeline.helper.TimelineEventVisibilityStateChangedListener
import im.vector.app.features.home.room.detail.timeline.helper.TimelineEventsGroups
import im.vector.app.features.home.room.detail.timeline.helper.TimelineMediaSizeProvider
import im.vector.app.features.home.room.detail.timeline.item.BasedMergedItem
import im.vector.app.features.home.room.detail.timeline.item.DaySeparatorItem
import im.vector.app.features.home.room.detail.timeline.item.DaySeparatorItem_
import im.vector.app.features.home.room.detail.timeline.item.ItemWithEvents
import im.vector.app.features.home.room.detail.timeline.item.MessageInformationData
import im.vector.app.features.home.room.detail.timeline.item.ReadReceiptData
import im.vector.app.features.home.room.detail.timeline.item.ReadReceiptsItem
import im.vector.app.features.home.room.detail.timeline.url.PreviewUrlRetriever
import im.vector.app.features.media.ImageContentRenderer
import im.vector.app.features.media.VideoContentRenderer
import im.vector.app.features.settings.VectorPreferences
import org.matrix.android.sdk.api.session.Session
import org.matrix.android.sdk.api.session.events.model.EventType
import org.matrix.android.sdk.api.session.events.model.toModel
import org.matrix.android.sdk.api.session.room.model.Membership
import org.matrix.android.sdk.api.session.room.model.ReadReceipt
import org.matrix.android.sdk.api.session.room.model.RoomMemberContent
import org.matrix.android.sdk.api.session.room.model.RoomSummary
import org.matrix.android.sdk.api.session.room.model.message.MessageAudioContent
import org.matrix.android.sdk.api.session.room.model.message.MessageImageInfoContent
import org.matrix.android.sdk.api.session.room.model.message.MessageVideoContent
import org.matrix.android.sdk.api.session.room.timeline.Timeline
import org.matrix.android.sdk.api.session.room.timeline.TimelineEvent
import timber.log.Timber
import javax.inject.Inject
import kotlin.math.min
import kotlin.system.measureTimeMillis

class TimelineEventController @Inject constructor(private val dateFormatter: VectorDateFormatter,
                                                  private val vectorPreferences: VectorPreferences,
                                                  private val contentUploadStateTrackerBinder: ContentUploadStateTrackerBinder,
                                                  private val contentDownloadStateTrackerBinder: ContentDownloadStateTrackerBinder,
                                                  private val timelineItemFactory: TimelineItemFactory,
                                                  private val timelineMediaSizeProvider: TimelineMediaSizeProvider,
                                                  private val mergedHeaderItemFactory: MergedHeaderItemFactory,
                                                  private val session: Session,
                                                  @TimelineEventControllerHandler
                                                  private val backgroundHandler: Handler,
                                                  private val timelineEventVisibilityHelper: TimelineEventVisibilityHelper,
                                                  private val readReceiptsItemFactory: ReadReceiptsItemFactory,
                                                  private val reactionListFactory: ReactionsSummaryFactory
) : EpoxyController(backgroundHandler, backgroundHandler), Timeline.Listener, EpoxyController.Interceptor {

    /**
     * This is a partial state of the RoomDetailViewState
     */
    data class PartialState(
            val unreadState: UnreadState = UnreadState.Unknown,
            val highlightedEventId: String? = null,
            val jitsiState: JitsiState = JitsiState(),
            val roomSummary: RoomSummary? = null,
            val rootThreadEventId: String? = null
    ) {

        constructor(state: RoomDetailViewState) : this(
                unreadState = state.unreadState,
                highlightedEventId = state.highlightedEventId,
                jitsiState = state.jitsiState,
                roomSummary = state.asyncRoomSummary(),
                rootThreadEventId = state.rootThreadEventId
        )

        fun isFromThreadTimeline(): Boolean = rootThreadEventId != null
    }

    interface Callback :
            BaseCallback,
            ReactionPillCallback,
            AvatarCallback,
            ThreadCallback,
            UrlClickCallback,
            ReadReceiptsCallback,
            PreviewUrlCallback {
        fun onLoadMore(direction: Timeline.Direction)
        fun onEventInvisible(event: TimelineEvent)
        fun onEventVisible(event: TimelineEvent)
        fun onRoomCreateLinkClicked(url: String)
        fun onEncryptedMessageClicked(informationData: MessageInformationData, view: View)
        fun onImageMessageClicked(messageImageContent: MessageImageInfoContent, mediaData: ImageContentRenderer.Data, view: View)
        fun onVideoMessageClicked(messageVideoContent: MessageVideoContent, mediaData: VideoContentRenderer.Data, view: View)

        //        fun onFileMessageClicked(eventId: String, messageFileContent: MessageFileContent)
//        fun onAudioMessageClicked(messageAudioContent: MessageAudioContent)
        fun onEditedDecorationClicked(informationData: MessageInformationData)

        // TODO move all callbacks to this?
        fun onTimelineItemAction(itemAction: RoomDetailAction)

        // Introduce ViewModel scoped component (or Hilt?)
        fun getPreviewUrlRetriever(): PreviewUrlRetriever

        fun onVoiceControlButtonClicked(eventId: String, messageAudioContent: MessageAudioContent)
<<<<<<< HEAD
        fun onVoiceWaveformTouchedUp(eventId: String, duration: Int, percentage: Float)
        fun onVoiceWaveformMovedTo(eventId: String, duration: Int, percentage: Float)
=======

        fun onAddMoreReaction(event: TimelineEvent)
>>>>>>> d4bf38f4
    }

    interface ReactionPillCallback {
        fun onClickOnReactionPill(informationData: MessageInformationData, reaction: String, on: Boolean)
        fun onLongClickOnReactionPill(informationData: MessageInformationData, reaction: String)
    }

    interface BaseCallback {
        fun onEventCellClicked(informationData: MessageInformationData, messageContent: Any?, view: View, isRootThreadEvent: Boolean)
        fun onEventLongClicked(informationData: MessageInformationData, messageContent: Any?, view: View): Boolean
    }

    interface AvatarCallback {
        fun onAvatarClicked(informationData: MessageInformationData)
        fun onMemberNameClicked(informationData: MessageInformationData)
    }

    interface ThreadCallback {
        fun onThreadSummaryClicked(eventId: String, isRootThreadEvent: Boolean): Boolean
    }

    interface ReadReceiptsCallback {
        fun onReadReceiptsClicked(readReceipts: List<ReadReceiptData>)
        fun onReadMarkerVisible()
    }

    interface UrlClickCallback {
        fun onUrlClicked(url: String, title: String): Boolean
        fun onUrlLongClicked(url: String): Boolean
    }

    interface PreviewUrlCallback {
        fun onPreviewUrlClicked(url: String)
        fun onPreviewUrlCloseClicked(eventId: String, url: String)
        fun onPreviewUrlImageClicked(sharedView: View?, mxcUrl: String?, title: String?)
    }

    // Map eventId to adapter position
    private val adapterPositionMapping = HashMap<String, Int>()
    private val timelineEventsGroups = TimelineEventsGroups()
    private val receiptsByEvent = HashMap<String, MutableList<ReadReceipt>>()
    private val modelCache = arrayListOf<CacheItemData?>()
    private var currentSnapshot: List<TimelineEvent> = emptyList()
    private var inSubmitList: Boolean = false
    private var hasReachedInvite: Boolean = false
    private var hasUTD: Boolean = false
    private var positionOfReadMarker: Int? = null
    private var partialState: PartialState = PartialState()

    var callback: Callback? = null
    var timeline: Timeline? = null

    private val listUpdateCallback = object : ListUpdateCallback {

        override fun onChanged(position: Int, count: Int, payload: Any?) {
            synchronized(modelCache) {
                assertUpdateCallbacksAllowed()
                Timber.v("listUpdateCallback.onChanged(position: $position, count: $count). " +
                        "\ncurrentSnapshot has size of ${currentSnapshot.size} items")
                (position until position + count).forEach {
                    // Invalidate cache
                    modelCache[it] = null
                }
                // Also invalidate the first previous displayable event if
                // it's sent by the same user so we are sure we have up to date information.
                val invalidatedSenderId: String? = currentSnapshot.getOrNull(position)?.senderInfo?.userId
                // In some cases onChanged will be called before onRemoved and onInserted so position will be bigger than currentSnapshot.size.
                val prevList = currentSnapshot.subList(0, min(position, currentSnapshot.size))
                val prevDisplayableEventIndex = prevList.indexOfLast {
                    timelineEventVisibilityHelper.shouldShowEvent(
                            timelineEvent = it,
                            highlightedEventId = partialState.highlightedEventId,
                            isFromThreadTimeline = partialState.isFromThreadTimeline(),
                            rootThreadEventId = partialState.rootThreadEventId
                    )
                }
                if (prevDisplayableEventIndex != -1 && currentSnapshot.getOrNull(prevDisplayableEventIndex)?.senderInfo?.userId == invalidatedSenderId) {
                    modelCache[prevDisplayableEventIndex] = null
                }
                requestModelBuild()
            }
        }

        override fun onMoved(fromPosition: Int, toPosition: Int) {
            synchronized(modelCache) {
                assertUpdateCallbacksAllowed()
                Timber.v("listUpdateCallback.onMoved(fromPosition: $fromPosition, toPosition: $toPosition). " +
                        "\ncurrentSnapshot has size of ${currentSnapshot.size} items")
                val model = modelCache.removeAt(fromPosition)
                modelCache.add(toPosition, model)
                requestModelBuild()
            }
        }

        override fun onInserted(position: Int, count: Int) {
            synchronized(modelCache) {
                assertUpdateCallbacksAllowed()
                Timber.v("listUpdateCallback.onInserted(position: $position, count: $count). " +
                        "\ncurrentSnapshot has size of ${currentSnapshot.size} items")
                repeat(count) {
                    modelCache.add(position, null)
                }
                requestModelBuild()
            }
        }

        override fun onRemoved(position: Int, count: Int) {
            synchronized(modelCache) {
                assertUpdateCallbacksAllowed()
                Timber.v("listUpdateCallback.onRemoved(position: $position, count: $count). " +
                        "\ncurrentSnapshot has size of ${currentSnapshot.size} items")
                repeat(count) {
                    modelCache.removeAt(position)
                }
                requestModelBuild()
            }
        }
    }

    private val interceptorHelper = TimelineControllerInterceptorHelper(
            ::positionOfReadMarker,
            adapterPositionMapping
    )

    init {
        addInterceptor(this)
        requestModelBuild()
    }

    override fun intercept(models: MutableList<EpoxyModel<*>>) = synchronized(modelCache) {
        interceptorHelper.intercept(models, partialState.unreadState, timeline, callback)
    }

    fun update(viewState: RoomDetailViewState) {
        val newPartialState = PartialState(viewState)
        if (newPartialState != partialState) {
            partialState = newPartialState
            requestModelBuild()
        }
    }

    override fun onAttachedToRecyclerView(recyclerView: RecyclerView) {
        super.onAttachedToRecyclerView(recyclerView)
        timeline?.addListener(this)
        timelineMediaSizeProvider.recyclerView = recyclerView
        reactionListFactory.onRequestBuild = { requestModelBuild() }
    }

    override fun onDetachedFromRecyclerView(recyclerView: RecyclerView) {
        timelineMediaSizeProvider.recyclerView = null
        contentUploadStateTrackerBinder.clear()
        contentDownloadStateTrackerBinder.clear()
        timeline?.removeListener(this)
        reactionListFactory.onRequestBuild = null
        super.onDetachedFromRecyclerView(recyclerView)
    }

    override fun buildModels() {
        // Don't build anything if membership is not joined
        if (partialState.roomSummary?.membership != Membership.JOIN) {
            return
        }
        val timestamp = System.currentTimeMillis()

        val showingForwardLoader = LoadingItem_()
                .id("forward_loading_item_$timestamp")
                .setVisibilityStateChangedListener(Timeline.Direction.FORWARDS)
                .addWhenLoading(Timeline.Direction.FORWARDS)

        val timelineModels = getModels()
        add(timelineModels)
        if (hasReachedInvite && hasUTD) {
            return
        }
        // Avoid displaying two loaders if there is no elements between them
        val showBackwardsLoader = !showingForwardLoader || timelineModels.isNotEmpty()
        // We can hide the loader but still add the item to controller so it can trigger backwards pagination
        LoadingItem_()
                .id("backward_loading_item_$timestamp")
                .setVisibilityStateChangedListener(Timeline.Direction.BACKWARDS)
                .showLoader(showBackwardsLoader)
                .addWhenLoading(Timeline.Direction.BACKWARDS)
    }

// Timeline.LISTENER ***************************************************************************

    override fun onTimelineUpdated(snapshot: List<TimelineEvent>) {
        submitSnapshot(snapshot)
    }

    private fun submitSnapshot(newSnapshot: List<TimelineEvent>) {
        // Update is triggered on any DB change
        backgroundHandler.post {
            inSubmitList = true
            val diffCallback = TimelineEventDiffUtilCallback(currentSnapshot, newSnapshot)
            currentSnapshot = newSnapshot
            Timber.v("Submit a new snapshot of ${currentSnapshot.size} items.")
            val diffResult = DiffUtil.calculateDiff(diffCallback)
            diffResult.dispatchUpdatesTo(listUpdateCallback)
            requestDelayedModelBuild(0)
            inSubmitList = false
        }
    }

    private fun assertUpdateCallbacksAllowed() {
        require(inSubmitList || Looper.myLooper() == backgroundHandler.looper)
    }

    private fun getModels(): List<EpoxyModel<*>> {
        val timeForBuilding = measureTimeMillis {
            buildCacheItemsIfNeeded()
        }
        Timber.v("Time for building cache items: $timeForBuilding ms")
        return modelCache
                .map { cacheItemData ->
                    val eventModel = if (cacheItemData == null || mergedHeaderItemFactory.isCollapsed(cacheItemData.localId)) {
                        null
                    } else {
                        cacheItemData.eventModel
                    }
                    listOf(
                            cacheItemData?.readReceiptsItem?.takeUnless { mergedHeaderItemFactory.isCollapsed(cacheItemData.localId) },
                            eventModel,
                            cacheItemData?.mergedHeaderModel,
                            cacheItemData?.formattedDayModel?.takeIf { eventModel != null || cacheItemData.mergedHeaderModel != null }
                    )
                }
                .flatten()
                .filterNotNull()
    }

    private fun buildCacheItemsIfNeeded() = synchronized(modelCache) {
        hasUTD = false
        hasReachedInvite = false
        if (modelCache.isEmpty()) {
            return
        }
        val preprocessEventsTiming = measureTimeMillis {
            preprocessReverseEvents()
        }
        Timber.v("Preprocess events took $preprocessEventsTiming ms")
        var numberOfEventsToBuild = 0
        val lastSentEventWithoutReadReceipts = searchLastSentEventWithoutReadReceipts(receiptsByEvent)
        (0 until modelCache.size).forEach { position ->
            val event = currentSnapshot[position]
            val nextEvent = currentSnapshot.nextOrNull(position)
            // Should be build if not cached or if model should be refreshed
            if (modelCache[position] == null || modelCache[position]?.isCacheable(partialState) == false || reactionListFactory.needsRebuild(event)) {
                val prevEvent = currentSnapshot.prevOrNull(position)
                val prevDisplayableEvent = currentSnapshot.subList(0, position).lastOrNull {
                    timelineEventVisibilityHelper.shouldShowEvent(
                            timelineEvent = it,
                            highlightedEventId = partialState.highlightedEventId,
                            isFromThreadTimeline = partialState.isFromThreadTimeline(),
                            rootThreadEventId = partialState.rootThreadEventId)
                }
                val nextDisplayableEvent = currentSnapshot.subList(position + 1, currentSnapshot.size).firstOrNull {
                    timelineEventVisibilityHelper.shouldShowEvent(
                            timelineEvent = it,
                            highlightedEventId = partialState.highlightedEventId,
                            isFromThreadTimeline = partialState.isFromThreadTimeline(),
                            rootThreadEventId = partialState.rootThreadEventId)
                }
                val timelineEventsGroup = timelineEventsGroups.getOrNull(event)
                val params = TimelineItemFactoryParams(
                        event = event,
                        prevEvent = prevEvent,
                        prevDisplayableEvent = prevDisplayableEvent,
                        nextEvent = nextEvent,
                        nextDisplayableEvent = nextDisplayableEvent,
                        partialState = partialState,
                        lastSentEventIdWithoutReadReceipts = lastSentEventWithoutReadReceipts,
                        callback = callback,
                        eventsGroup = timelineEventsGroup
                )
                modelCache[position] = buildCacheItem(params)
                numberOfEventsToBuild++
            }
            val itemCachedData = modelCache[position] ?: return@forEach
            // Then update with additional models if needed
            modelCache[position] = itemCachedData.enrichWithModels(event, nextEvent, position, receiptsByEvent)
        }
        Timber.v("Number of events to rebuild: $numberOfEventsToBuild on ${modelCache.size} total events")
    }

    private fun buildCacheItem(params: TimelineItemFactoryParams): CacheItemData {
        val event = params.event
        if (hasReachedInvite && hasUTD) {
            return CacheItemData(event.localId, event.root.eventId)
        }
        updateUTDStates(event, params.nextEvent)
        val eventModel = timelineItemFactory.create(params).also {
            it.id(event.localId)
            it.setOnVisibilityStateChanged(TimelineEventVisibilityStateChangedListener(callback, event))
        }
        val isCacheable = (eventModel !is ItemWithEvents || eventModel.isCacheable()) && !params.isHighlighted
        return CacheItemData(
                localId = event.localId,
                eventId = event.root.eventId,
                eventModel = eventModel,
                isCacheable = isCacheable
        )
    }

    private fun CacheItemData.enrichWithModels(event: TimelineEvent,
                                               nextEvent: TimelineEvent?,
                                               position: Int,
                                               receiptsByEvents: Map<String, List<ReadReceipt>>): CacheItemData {
        val wantsDateSeparator = wantsDateSeparator(event, nextEvent)
        val mergedHeaderModel = mergedHeaderItemFactory.create(event,
                nextEvent = nextEvent,
                partialState = partialState,
                items = this@TimelineEventController.currentSnapshot,
                addDaySeparator = wantsDateSeparator,
                currentPosition = position,
                eventIdToHighlight = partialState.highlightedEventId,
                callback = callback
        ) {
            requestModelBuild()
        }
        val formattedDayModel = if (wantsDateSeparator) {
            buildDaySeparatorItem(event.root.originServerTs)
        } else {
            null
        }
        val readReceipts = receiptsByEvents[event.eventId].orEmpty()
        return copy(
                readReceiptsItem = readReceiptsItemFactory.create(
                        event.eventId,
                        readReceipts,
                        callback,
                        partialState.isFromThreadTimeline()
                ),
                formattedDayModel = formattedDayModel,
                mergedHeaderModel = mergedHeaderModel
        )
    }

    private fun searchLastSentEventWithoutReadReceipts(receiptsByEvent: Map<String, List<ReadReceipt>>): String? {
        if (timeline?.isLive == false) {
            // If timeline is not live we don't want to show SentStatus
            return null
        }
        for (event in currentSnapshot) {
            // If there is any RR on the event, we stop searching for Sent event
            if (receiptsByEvent[event.eventId]?.isNotEmpty() == true) {
                return null
            }
            // If the event is not shown, we go to the next one
            if (!timelineEventVisibilityHelper.shouldShowEvent(
                            timelineEvent = event,
                            highlightedEventId = partialState.highlightedEventId,
                            isFromThreadTimeline = partialState.isFromThreadTimeline(),
                            rootThreadEventId = partialState.rootThreadEventId
                    )) {
                continue
            }
            // If the event is sent by us, we update the holder with the eventId and stop the search
            if (event.root.senderId == session.myUserId && event.root.sendState.isSent()) {
                return event.eventId
            }
        }
        return null
    }

    private fun preprocessReverseEvents() {
        receiptsByEvent.clear()
        timelineEventsGroups.clear()
        val itr = currentSnapshot.listIterator(currentSnapshot.size)
        var lastShownEventId: String? = null
        while (itr.hasPrevious()) {
            val event = itr.previous()
            timelineEventsGroups.addOrIgnore(event)
            val currentReadReceipts = ArrayList(event.readReceipts).filter {
                it.roomMember.userId != session.myUserId
            }
            if (timelineEventVisibilityHelper.shouldShowEvent(
                            timelineEvent = event,
                            highlightedEventId = partialState.highlightedEventId,
                            isFromThreadTimeline = partialState.isFromThreadTimeline(),
                            rootThreadEventId = partialState.rootThreadEventId)) {
                lastShownEventId = event.eventId
            }
            if (lastShownEventId == null) {
                continue
            }
            val existingReceipts = receiptsByEvent.getOrPut(lastShownEventId) { ArrayList() }
            existingReceipts.addAll(currentReadReceipts)
        }
    }

    private fun buildDaySeparatorItem(originServerTs: Long?): DaySeparatorItem {
        val formattedDay = dateFormatter.format(originServerTs, DateFormatKind.TIMELINE_DAY_DIVIDER)
        return DaySeparatorItem_().formattedDay(formattedDay).id(formattedDay)
    }

    private fun LoadingItem_.setVisibilityStateChangedListener(direction: Timeline.Direction): LoadingItem_ {
        val host = this@TimelineEventController
        return onVisibilityStateChanged { _, _, visibilityState ->
            if (visibilityState == VisibilityState.VISIBLE) {
                host.callback?.onLoadMore(direction)
            }
        }
    }

    private fun updateUTDStates(event: TimelineEvent, nextEvent: TimelineEvent?) {
        if (vectorPreferences.labShowCompleteHistoryInEncryptedRoom()) {
            return
        }
        if (event.root.type == EventType.STATE_ROOM_MEMBER &&
                event.root.stateKey == session.myUserId) {
            val content = event.root.content.toModel<RoomMemberContent>()
            if (content?.membership == Membership.INVITE) {
                hasReachedInvite = true
            } else if (content?.membership == Membership.JOIN) {
                val prevContent = event.root.resolvedPrevContent().toModel<RoomMemberContent>()
                if (prevContent?.membership?.isActive() == false) {
                    hasReachedInvite = true
                }
            }
        }
        if (nextEvent?.root?.getClearType() == EventType.ENCRYPTED) {
            hasUTD = true
        }
    }

    private fun wantsDateSeparator(event: TimelineEvent, nextEvent: TimelineEvent?): Boolean {
        return if (hasReachedInvite && hasUTD) {
            true
        } else {
            val date = event.root.localDateTime()
            val nextDate = nextEvent?.root?.localDateTime()
            date.toLocalDate() != nextDate?.toLocalDate()
        }
    }

    /**
     * Return true if added
     */
    private fun LoadingItem_.addWhenLoading(direction: Timeline.Direction): Boolean {
        val host = this@TimelineEventController
        val shouldAdd = host.timeline?.hasMoreToLoad(direction) ?: false
        addIf(shouldAdd, host)
        return shouldAdd
    }

    fun searchPositionOfEvent(eventId: String?): Int? = synchronized(modelCache) {
        return adapterPositionMapping[eventId]
    }

    fun getPositionOfReadMarker(): Int? = synchronized(modelCache) {
        return positionOfReadMarker
    }

    private data class CacheItemData(
            val localId: Long,
            val eventId: String?,
            val readReceiptsItem: ReadReceiptsItem? = null,
            val eventModel: EpoxyModel<*>? = null,
            val mergedHeaderModel: BasedMergedItem<*>? = null,
            val formattedDayModel: DaySeparatorItem? = null,
            private val isCacheable: Boolean = true
    ) {
        fun isCacheable(partialState: PartialState): Boolean {
            return isCacheable && partialState.highlightedEventId != eventId
        }
    }
}<|MERGE_RESOLUTION|>--- conflicted
+++ resolved
@@ -140,13 +140,10 @@
         fun getPreviewUrlRetriever(): PreviewUrlRetriever
 
         fun onVoiceControlButtonClicked(eventId: String, messageAudioContent: MessageAudioContent)
-<<<<<<< HEAD
         fun onVoiceWaveformTouchedUp(eventId: String, duration: Int, percentage: Float)
         fun onVoiceWaveformMovedTo(eventId: String, duration: Int, percentage: Float)
-=======
 
         fun onAddMoreReaction(event: TimelineEvent)
->>>>>>> d4bf38f4
     }
 
     interface ReactionPillCallback {
