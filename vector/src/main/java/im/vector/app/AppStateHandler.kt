/*
 * Copyright 2019 New Vector Ltd
 *
 * Licensed under the Apache License, Version 2.0 (the "License");
 * you may not use this file except in compliance with the License.
 * You may obtain a copy of the License at
 *
 * http://www.apache.org/licenses/LICENSE-2.0
 *
 * Unless required by applicable law or agreed to in writing, software
 * distributed under the License is distributed on an "AS IS" BASIS,
 * WITHOUT WARRANTIES OR CONDITIONS OF ANY KIND, either express or implied.
 * See the License for the specific language governing permissions and
 * limitations under the License.
 */

package im.vector.app

import androidx.lifecycle.DefaultLifecycleObserver
import androidx.lifecycle.LifecycleOwner
import androidx.lifecycle.asFlow
import arrow.core.Option
import arrow.core.getOrElse
import im.vector.app.core.di.ActiveSessionHolder
import im.vector.app.core.utils.BehaviorDataSource
import im.vector.app.features.analytics.AnalyticsTracker
import im.vector.app.features.analytics.plan.UserProperties
import im.vector.app.features.session.coroutineScope
import im.vector.app.features.ui.UiStateRepository
import kotlinx.coroutines.CoroutineScope
import kotlinx.coroutines.Dispatchers
import kotlinx.coroutines.SupervisorJob
import kotlinx.coroutines.cancelChildren
import kotlinx.coroutines.flow.distinctUntilChanged
import kotlinx.coroutines.flow.filter
import kotlinx.coroutines.flow.filterIsInstance
import kotlinx.coroutines.flow.launchIn
import kotlinx.coroutines.flow.map
import kotlinx.coroutines.flow.onEach
import kotlinx.coroutines.launch
import org.matrix.android.sdk.api.extensions.tryOrNull
import org.matrix.android.sdk.api.session.Session
import org.matrix.android.sdk.api.session.getRoom
import org.matrix.android.sdk.api.session.getRoomSummary
import org.matrix.android.sdk.api.session.group.model.GroupSummary
import org.matrix.android.sdk.api.session.initsync.SyncStatusService
import org.matrix.android.sdk.api.session.room.model.RoomSummary
import javax.inject.Inject
import javax.inject.Singleton

sealed class RoomGroupingMethod {
    data class ByLegacyGroup(val groupSummary: GroupSummary?) : RoomGroupingMethod()
    data class BySpace(val spaceSummary: RoomSummary?) : RoomGroupingMethod()
}

fun RoomGroupingMethod.space() = (this as? RoomGroupingMethod.BySpace)?.spaceSummary
fun RoomGroupingMethod.group() = (this as? RoomGroupingMethod.ByLegacyGroup)?.groupSummary

/**
 * This class handles the global app state.
 * It requires to be added to ProcessLifecycleOwner.get().lifecycle
 */
// TODO Keep this class for now, will maybe be used fro Space
@Singleton
class AppStateHandler @Inject constructor(
        private val sessionDataSource: ActiveSessionDataSource,
        private val uiStateRepository: UiStateRepository,
        private val activeSessionHolder: ActiveSessionHolder,
        private val analyticsTracker: AnalyticsTracker
) : DefaultLifecycleObserver {

    private val coroutineScope = CoroutineScope(SupervisorJob() + Dispatchers.Main)
    ///private val selectedSpaceDataSource = BehaviorDataSource<Option<RoomGroupingMethod>>(Option.empty())

    // SchildiChat: the boolean means pendingSwipe and defaults to false. Set to true for swiping spaces, so you want to ignore updates which have pendingSwipe = true.
    // Call it different then the upstream one so we don't forget adding `first` to upstream's logic.
    private val selectedSpaceDataSourceSc = BehaviorDataSource<Option<Pair<RoomGroupingMethod, Boolean>>>(Option.empty())

    val selectedRoomGroupingFlow = selectedSpaceDataSourceSc.stream().map { it.map { it.first } }
    val selectedRoomGroupingFlowIgnoreSwipe = selectedSpaceDataSourceSc.stream().filter { it.getOrElse{ null }?.second != true }.map { it.map { it.first } }

    fun getCurrentRoomGroupingMethod(): RoomGroupingMethod? {
        // XXX we should somehow make it live :/ just a work around
        // For example just after creating a space and switching to it the
        // name in the app Bar could show Empty Room, and it will not update unless you
        // switch space
        return selectedSpaceDataSourceSc.currentValue?.orNull()?.first?.let {
            if (it is RoomGroupingMethod.BySpace) {
                // try to refresh sum?
                it.spaceSummary?.roomId?.let { activeSessionHolder.getSafeActiveSession()?.roomService()?.getRoomSummary(it) }?.let {
                    RoomGroupingMethod.BySpace(it)
                } ?: it
            } else it
        }
    }

    fun setCurrentSpace(spaceId: String?, session: Session? = null, persistNow: Boolean = false, pendingSwipe: Boolean = false) {
        val uSession = session ?: activeSessionHolder.getSafeActiveSession() ?: return
        if (selectedSpaceDataSourceSc.currentValue?.orNull()?.first is RoomGroupingMethod.BySpace &&
                spaceId == selectedSpaceDataSourceSc.currentValue?.orNull()?.first?.space()?.roomId) return
        val spaceSum = spaceId?.let { uSession.getRoomSummary(spaceId) }

        if (persistNow) {
            uiStateRepository.storeGroupingMethod(true, uSession.sessionId)
            uiStateRepository.storeSelectedSpace(spaceSum?.roomId, uSession.sessionId)
        }

        selectedSpaceDataSourceSc.post(Option.just(Pair(RoomGroupingMethod.BySpace(spaceSum), pendingSwipe)))
        if (spaceId != null) {
            uSession.coroutineScope.launch(Dispatchers.IO) {
                tryOrNull {
                    uSession.getRoom(spaceId)?.membershipService()?.loadRoomMembersIfNeeded()
                }
            }
        }
    }

    fun setCurrentGroup(groupId: String?, session: Session? = null) {
        val uSession = session ?: activeSessionHolder.getSafeActiveSession() ?: return
<<<<<<< HEAD
        if (selectedSpaceDataSourceSc.currentValue?.orNull()?.first is RoomGroupingMethod.ByLegacyGroup &&
                groupId == selectedSpaceDataSourceSc.currentValue?.orNull()?.first?.group()?.groupId) return
        val activeGroup = groupId?.let { uSession.getGroupSummary(groupId) }
        selectedSpaceDataSourceSc.post(Option.just(Pair(RoomGroupingMethod.ByLegacyGroup(activeGroup), false)))
=======
        if (selectedSpaceDataSource.currentValue?.orNull() is RoomGroupingMethod.ByLegacyGroup &&
                groupId == selectedSpaceDataSource.currentValue?.orNull()?.group()?.groupId) return
        val activeGroup = groupId?.let { uSession.groupService().getGroupSummary(groupId) }
        selectedSpaceDataSource.post(Option.just(RoomGroupingMethod.ByLegacyGroup(activeGroup)))
>>>>>>> a5b007f1
        if (groupId != null) {
            uSession.coroutineScope.launch {
                tryOrNull {
                    uSession.groupService().getGroup(groupId)?.fetchGroupData()
                }
            }
        }
    }

    private fun observeActiveSession() {
        sessionDataSource.stream()
                .distinctUntilChanged()
                .onEach {
                    // sessionDataSource could already return a session while activeSession holder still returns null
                    it.orNull()?.let { session ->
                        if (uiStateRepository.isGroupingMethodSpace(session.sessionId)) {
                            setCurrentSpace(uiStateRepository.getSelectedSpace(session.sessionId), session)
                        } else {
                            setCurrentGroup(uiStateRepository.getSelectedGroup(session.sessionId), session)
                        }
                        //observeSyncStatus(session)
                    }
                }
                .launchIn(coroutineScope)
    }

    /*
    private fun observeSyncStatus(session: Session) {
        session.syncStatusService().getSyncStatusLive()
                .asFlow()
                .filterIsInstance<SyncStatusService.Status.IncrementalSyncDone>()
                .map { session.spaceService().getRootSpaceSummaries().size }
                .distinctUntilChanged()
                .onEach { spacesNumber ->
                    analyticsTracker.updateUserProperties(UserProperties(numSpaces = spacesNumber))
                }.launchIn(session.coroutineScope)
    }
    */

    fun safeActiveSpaceId(): String? {
        return (selectedSpaceDataSourceSc.currentValue?.orNull()?.first as? RoomGroupingMethod.BySpace)?.spaceSummary?.roomId
    }

    fun safeActiveGroupId(): String? {
        return (selectedSpaceDataSourceSc.currentValue?.orNull()?.first as? RoomGroupingMethod.ByLegacyGroup)?.groupSummary?.groupId
    }

    override fun onResume(owner: LifecycleOwner) {
        observeActiveSession()
    }

    override fun onPause(owner: LifecycleOwner) {
        coroutineScope.coroutineContext.cancelChildren()
        val session = activeSessionHolder.getSafeActiveSession() ?: return
        when (val currentMethod = selectedSpaceDataSourceSc.currentValue?.orNull()?.first ?: RoomGroupingMethod.BySpace(null)) {
            is RoomGroupingMethod.BySpace       -> {
                uiStateRepository.storeGroupingMethod(true, session.sessionId)
                uiStateRepository.storeSelectedSpace(currentMethod.spaceSummary?.roomId, session.sessionId)
            }
            is RoomGroupingMethod.ByLegacyGroup -> {
                uiStateRepository.storeGroupingMethod(false, session.sessionId)
                uiStateRepository.storeSelectedGroup(currentMethod.groupSummary?.groupId, session.sessionId)
            }
        }
    }

    fun persistSelectedSpace() {
        val currentValue = selectedSpaceDataSourceSc.currentValue?.orNull() ?: return
        val currentMethod = currentValue.first as? RoomGroupingMethod.BySpace ?: return
        val uSession = activeSessionHolder.getSafeActiveSession() ?: return

        // We want to persist it, so we also want to remove the pendingSwipe status
        if (currentValue.second) {
            selectedSpaceDataSourceSc.post(Option.just(Pair(currentMethod, false)))
        }

        // Persist it across app restarts
        uiStateRepository.storeGroupingMethod(true, uSession.sessionId)
        uiStateRepository.storeSelectedSpace(currentMethod.spaceSummary?.roomId, uSession.sessionId)
    }
}<|MERGE_RESOLUTION|>--- conflicted
+++ resolved
@@ -117,17 +117,10 @@
 
     fun setCurrentGroup(groupId: String?, session: Session? = null) {
         val uSession = session ?: activeSessionHolder.getSafeActiveSession() ?: return
-<<<<<<< HEAD
         if (selectedSpaceDataSourceSc.currentValue?.orNull()?.first is RoomGroupingMethod.ByLegacyGroup &&
                 groupId == selectedSpaceDataSourceSc.currentValue?.orNull()?.first?.group()?.groupId) return
-        val activeGroup = groupId?.let { uSession.getGroupSummary(groupId) }
+        val activeGroup = groupId?.let { uSession.groupService().getGroupSummary(groupId) }
         selectedSpaceDataSourceSc.post(Option.just(Pair(RoomGroupingMethod.ByLegacyGroup(activeGroup), false)))
-=======
-        if (selectedSpaceDataSource.currentValue?.orNull() is RoomGroupingMethod.ByLegacyGroup &&
-                groupId == selectedSpaceDataSource.currentValue?.orNull()?.group()?.groupId) return
-        val activeGroup = groupId?.let { uSession.groupService().getGroupSummary(groupId) }
-        selectedSpaceDataSource.post(Option.just(RoomGroupingMethod.ByLegacyGroup(activeGroup)))
->>>>>>> a5b007f1
         if (groupId != null) {
             uSession.coroutineScope.launch {
                 tryOrNull {
