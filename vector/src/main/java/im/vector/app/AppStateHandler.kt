/*
 * Copyright 2019 New Vector Ltd
 *
 * Licensed under the Apache License, Version 2.0 (the "License");
 * you may not use this file except in compliance with the License.
 * You may obtain a copy of the License at
 *
 * http://www.apache.org/licenses/LICENSE-2.0
 *
 * Unless required by applicable law or agreed to in writing, software
 * distributed under the License is distributed on an "AS IS" BASIS,
 * WITHOUT WARRANTIES OR CONDITIONS OF ANY KIND, either express or implied.
 * See the License for the specific language governing permissions and
 * limitations under the License.
 */

package im.vector.app

import androidx.lifecycle.Lifecycle
import androidx.lifecycle.LifecycleObserver
import androidx.lifecycle.OnLifecycleEvent
<<<<<<< HEAD
import arrow.core.Option
import im.vector.app.features.grouplist.ALL_COMMUNITIES_GROUP_ID
import im.vector.app.features.grouplist.SelectedGroupDataSource
import im.vector.app.features.home.HomeRoomListDataSource
import im.vector.app.features.home.room.detail.timeline.helper.MatrixItemColorProvider
import im.vector.app.features.home.room.list.ChronologicalRoomComparator
import io.reactivex.Observable
import io.reactivex.android.schedulers.AndroidSchedulers
import io.reactivex.disposables.CompositeDisposable
import io.reactivex.functions.BiFunction
import io.reactivex.rxkotlin.addTo
import org.matrix.android.sdk.api.session.accountdata.UserAccountDataTypes
import org.matrix.android.sdk.api.session.events.model.toModel
import org.matrix.android.sdk.api.session.group.model.GroupSummary
import org.matrix.android.sdk.api.session.room.model.RoomSummary
import org.matrix.android.sdk.api.session.room.roomSummaryQueryParams
import org.matrix.android.sdk.rx.rx
import java.util.concurrent.TimeUnit
=======
import io.reactivex.disposables.CompositeDisposable
>>>>>>> d2c74f6f
import javax.inject.Inject
import javax.inject.Singleton

/**
 * This class handles the global app state.
 * It requires to be added to ProcessLifecycleOwner.get().lifecycle
 */
// TODO Keep this class for now, will maybe be used fro Space
@Singleton
<<<<<<< HEAD
class AppStateHandler @Inject constructor(
        private val sessionDataSource: ActiveSessionDataSource,
        private val homeRoomListDataSource: HomeRoomListDataSource,
        private val selectedGroupDataSource: SelectedGroupDataSource,
        private val chronologicalRoomComparator: ChronologicalRoomComparator,
        private val matrixItemColorProvider: MatrixItemColorProvider) : LifecycleObserver {
=======
class AppStateHandler @Inject constructor() : LifecycleObserver {
>>>>>>> d2c74f6f

    private val compositeDisposable = CompositeDisposable()

    @OnLifecycleEvent(Lifecycle.Event.ON_RESUME)
    fun entersForeground() {
<<<<<<< HEAD
        observeRoomsAndGroup()
        observeUserAccountData()
=======
>>>>>>> d2c74f6f
    }

    @OnLifecycleEvent(Lifecycle.Event.ON_PAUSE)
    fun entersBackground() {
        compositeDisposable.clear()
    }
<<<<<<< HEAD

    private fun observeRoomsAndGroup() {
        Observable
                .combineLatest<List<RoomSummary>, Option<GroupSummary>, List<RoomSummary>>(
                        sessionDataSource.observe()
                                .observeOn(AndroidSchedulers.mainThread())
                                .switchMap {
                                    val query = roomSummaryQueryParams {}
                                    it.orNull()?.rx()?.liveRoomSummaries(query)
                                            ?: Observable.just(emptyList())
                                }
                                .throttleLast(300, TimeUnit.MILLISECONDS),
                        selectedGroupDataSource.observe(),
                        BiFunction { rooms, selectedGroupOption ->
                            val selectedGroup = selectedGroupOption.orNull()
                            val filteredRooms = rooms.filter {
                                if (selectedGroup == null || selectedGroup.groupId == ALL_COMMUNITIES_GROUP_ID) {
                                    true
                                } else if (it.isDirect) {
                                    it.otherMemberIds
                                            .intersect(selectedGroup.userIds)
                                            .isNotEmpty()
                                } else {
                                    selectedGroup.roomIds.contains(it.roomId)
                                }
                            }
                            filteredRooms.sortedWith(chronologicalRoomComparator)
                        }
                )
                .subscribe {
                    homeRoomListDataSource.post(it)
                }
                .addTo(compositeDisposable)
    }

    private fun observeUserAccountData() {
        sessionDataSource.observe()
                .observeOn(AndroidSchedulers.mainThread())
                .switchMap {
                    it.orNull()?.rx()?.liveAccountData(setOf(UserAccountDataTypes.TYPE_OVERRIDE_COLORS))
                            ?: Observable.just(emptyList())
                }
                .distinctUntilChanged()
                .subscribe {
                    val overrideColorSpecs = it?.firstOrNull()?.content?.toModel<Map<String, String>>()
                    matrixItemColorProvider.setOverrideColors(overrideColorSpecs)
                }
                .addTo(compositeDisposable)
    }
=======
>>>>>>> d2c74f6f
}<|MERGE_RESOLUTION|>--- conflicted
+++ resolved
@@ -19,30 +19,16 @@
 import androidx.lifecycle.Lifecycle
 import androidx.lifecycle.LifecycleObserver
 import androidx.lifecycle.OnLifecycleEvent
-<<<<<<< HEAD
-import arrow.core.Option
-import im.vector.app.features.grouplist.ALL_COMMUNITIES_GROUP_ID
-import im.vector.app.features.grouplist.SelectedGroupDataSource
-import im.vector.app.features.home.HomeRoomListDataSource
 import im.vector.app.features.home.room.detail.timeline.helper.MatrixItemColorProvider
-import im.vector.app.features.home.room.list.ChronologicalRoomComparator
 import io.reactivex.Observable
 import io.reactivex.android.schedulers.AndroidSchedulers
 import io.reactivex.disposables.CompositeDisposable
-import io.reactivex.functions.BiFunction
 import io.reactivex.rxkotlin.addTo
 import org.matrix.android.sdk.api.session.accountdata.UserAccountDataTypes
 import org.matrix.android.sdk.api.session.events.model.toModel
-import org.matrix.android.sdk.api.session.group.model.GroupSummary
-import org.matrix.android.sdk.api.session.room.model.RoomSummary
-import org.matrix.android.sdk.api.session.room.roomSummaryQueryParams
-import org.matrix.android.sdk.rx.rx
-import java.util.concurrent.TimeUnit
-=======
-import io.reactivex.disposables.CompositeDisposable
->>>>>>> d2c74f6f
 import javax.inject.Inject
 import javax.inject.Singleton
+import org.matrix.android.sdk.rx.rx
 
 /**
  * This class handles the global app state.
@@ -50,66 +36,20 @@
  */
 // TODO Keep this class for now, will maybe be used fro Space
 @Singleton
-<<<<<<< HEAD
 class AppStateHandler @Inject constructor(
         private val sessionDataSource: ActiveSessionDataSource,
-        private val homeRoomListDataSource: HomeRoomListDataSource,
-        private val selectedGroupDataSource: SelectedGroupDataSource,
-        private val chronologicalRoomComparator: ChronologicalRoomComparator,
         private val matrixItemColorProvider: MatrixItemColorProvider) : LifecycleObserver {
-=======
-class AppStateHandler @Inject constructor() : LifecycleObserver {
->>>>>>> d2c74f6f
 
     private val compositeDisposable = CompositeDisposable()
 
     @OnLifecycleEvent(Lifecycle.Event.ON_RESUME)
     fun entersForeground() {
-<<<<<<< HEAD
-        observeRoomsAndGroup()
         observeUserAccountData()
-=======
->>>>>>> d2c74f6f
     }
 
     @OnLifecycleEvent(Lifecycle.Event.ON_PAUSE)
     fun entersBackground() {
         compositeDisposable.clear()
-    }
-<<<<<<< HEAD
-
-    private fun observeRoomsAndGroup() {
-        Observable
-                .combineLatest<List<RoomSummary>, Option<GroupSummary>, List<RoomSummary>>(
-                        sessionDataSource.observe()
-                                .observeOn(AndroidSchedulers.mainThread())
-                                .switchMap {
-                                    val query = roomSummaryQueryParams {}
-                                    it.orNull()?.rx()?.liveRoomSummaries(query)
-                                            ?: Observable.just(emptyList())
-                                }
-                                .throttleLast(300, TimeUnit.MILLISECONDS),
-                        selectedGroupDataSource.observe(),
-                        BiFunction { rooms, selectedGroupOption ->
-                            val selectedGroup = selectedGroupOption.orNull()
-                            val filteredRooms = rooms.filter {
-                                if (selectedGroup == null || selectedGroup.groupId == ALL_COMMUNITIES_GROUP_ID) {
-                                    true
-                                } else if (it.isDirect) {
-                                    it.otherMemberIds
-                                            .intersect(selectedGroup.userIds)
-                                            .isNotEmpty()
-                                } else {
-                                    selectedGroup.roomIds.contains(it.roomId)
-                                }
-                            }
-                            filteredRooms.sortedWith(chronologicalRoomComparator)
-                        }
-                )
-                .subscribe {
-                    homeRoomListDataSource.post(it)
-                }
-                .addTo(compositeDisposable)
     }
 
     private fun observeUserAccountData() {
@@ -126,6 +66,4 @@
                 }
                 .addTo(compositeDisposable)
     }
-=======
->>>>>>> d2c74f6f
 }