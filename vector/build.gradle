import com.android.build.OutputFile

apply plugin: 'com.android.application'
apply plugin: 'com.google.android.gms.oss-licenses-plugin'
apply plugin: 'kotlin-android'
apply plugin: 'kotlin-android-extensions'
apply plugin: 'kotlin-kapt'

kapt {
    correctErrorTypes = true
}

androidExtensions {
    experimental = true
}

// Note: 2 digits max for each value
ext.versionMajor = 1
ext.versionMinor = 0
ext.versionPatch = 9

ext.scVersion = 23

static def getGitTimestamp() {
    def cmd = 'git show -s --format=%ct'
    return cmd.execute().text.trim() as Long
}

static def generateVersionCodeFromTimestamp() {
    // It's unix timestamp, minus timestamp of October 3rd 2018 (first commit date) divided by 100: It's incremented by one every 100 seconds.
    // plus 20_000_000 for compatibility reason with the previous way the Version Code was computed
    // Note that the result will be multiplied by 10 when adding the digit for the arch
    return ((getGitTimestamp() - 1_538_524_800) / 100).toInteger() + 20_000_000
}

def generateVersionCodeFromVersionName() {
    // plus 4_000_000 for compatibility reason with the previous way the Version Code was computed
    // Note that the result will be multiplied by 10 when adding the digit for the arch
    return (versionMajor * 1_00_00 + versionMinor * 1_00 + versionPatch + scVersion) + 4_000_000
}

def getVersionCode() {
    if (gitBranchName() == "develop") {
        return generateVersionCodeFromTimestamp()
    } else {
        return generateVersionCodeFromVersionName()
    }
}

static def gitRevision() {
    def cmd = "git rev-parse --short=8 HEAD"
    return cmd.execute().text.trim()
}

static def gitRevisionDate() {
    def cmd = "git show -s --format=%ci HEAD^{commit}"
    return cmd.execute().text.trim()
}

static def gitBranchName() {
    def fromEnv = System.env.BUILDKITE_BRANCH as String ?: ""

    if (!fromEnv.isEmpty()) {
        return fromEnv
    } else {
        // Note: this command return "HEAD" on Buildkite, so use the system env 'BUILDKITE_BRANCH' content first
        def cmd = "git rev-parse --abbrev-ref HEAD"
        return cmd.execute().text.trim()
    }
}

// For Google Play build, build on any other branch than master will have a "-dev" suffix
static def getGplayVersionSuffix() {
    if (gitBranchName() == "master" || true) {
        return ""
    } else {
        return "-dev"
    }
}

static def gitTag() {
    def cmd = "git describe --exact-match --tags"
    return cmd.execute().text.trim()
}

// For F-Droid build, build on a not tagged commit will have a "-dev" suffix
static def getFdroidVersionSuffix() {
    if (gitTag() == "") {
        return "-dev"
    } else {
        return ""
    }
}

project.android.buildTypes.all { buildType ->
    buildType.javaCompileOptions.annotationProcessorOptions.arguments =
            [
                    validateEpoxyModelUsage: String.valueOf(buildType.name == 'debug')
            ]
}

// map for the version codes last digit
// x86 must have greater values than arm
// 64 bits have greater value than 32 bits
ext.abiVersionCodes = ["armeabi-v7a": 1, "arm64-v8a": 2, "x86": 3, "x86_64": 4].withDefault { 0 }

def buildNumber = System.env.BUILDKITE_BUILD_NUMBER as Integer ?: 0

android {
    compileSdkVersion 29

    // Due to a bug introduced in Android gradle plugin 3.6.0, we have to specify the ndk version to use
    // Ref: https://issuetracker.google.com/issues/144111441
    ndkVersion "21.3.6528147"

    defaultConfig {
        applicationId "de.spiritcroc.riotx"
        // Set to API 21: see #405
        minSdkVersion 21
        targetSdkVersion 29
        multiDexEnabled true

        // `develop` branch will have version code from timestamp, to ensure each build from CI has a incremented versionCode.
        // Other branches (master, features, etc.) will have version code based on application version.
        versionCode 40100310

        // Required for sonar analysis
        versionName "1.0.8.sc.23"

        buildConfigField "String", "GIT_REVISION", "\"${gitRevision()}\""
        resValue "string", "git_revision", "\"${gitRevision()}\""

        buildConfigField "String", "GIT_REVISION_DATE", "\"${gitRevisionDate()}\""
        resValue "string", "git_revision_date", "\"${gitRevisionDate()}\""

        buildConfigField "String", "GIT_BRANCH_NAME", "\"${gitBranchName()}\""
        resValue "string", "git_branch_name", "\"${gitBranchName()}\""

        buildConfigField "String", "BUILD_NUMBER", "\"${buildNumber}\""
        resValue "string", "build_number", "\"${buildNumber}\""

        testInstrumentationRunner "androidx.test.runner.AndroidJUnitRunner"

        // Keep abiFilter for the universalApk
        ndk {
            abiFilters "armeabi-v7a", "x86", 'arm64-v8a', 'x86_64'
        }

        // Ref: https://developer.android.com/studio/build/configure-apk-splits.html
        splits {
            // Configures multiple APKs based on ABI.
            abi {
                // Enables building multiple APKs per ABI.
                enable true

                // By default all ABIs are included, so use reset() and include to specify that we only
                // want APKs for armeabi-v7a, x86, arm64-v8a and x86_64.

                // Resets the list of ABIs that Gradle should create APKs for to none.
                reset()

                // Specifies a list of ABIs that Gradle should create APKs for.
                include "armeabi-v7a", "x86", "arm64-v8a", "x86_64"

                // Generate a universal APK that includes all ABIs, so user who install from CI tool can use this one by default.
                universalApk true
            }
        }

        /*
        applicationVariants.all { variant ->
            variant.outputs.each { output ->
                def baseAbiVersionCode = project.ext.abiVersionCodes.get(output.getFilter(OutputFile.ABI))
                // Known limitation: it does not modify the value in the BuildConfig.java generated file
                output.versionCodeOverride = variant.versionCode * 10 + baseAbiVersionCode
            }
        }
<<<<<<< HEAD
        */
=======

        // The following argument makes the Android Test Orchestrator run its
        // "pm clear" command after each test invocation. This command ensures
        // that the app's state is completely cleared between tests.
        testInstrumentationRunnerArguments clearPackageData: 'true'
    }

    testOptions {
        // Disables animations during instrumented tests you run from the command line…
        // This property does not affect tests that you run using Android Studio.”
        animationsDisabled = true

        execution 'ANDROIDX_TEST_ORCHESTRATOR'
>>>>>>> 9298ca9c
    }

    signingConfigs {
        debug {
            keyAlias 'androiddebugkey'
            keyPassword 'android'
            storeFile file('./signature/debug.keystore')
            storePassword 'android'
        }
    }

    buildTypes {
        debug {
            applicationIdSuffix ".debug"
            resValue "string", "app_name", "SchildiChat dbg"

            resValue "bool", "debug_mode", "true"
            buildConfigField "boolean", "LOW_PRIVACY_LOG_ENABLE", "false"
            // Set to true if you want to enable strict mode in debug
            buildConfigField "boolean", "ENABLE_STRICT_MODE_LOGS", "false"

            signingConfig signingConfigs.debug
        }

        release {
            resValue "string", "app_name", "SchildiChat"

            resValue "bool", "debug_mode", "false"
            buildConfigField "boolean", "LOW_PRIVACY_LOG_ENABLE", "false"
            buildConfigField "boolean", "ENABLE_STRICT_MODE_LOGS", "false"

            postprocessing {
                removeUnusedCode true
                removeUnusedResources true
                // We do not activate obfuscation as it makes it hard then to read crash reports, and it's a bit useless on an open source project :)
                obfuscate false
                optimizeCode true
                proguardFiles 'proguard-rules.pro'
            }
        }
    }

    flavorDimensions "store"

    productFlavors {
        gplay {
            dimension "store"

            versionName "1.0.8.sc.23"

            resValue "bool", "isGplay", "true"
            buildConfigField "boolean", "ALLOW_FCM_USE", "true"
            buildConfigField "String", "SHORT_FLAVOR_DESCRIPTION", "\"G\""
            buildConfigField "String", "FLAVOR_DESCRIPTION", "\"GooglePlay\""
        }

        fdroid {
            dimension "store"

            versionName "1.0.8.sc.23"

            resValue "bool", "isGplay", "false"
            buildConfigField "boolean", "ALLOW_FCM_USE", "false"
            buildConfigField "String", "SHORT_FLAVOR_DESCRIPTION", "\"F\""
            buildConfigField "String", "FLAVOR_DESCRIPTION", "\"FDroid\""
        }
    }

    lintOptions {
        lintConfig file("lint.xml")

        abortOnError true
    }

    compileOptions {
        sourceCompatibility JavaVersion.VERSION_1_8
        targetCompatibility JavaVersion.VERSION_1_8
    }

    kotlinOptions {
        jvmTarget = "1.8"
    }

    sourceSets {
        androidTest {
            java.srcDirs += "src/sharedTest/java"
        }
        test {
            java.srcDirs += "src/sharedTest/java"
        }
    }
}

dependencies {

    def epoxy_version = '4.1.0'
    def fragment_version = '1.3.0-beta01'
    def arrow_version = "0.8.2"
    def markwon_version = '4.1.2'
    def big_image_viewer_version = '1.6.2'
    def glide_version = '4.11.0'
    def moshi_version = '1.11.0'
    def daggerVersion = '2.29.1'
    def autofill_version = "1.0.0"
    def work_version = '2.4.0'
    def arch_version = '2.1.0'
    def lifecycle_version = '2.2.0'

    // Tests
    def kluent_version = '1.61'
    def androidxTest_version = '1.3.0'
    def espresso_version = '3.3.0'

    implementation project(":matrix-sdk-android")
    implementation project(":matrix-sdk-android-rx")
    implementation project(":diff-match-patch")
    implementation project(":multipicker")
    implementation project(":attachment-viewer")
    implementation 'com.android.support:multidex:1.0.3'

    implementation "org.jetbrains.kotlin:kotlin-stdlib-jdk7:$kotlin_version"
    implementation "org.jetbrains.kotlinx:kotlinx-coroutines-core:$kotlin_coroutines_version"
    implementation "org.jetbrains.kotlinx:kotlinx-coroutines-android:$kotlin_coroutines_version"

    implementation "androidx.recyclerview:recyclerview:1.2.0-alpha06"
    implementation 'androidx.appcompat:appcompat:1.2.0'
    implementation "androidx.fragment:fragment:$fragment_version"
    implementation "androidx.fragment:fragment-ktx:$fragment_version"
    implementation 'androidx.constraintlayout:constraintlayout:2.0.2'
    implementation "androidx.sharetarget:sharetarget:1.0.0"
    implementation 'androidx.core:core-ktx:1.3.2'

    implementation "org.threeten:threetenbp:1.4.0:no-tzdb"
    implementation "com.gabrielittner.threetenbp:lazythreetenbp:0.7.0"

    implementation "com.squareup.moshi:moshi-adapters:$moshi_version"
    implementation "androidx.lifecycle:lifecycle-extensions:$lifecycle_version"
    kapt "com.squareup.moshi:moshi-kotlin-codegen:$moshi_version"

    // Log
    implementation 'com.jakewharton.timber:timber:4.7.1'

    // Debug
    implementation 'com.facebook.stetho:stetho:1.5.1'

    // Phone number https://github.com/google/libphonenumber
    implementation 'com.googlecode.libphonenumber:libphonenumber:8.10.23'

    // rx
    implementation 'io.reactivex.rxjava2:rxkotlin:2.3.0'
    implementation 'io.reactivex.rxjava2:rxandroid:2.1.1'
    implementation 'com.jakewharton.rxrelay2:rxrelay:2.1.1'
    // RXBinding
    implementation 'com.jakewharton.rxbinding3:rxbinding:3.0.0'
    implementation 'com.jakewharton.rxbinding3:rxbinding-appcompat:3.0.0'
    implementation 'com.jakewharton.rxbinding3:rxbinding-material:3.0.0'

    implementation("com.airbnb.android:epoxy:$epoxy_version")
    implementation "com.airbnb.android:epoxy-glide-preloading:$epoxy_version"
    kapt "com.airbnb.android:epoxy-processor:$epoxy_version"
    implementation "com.airbnb.android:epoxy-paging:$epoxy_version"
    implementation 'com.airbnb.android:mvrx:1.5.1'

    // Work
    implementation "androidx.work:work-runtime-ktx:$work_version"

    // Paging
    implementation "androidx.paging:paging-runtime-ktx:2.1.2"

    // Functional Programming
    implementation "io.arrow-kt:arrow-core:$arrow_version"

    // Pref
    implementation 'androidx.preference:preference:1.1.1'

    // UI
    implementation 'com.amulyakhare:com.amulyakhare.textdrawable:1.0.1'
    implementation 'com.google.android.material:material:1.3.0-alpha02'
    implementation 'me.gujun.android:span:1.7'
    implementation "io.noties.markwon:core:$markwon_version"
    implementation "io.noties.markwon:html:$markwon_version"
    implementation 'com.googlecode.htmlcompressor:htmlcompressor:1.4'
    implementation 'me.saket:better-link-movement-method:2.2.0'
    implementation 'com.google.android:flexbox:1.1.1'
    implementation "androidx.autofill:autofill:$autofill_version"
    implementation 'com.github.vector-im:PFLockScreen-Android:1.0.0-beta10'

    // Custom Tab
    implementation 'androidx.browser:browser:1.2.0'

    // Passphrase strength helper
    implementation 'com.nulab-inc:zxcvbn:1.2.7'

    //Alerter
    implementation 'com.tapadoo.android:alerter:5.1.2'

    implementation 'com.otaliastudios:autocomplete:1.1.0'

    // Butterknife
    implementation 'com.jakewharton:butterknife:10.2.0'
    kapt 'com.jakewharton:butterknife-compiler:10.2.0'

    // Shake detection
    implementation 'com.squareup:seismic:1.0.2'

    // Image Loading
    implementation "com.github.piasy:BigImageViewer:$big_image_viewer_version"
    implementation "com.github.piasy:GlideImageLoader:$big_image_viewer_version"
    implementation "com.github.piasy:ProgressPieIndicator:$big_image_viewer_version"
    implementation "com.github.piasy:GlideImageViewFactory:$big_image_viewer_version"

    // implementation 'com.github.MikeOrtiz:TouchImageView:3.0.2'
    implementation 'com.github.chrisbanes:PhotoView:2.1.4'

    implementation "com.github.bumptech.glide:glide:$glide_version"
    kapt "com.github.bumptech.glide:compiler:$glide_version"
    implementation 'com.danikula:videocache:2.7.1'
    implementation 'com.github.yalantis:ucrop:2.2.6'

    // Badge for compatibility
    implementation 'me.leolin:ShortcutBadger:1.1.22@aar'

    // DI
    implementation "com.google.dagger:dagger:$daggerVersion"
    kapt "com.google.dagger:dagger-compiler:$daggerVersion"
    compileOnly 'com.squareup.inject:assisted-inject-annotations-dagger2:0.5.0'
    kapt 'com.squareup.inject:assisted-inject-processor-dagger2:0.5.0'

    // gplay flavor only
    gplayImplementation('com.google.firebase:firebase-messaging:20.3.0') {
        exclude group: 'com.google.firebase', module: 'firebase-core'
        exclude group: 'com.google.firebase', module: 'firebase-analytics'
        exclude group: 'com.google.firebase', module: 'firebase-measurement-connector'
    }

    // OSS License, gplay flavor only
    gplayImplementation 'com.google.android.gms:play-services-oss-licenses:17.0.0'

    implementation "androidx.emoji:emoji-appcompat:1.1.0"

    implementation 'com.github.BillCarsonFr:JsonViewer:0.5'

    // WebRTC
    // org.webrtc:google-webrtc is for development purposes only
    // implementation 'org.webrtc:google-webrtc:1.0.+'
    implementation('org.jitsi.react:jitsi-meet-sdk:2.9.3') { transitive = true }

    // QR-code
    // Stick to 3.3.3 because of https://github.com/zxing/zxing/issues/1170
    implementation 'com.google.zxing:core:3.3.3'
    implementation 'me.dm7.barcodescanner:zxing:1.9.13'

    // TESTS
    testImplementation 'junit:junit:4.13'
    testImplementation "org.amshove.kluent:kluent-android:$kluent_version"
    // Plant Timber tree for test
    testImplementation 'net.lachlanmckee:timber-junit-rule:1.0.1'

    // Activate when you want to check for leaks, from time to time.
    //debugImplementation 'com.squareup.leakcanary:leakcanary-android:2.3'

    androidTestImplementation "androidx.test:core:$androidxTest_version"
    androidTestImplementation "androidx.test:runner:$androidxTest_version"
    androidTestImplementation "androidx.test:rules:$androidxTest_version"
    androidTestImplementation 'androidx.test.ext:junit:1.1.2'
    androidTestImplementation "androidx.test.espresso:espresso-core:$espresso_version"
    androidTestImplementation "androidx.test.espresso:espresso-contrib:$espresso_version"
    androidTestImplementation "androidx.test.espresso:espresso-intents:$espresso_version"
    androidTestImplementation "org.amshove.kluent:kluent-android:$kluent_version"
    androidTestImplementation "androidx.arch.core:core-testing:$arch_version"
    // Plant Timber tree for test
    androidTestImplementation 'net.lachlanmckee:timber-junit-rule:1.0.1'
}

if (getGradle().getStartParameter().getTaskRequests().toString().contains("Gplay")) {
    apply plugin: 'com.google.gms.google-services'
}<|MERGE_RESOLUTION|>--- conflicted
+++ resolved
@@ -175,9 +175,7 @@
                 output.versionCodeOverride = variant.versionCode * 10 + baseAbiVersionCode
             }
         }
-<<<<<<< HEAD
         */
-=======
 
         // The following argument makes the Android Test Orchestrator run its
         // "pm clear" command after each test invocation. This command ensures
@@ -191,7 +189,6 @@
         animationsDisabled = true
 
         execution 'ANDROIDX_TEST_ORCHESTRATOR'
->>>>>>> 9298ca9c
     }
 
     signingConfigs {
