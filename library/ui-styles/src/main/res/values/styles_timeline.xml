<?xml version="1.0" encoding="utf-8"?>
<resources>

    <style name="TimelineContentStubBaseParams">
        <item name="android:layout_width">match_parent</item>
        <item name="android:layout_height">wrap_content</item>
<<<<<<< HEAD
        <item name="android:layout_marginStart">0dp</item>
        <item name="android:layout_marginLeft">0dp</item>
        <item name="android:layout_marginEnd">0dp</item>
        <item name="android:layout_marginRight">0dp</item>
        <item name="android:layout_marginBottom">0dp</item>
        <item name="android:layout_marginTop">0dp</item>
=======
    </style>

    <style name="TimelineContentStubContainerParams">
        <item name="android:paddingStart">8dp</item>
        <item name="android:paddingEnd">8dp</item>
        <item name="android:paddingTop">4dp</item>
        <item name="android:paddingBottom">4dp</item>
    </style>

    <style name="TimelineContentMediaPillStyle">
        <item name="android:paddingStart">8dp</item>
        <item name="android:paddingEnd">8dp</item>
        <item name="android:paddingTop">6dp</item>
        <item name="android:paddingBottom">6dp</item>
        <item name="minHeight">48dp</item>
        <item name="android:background">@drawable/bg_media_pill</item>
        <item name="android:backgroundTint">?vctr_content_quinary</item>
>>>>>>> d1e49624
    </style>

</resources><|MERGE_RESOLUTION|>--- conflicted
+++ resolved
@@ -4,14 +4,6 @@
     <style name="TimelineContentStubBaseParams">
         <item name="android:layout_width">match_parent</item>
         <item name="android:layout_height">wrap_content</item>
-<<<<<<< HEAD
-        <item name="android:layout_marginStart">0dp</item>
-        <item name="android:layout_marginLeft">0dp</item>
-        <item name="android:layout_marginEnd">0dp</item>
-        <item name="android:layout_marginRight">0dp</item>
-        <item name="android:layout_marginBottom">0dp</item>
-        <item name="android:layout_marginTop">0dp</item>
-=======
     </style>
 
     <style name="TimelineContentStubContainerParams">
@@ -28,8 +20,7 @@
         <item name="android:paddingBottom">6dp</item>
         <item name="minHeight">48dp</item>
         <item name="android:background">@drawable/bg_media_pill</item>
-        <item name="android:backgroundTint">?vctr_content_quinary</item>
->>>>>>> d1e49624
+        <item name="android:backgroundTint">?voice_message_playback_background_color</item>
     </style>
 
 </resources>