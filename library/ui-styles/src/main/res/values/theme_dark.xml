<?xml version="1.0" encoding="utf-8"?>
<resources>

    <!-- DARK THEME COLORS -->

    <style name="Base.Theme.Vector.Dark" parent="Theme.MaterialComponents.NoActionBar">
        <!-- Element attribute for palette -->
        <!-- content colors -->
        <item name="vctr_content_primary">@color/element_content_primary_dark</item>
        <item name="vctr_content_secondary">@color/element_content_secondary_dark</item>
        <item name="vctr_content_tertiary">@color/element_content_tertiary_dark</item>
        <item name="vctr_content_quaternary">@color/element_content_quaternary_dark</item>
        <item name="vctr_content_quinary">@color/element_content_quinary_dark</item>

        <!-- system colors -->
        <item name="vctr_system">@color/element_system_dark</item>

        <!-- other colors -->
<<<<<<< HEAD
        <item name="vctr_unread_room_badge">?colorPrimary</item>
=======
>>>>>>> f10c67d3
        <item name="vctr_fab_label_bg">@color/vctr_fab_label_bg_dark</item>
        <item name="vctr_fab_label_stroke">@color/vctr_fab_label_stroke_dark</item>
        <item name="vctr_fab_label_color">@color/vctr_fab_label_color_dark</item>
        <item name="vctr_touch_guard_bg">@color/vctr_touch_guard_bg_dark</item>
        <item name="vctr_keys_backup_banner_accent_color">@color/vctr_keys_backup_banner_accent_color_dark</item>
        <item name="vctr_attachment_selector_background">@color/vctr_attachment_selector_background_dark</item>
        <item name="vctr_attachment_selector_border">@color/vctr_attachment_selector_border_dark</item>
        <item name="vctr_room_active_widgets_banner_bg">@color/vctr_room_active_widgets_banner_bg_dark</item>
        <item name="vctr_room_active_widgets_banner_text">@color/vctr_room_active_widgets_banner_text_dark</item>
        <item name="vctr_reaction_background_off">@color/vctr_reaction_background_off_dark</item>
        <item name="vctr_reaction_background_on">@color/vctr_reaction_background_on_dark</item>
        <item name="vctr_waiting_background_color">@color/vctr_waiting_background_color_dark</item>
        <item name="vctr_chat_effect_snow_background">@color/vctr_chat_effect_snow_background_dark</item>
        <item name="vctr_toolbar_background">@color/element_system_dark</item>
        <item name="vctr_message_bubble_inbound">@color/vctr_message_bubble_inbound_dark</item>
        <item name="vctr_message_bubble_outbound">@color/vctr_message_bubble_outbound_dark</item>

        <!-- room message colors -->
        <item name="vctr_notice_secondary">#61708B</item>
        <item name="vctr_unsent_message_text_color">?colorError</item>
        <item name="vctr_message_text_color">@android:color/white</item>
        <item name="vctr_notice_text_color">@color/element_content_primary_dark</item>
        <item name="vctr_encrypting_message_text_color">@color/palette_element_green</item>
        <item name="vctr_sending_message_text_color">@color/element_content_secondary_dark</item>
        <item name="vctr_markdown_block_background_color">@android:color/black</item>
        <item name="vctr_spoiler_background_color">#FFFFFFFF</item>

        <!-- Presence Indicator colors -->
        <item name="vctr_presence_indicator_offline">@color/vctr_presence_indicator_offline_dark</item>

        <!-- Some alias -->
        <item name="vctr_header_background">?vctr_system</item>
        <item name="vctr_list_separator">?vctr_content_quinary</item>
        <item name="vctr_list_separator_system">?vctr_system</item>
        <item name="vctr_list_separator_on_surface">?vctr_system</item>

        <!-- Material color -->
        <item name="colorPrimary">@color/element_accent_dark</item>
        <item name="colorPrimaryVariant">@color/element_accent_dark</item>
        <item name="colorOnPrimary">@android:color/white</item>
        <item name="colorSecondary">@color/element_accent_dark</item>
        <item name="colorSecondaryVariant">@color/element_accent_dark</item>
        <item name="colorOnSecondary">@android:color/white</item>
        <item name="colorError">@color/element_alert_dark</item>
        <item name="colorOnError">@color/palette_white</item>
        <item name="colorSurface">@color/element_system_dark</item>
        <item name="colorOnSurface">?vctr_content_primary</item>
        <item name="android:colorBackground">@color/element_background_dark</item>
        <item name="colorOnBackground">?vctr_content_primary</item>

        <!--Material type attributes-->
        <item name="textAppearanceButton">@style/TextAppearance.Vector.Button</item>
        <item name="textAppearanceCaption">@style/TextAppearance.Vector.Caption</item>
        <!-- Default Text appearance for TextViews -->
        <item name="android:textAppearanceSmall">@style/TextAppearance.Vector.Body</item>
        <!-- Text appearance for List item -->
        <item name="textAppearanceListItem">@style/TextAppearance.Vector.Subtitle</item>
        <item name="textAppearanceListItemSecondary">@style/TextAppearance.Vector.Body</item>
        <item name="textAppearanceListItemSmall">@style/TextAppearance.Vector.Body</item>

        <!-- Default styles -->
        <item name="android:textViewStyle">@style/Widget.Vector.TextView.Body</item>
        <item name="materialButtonStyle">@style/Widget.Vector.Button</item>
        <item name="toolbarStyle">@style/Widget.Vector.Toolbar</item>
        <item name="bottomNavigationStyle">@style/BottomNavigation.Vector</item>
        <item name="searchViewStyle">@style/Widget.Vector.SearchView</item>
        <item name="textInputStyle">@style/Widget.Vector.TextInputLayout</item>
        <item name="appBarLayoutStyle">@style/Widget.Vector.AppBarLayout</item>
        <item name="popupMenuStyle">@style/Widget.Vector.PopupMenu</item>
        <item name="snackbarStyle">@style/Widget.Vector.SnackBar</item>
        <item name="snackbarButtonStyle">@style/Widget.Vector.SnackBar.Button</item>
        <item name="snackbarTextViewStyle">@style/Widget.Vector.SnackBar.TextView</item>
        <item name="actionModeStyle">@style/Widget.Vector.ActionMode</item>

        <!-- Default theme -->
        <item name="bottomSheetDialogTheme">@style/Theme.Vector.BottomSheetDialog.Dark</item>
        <item name="materialAlertDialogTheme">@style/ThemeOverlay.Vector.MaterialAlertDialog</item>

        <item name="android:textColorLink">@color/element_link_dark</item>

        <!-- Menu text color -->
        <item name="android:actionMenuTextColor">?colorSecondary</item>

        <!-- Default color for text View -->
        <item name="android:textColorTertiary">@color/element_content_primary_dark</item>

        <!-- ANDROID SUPPORT ATTRIBUTES -->
        <!-- disable the overscroll because setOverscrollHeader/Footer don't always work -->
        <item name="android:overScrollMode">never</item>

        <item name="preferenceTheme">@style/PreferenceThemeOverlay.v14.Material</item>

        <item name="pf_lock_screen">@style/PinCodeScreenStyle</item>
        <item name="pf_key_button">@style/PinCodeKeyButtonStyle</item>
        <item name="pf_title">@style/PinCodeTitleStyle</item>
        <item name="pf_hint">@style/PinCodeHintStyle</item>
        <item name="pf_code_view">@style/PinCodeDotsViewStyle</item>
        <item name="pf_delete_button">@style/PinCodeDeleteButtonStyle</item>
        <item name="pf_fingerprint_button">@style/PinCodeFingerprintButtonStyle</item>
        <item name="pf_next">@style/PinCodeNextButtonStyle</item>

        <!-- SC additions -->
        <item name="sc_message_bg_incoming">#FF465561</item>
        <item name="sc_message_bg_outgoing">#ff343b47</item>
        <item name="sc_notice_bg_incoming">@android:color/transparent</item>
        <item name="sc_notice_bg_outgoing">@android:color/transparent</item>
        <item name="riotx_unread_unimportant_room_badge">@color/vctr_unread_room_badge_dark</item>
        <item name="timestamp_overlay_fg">@color/timestamp_overlay_fg</item>
        <item name="timestamp_overlay_bg">@color/timestamp_overlay_bg</item>
        <item name="colorAccent">?colorPrimary</item>
        <item name="colorAccentPale">@color/element_accent_pale</item>
        <item name="dense_dropdown_text_input">@style/Widget.Vector.TextInputLayout.Dense.ExposedDropdownMenu.Dark.SC</item>
        <item name="message_highlight_bg_color">?vctr_header_background</item>
        <item name="code_block_bg_color">#19ffffff</item>
        <item name="quote_bar_color">?code_block_bg_color</item>
        <item name="user_color_pl_0">@color/user_color_element_pl_0</item>
        <item name="user_color_pl_1">@color/user_color_element_pl_1</item>
        <item name="user_color_pl_50">@color/user_color_element_pl_50</item>
        <item name="user_color_pl_51">@color/user_color_element_pl_51</item>
        <item name="user_color_pl_95">@color/user_color_element_pl_95</item>
        <item name="user_color_pl_100">@color/user_color_element_pl_100</item>
        <item name="voice_message_playback_background_color">?vctr_content_quinary</item>
        <item name="verification_request_background">?vctr_notice_secondary</item>
        <item name="backgroundColorLight">@color/element_background_light</item>
        <item name="conference_animation_from">@color/palette_element_green</item>
        <item name="conference_animation_to">@color/join_conference_animated_color</item>
        <item name="user_color_hash_01">@color/element_name_01</item>
        <item name="user_color_hash_02">@color/element_name_02</item>
        <item name="user_color_hash_03">@color/element_name_03</item>
        <item name="user_color_hash_04">@color/element_name_04</item>
        <item name="user_color_hash_05">@color/element_name_05</item>
        <item name="user_color_hash_06">@color/element_name_06</item>
        <item name="user_color_hash_07">@color/element_name_07</item>
        <item name="user_color_hash_08">@color/element_name_08</item>
        <item name="room_color_hash_01">@color/element_room_01</item>
        <item name="room_color_hash_02">@color/element_room_02</item>
        <item name="room_color_hash_03">@color/element_room_03</item>
        <item name="vctr_presence_indicator_online">?colorAccent</item>

        <item name="android:statusBarColor">@color/android_status_bar_background_dark</item>
        <item name="android:navigationBarColor">@color/android_navigation_bar_background_dark</item>

        <!-- enable window content transitions -->
        <item name="android:windowContentTransitions">true</item>

        <!-- specify shared element enter and exit transitions -->
        <item name="android:windowSharedElementEnterTransition">@transition/image_preview_transition</item>
        <item name="android:windowSharedElementExitTransition">@transition/image_preview_transition</item>

        <!-- For Google button style, use same values than for light theme, for a better rendering (white background)
        see https://github.com/vector-im/element-android/issues/4285#issuecomment-974270998 -->
        <item name="vctr_social_login_button_google_style">@style/Widget.Vector.Button.Outlined.SocialLogin.Google.Light</item>
        <item name="vctr_social_login_button_github_style">@style/Widget.Vector.Button.Outlined.SocialLogin.Github.Dark</item>
        <item name="vctr_social_login_button_facebook_style">@style/Widget.Vector.Button.Outlined.SocialLogin.Facebook.Dark</item>
        <item name="vctr_social_login_button_twitter_style">@style/Widget.Vector.Button.Outlined.SocialLogin.Twitter.Dark</item>
        <item name="vctr_social_login_button_apple_style">@style/Widget.Vector.Button.Outlined.SocialLogin.Apple.Dark</item>
        <item name="vctr_social_login_button_gitlab_style">@style/Widget.Vector.Button.Outlined.SocialLogin.Gitlab.Dark</item>

        <item name="vctr_jump_to_unread_style">@style/Widget.Vector.JumpToUnread.Dark</item>
        <!-- Keywords -->
        <item name="vctr_keyword_style">@style/Widget.Vector.Keyword</item>

        <item name="vctr_toast_background">@color/vctr_toast_background_dark</item>
    </style>

    <style name="Theme.Vector.Dark" parent="Base.Theme.Vector.Dark" />

</resources><|MERGE_RESOLUTION|>--- conflicted
+++ resolved
@@ -16,10 +16,6 @@
         <item name="vctr_system">@color/element_system_dark</item>
 
         <!-- other colors -->
-<<<<<<< HEAD
-        <item name="vctr_unread_room_badge">?colorPrimary</item>
-=======
->>>>>>> f10c67d3
         <item name="vctr_fab_label_bg">@color/vctr_fab_label_bg_dark</item>
         <item name="vctr_fab_label_stroke">@color/vctr_fab_label_stroke_dark</item>
         <item name="vctr_fab_label_color">@color/vctr_fab_label_color_dark</item>
@@ -126,7 +122,7 @@
         <item name="sc_message_bg_outgoing">#ff343b47</item>
         <item name="sc_notice_bg_incoming">@android:color/transparent</item>
         <item name="sc_notice_bg_outgoing">@android:color/transparent</item>
-        <item name="riotx_unread_unimportant_room_badge">@color/vctr_unread_room_badge_dark</item>
+        <item name="riotx_unread_unimportant_room_badge">?vctr_content_secondary</item>
         <item name="timestamp_overlay_fg">@color/timestamp_overlay_fg</item>
         <item name="timestamp_overlay_bg">@color/timestamp_overlay_bg</item>
         <item name="colorAccent">?colorPrimary</item>
