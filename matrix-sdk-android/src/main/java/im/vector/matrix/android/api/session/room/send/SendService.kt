--- conflicted
+++ resolved
@@ -16,14 +16,10 @@
 
 package im.vector.matrix.android.api.session.room.send
 
-<<<<<<< HEAD
-import im.vector.matrix.android.api.MatrixCallback
-import im.vector.matrix.android.api.session.events.model.Event
+import im.vector.matrix.android.api.session.content.ContentAttachmentData
 import im.vector.matrix.android.api.session.room.model.message.MessageType
-=======
-import im.vector.matrix.android.api.session.content.ContentAttachmentData
->>>>>>> 0225fc71
 import im.vector.matrix.android.api.util.Cancelable
+
 
 /**
  * This interface defines methods to send events in a room. It's implemented at the room level.
@@ -33,18 +29,10 @@
     /**
      * Method to send a text message asynchronously.
      * @param text the text message to send
-<<<<<<< HEAD
      * @param msgType the message type: MessageType.MSGTYPE_TEXT (default) or MessageType.MSGTYPE_EMOTE
-     * @param callback the callback to be notified.
      * @return a [Cancelable]
      */
-    fun sendTextMessage(text: String,
-                        msgType: String = MessageType.MSGTYPE_TEXT,
-                        callback: MatrixCallback<Event>): Cancelable
-=======
-     * @return a [Cancelable]
-     */
-    fun sendTextMessage(text: String): Cancelable
+    fun sendTextMessage(text: String, msgType: String = MessageType.MSGTYPE_TEXT): Cancelable
 
     /**
      * Method to send a media asynchronously.
@@ -59,7 +47,6 @@
      * @return a [Cancelable]
      */
     fun sendMedias(attachments: List<ContentAttachmentData>): Cancelable
->>>>>>> 0225fc71
 
 
 }