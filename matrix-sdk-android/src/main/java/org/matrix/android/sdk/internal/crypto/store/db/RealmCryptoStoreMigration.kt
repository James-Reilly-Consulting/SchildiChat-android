/*
 * Copyright 2020 The Matrix.org Foundation C.I.C.
 *
 * Licensed under the Apache License, Version 2.0 (the "License");
 * you may not use this file except in compliance with the License.
 * You may obtain a copy of the License at
 *
 *     http://www.apache.org/licenses/LICENSE-2.0
 *
 * Unless required by applicable law or agreed to in writing, software
 * distributed under the License is distributed on an "AS IS" BASIS,
 * WITHOUT WARRANTIES OR CONDITIONS OF ANY KIND, either express or implied.
 * See the License for the specific language governing permissions and
 * limitations under the License.
 */

package org.matrix.android.sdk.internal.crypto.store.db

import io.realm.DynamicRealm
import io.realm.RealmMigration
import org.matrix.android.sdk.internal.crypto.store.db.migration.MigrateCryptoTo001Legacy
import org.matrix.android.sdk.internal.crypto.store.db.migration.MigrateCryptoTo002Legacy
import org.matrix.android.sdk.internal.crypto.store.db.migration.MigrateCryptoTo003RiotX
import org.matrix.android.sdk.internal.crypto.store.db.migration.MigrateCryptoTo004
import org.matrix.android.sdk.internal.crypto.store.db.migration.MigrateCryptoTo005
import org.matrix.android.sdk.internal.crypto.store.db.migration.MigrateCryptoTo006
import org.matrix.android.sdk.internal.crypto.store.db.migration.MigrateCryptoTo007
import org.matrix.android.sdk.internal.crypto.store.db.migration.MigrateCryptoTo008
import org.matrix.android.sdk.internal.crypto.store.db.migration.MigrateCryptoTo009
import org.matrix.android.sdk.internal.crypto.store.db.migration.MigrateCryptoTo010
import org.matrix.android.sdk.internal.crypto.store.db.migration.MigrateCryptoTo011
import org.matrix.android.sdk.internal.crypto.store.db.migration.MigrateCryptoTo012
import org.matrix.android.sdk.internal.crypto.store.db.migration.MigrateCryptoTo013
import org.matrix.android.sdk.internal.crypto.store.db.migration.MigrateCryptoTo014
import org.matrix.android.sdk.internal.crypto.store.db.migration.MigrateCryptoTo015
import timber.log.Timber
import javax.inject.Inject

internal class RealmCryptoStoreMigration @Inject constructor() : RealmMigration {
    /**
     * Forces all RealmCryptoStoreMigration instances to be equal
     * Avoids Realm throwing when multiple instances of the migration are set
     */
    override fun equals(other: Any?) = other is RealmCryptoStoreMigration
    override fun hashCode() = 5000

    // 0, 1, 2: legacy Riot-Android
    // 3: migrate to RiotX schema
    // 4, 5, 6, 7, 8, 9: migrations from RiotX (which was previously 1, 2, 3, 4, 5, 6)
    val schemaVersion = 15L

    override fun migrate(realm: DynamicRealm, oldVersion: Long, newVersion: Long) {
<<<<<<< HEAD
        Timber.v("Migrating Realm Crypto from $oldVersion to $newVersion")

        if (oldVersion <= 0) migrateTo1Legacy(realm)
        if (oldVersion <= 1) migrateTo2Legacy(realm)
        if (oldVersion <= 2) migrateTo3RiotX(realm)
        if (oldVersion <= 3) migrateTo4(realm)
        if (oldVersion <= 4) migrateTo5(realm)
        if (oldVersion <= 5) migrateTo6(realm)
        if (oldVersion <= 6) migrateTo7(realm)
        if (oldVersion <= 7) migrateTo8(realm)
        if (oldVersion <= 8) migrateTo9(realm)
        if (oldVersion <= 9) migrateTo10(realm)
        if (oldVersion <= 10) migrateTo11(realm)
        if (oldVersion <= 11) migrateTo12(realm)
        if (oldVersion <= 12) migrateTo13(realm)
        if (oldVersion <= 13) migrateTo14(realm)
    }

    private fun migrateTo1Legacy(realm: DynamicRealm) {
        Timber.d("Step 0 -> 1")
        Timber.d("Add field lastReceivedMessageTs (Long) and set the value to 0")

        realm.schema.get("OlmSessionEntity")
                ?.addField(OlmSessionEntityFields.LAST_RECEIVED_MESSAGE_TS, Long::class.java)
                ?.transform {
                    it.setLong(OlmSessionEntityFields.LAST_RECEIVED_MESSAGE_TS, 0)
                }
    }

    private fun migrateTo2Legacy(realm: DynamicRealm) {
        Timber.d("Step 1 -> 2")
        Timber.d("Update IncomingRoomKeyRequestEntity format: requestBodyString field is exploded into several fields")

        realm.schema.get("IncomingRoomKeyRequestEntity")
                ?.addFieldIfNotExists("requestBodyAlgorithm", String::class.java)
                ?.addFieldIfNotExists("requestBodyRoomId", String::class.java)
                ?.addFieldIfNotExists("requestBodySenderKey", String::class.java)
                ?.addFieldIfNotExists("requestBodySessionId", String::class.java)
                ?.transform { dynamicObject ->
                    try {
                        val requestBodyString = dynamicObject.getString("requestBodyString")
                        // It was a map before
                        val map: Map<String, String>? = deserializeFromRealm(requestBodyString)

                        map?.let {
                            dynamicObject.setString("requestBodyAlgorithm", it["algorithm"])
                            dynamicObject.setString("requestBodyRoomId", it["room_id"])
                            dynamicObject.setString("requestBodySenderKey", it["sender_key"])
                            dynamicObject.setString("requestBodySessionId", it["session_id"])
                        }
                    } catch (e: Exception) {
                        Timber.e(e, "Error")
                    }
                }
                ?.removeFieldIfExists("requestBodyString")

        Timber.d("Update IncomingRoomKeyRequestEntity format: requestBodyString field is exploded into several fields")

        realm.schema.get("OutgoingRoomKeyRequestEntity")
                ?.addFieldIfNotExists("requestBodyAlgorithm", String::class.java)
                ?.addFieldIfNotExists("requestBodyRoomId", String::class.java)
                ?.addFieldIfNotExists("requestBodySenderKey", String::class.java)
                ?.addFieldIfNotExists("requestBodySessionId", String::class.java)
                ?.transform { dynamicObject ->
                    try {
                        val requestBodyString = dynamicObject.getString("requestBodyString")
                        // It was a map before
                        val map: Map<String, String>? = deserializeFromRealm(requestBodyString)

                        map?.let {
                            dynamicObject.setString("requestBodyAlgorithm", it["algorithm"])
                            dynamicObject.setString("requestBodyRoomId", it["room_id"])
                            dynamicObject.setString("requestBodySenderKey", it["sender_key"])
                            dynamicObject.setString("requestBodySessionId", it["session_id"])
                        }
                    } catch (e: Exception) {
                        Timber.e(e, "Error")
                    }
                }
                ?.removeFieldIfExists("requestBodyString")

        Timber.d("Create KeysBackupDataEntity")

        if (!realm.schema.contains("KeysBackupDataEntity")) {
            realm.schema.create("KeysBackupDataEntity")
                    .addField(KeysBackupDataEntityFields.PRIMARY_KEY, Integer::class.java)
                    .addPrimaryKey(KeysBackupDataEntityFields.PRIMARY_KEY)
                    .setRequired(KeysBackupDataEntityFields.PRIMARY_KEY, true)
                    .addField(KeysBackupDataEntityFields.BACKUP_LAST_SERVER_HASH, String::class.java)
                    .addField(KeysBackupDataEntityFields.BACKUP_LAST_SERVER_NUMBER_OF_KEYS, Integer::class.java)
        }
    }

    private fun migrateTo3RiotX(realm: DynamicRealm) {
        Timber.d("Step 2 -> 3")
        Timber.d("Migrate to RiotX model")

        realm.schema.get("CryptoRoomEntity")
                ?.addFieldIfNotExists(CryptoRoomEntityFields.SHOULD_ENCRYPT_FOR_INVITED_MEMBERS, Boolean::class.java)
                ?.setRequiredIfNotAlready(CryptoRoomEntityFields.SHOULD_ENCRYPT_FOR_INVITED_MEMBERS, false)

        // Convert format of MXDeviceInfo, package has to be the same.
        realm.schema.get("DeviceInfoEntity")
                ?.transform { obj ->
                    try {
                        val oldSerializedData = obj.getString("deviceInfoData")
                        deserializeFromRealm<LegacyMXDeviceInfo>(oldSerializedData)?.let { legacyMxDeviceInfo ->
                            val newMxDeviceInfo = MXDeviceInfo(
                                    deviceId = legacyMxDeviceInfo.deviceId,
                                    userId = legacyMxDeviceInfo.userId,
                                    algorithms = legacyMxDeviceInfo.algorithms,
                                    keys = legacyMxDeviceInfo.keys,
                                    signatures = legacyMxDeviceInfo.signatures,
                                    unsigned = legacyMxDeviceInfo.unsigned,
                                    verified = legacyMxDeviceInfo.mVerified
                            )

                            obj.setString("deviceInfoData", serializeForRealm(newMxDeviceInfo))
                        }
                    } catch (e: Exception) {
                        Timber.e(e, "Error")
                    }
                }

        // Convert MXOlmInboundGroupSession2 to OlmInboundGroupSessionWrapper
        realm.schema.get("OlmInboundGroupSessionEntity")
                ?.transform { obj ->
                    try {
                        val oldSerializedData = obj.getString("olmInboundGroupSessionData")
                        deserializeFromRealm<MXOlmInboundGroupSession2>(oldSerializedData)?.let { mxOlmInboundGroupSession2 ->
                            val sessionKey = mxOlmInboundGroupSession2.mSession.sessionIdentifier()
                            val newOlmInboundGroupSessionWrapper = OlmInboundGroupSessionWrapper(sessionKey, false)
                                    .apply {
                                        olmInboundGroupSession = mxOlmInboundGroupSession2.mSession
                                        roomId = mxOlmInboundGroupSession2.mRoomId
                                        senderKey = mxOlmInboundGroupSession2.mSenderKey
                                        keysClaimed = mxOlmInboundGroupSession2.mKeysClaimed
                                        forwardingCurve25519KeyChain = mxOlmInboundGroupSession2.mForwardingCurve25519KeyChain
                                    }

                            obj.setString("olmInboundGroupSessionData", serializeForRealm(newOlmInboundGroupSessionWrapper))
                        }
                    } catch (e: Exception) {
                        Timber.e(e, "Error")
                    }
                }
    }

    // Version 4L added Cross Signing info persistence
    private fun migrateTo4(realm: DynamicRealm) {
        Timber.d("Step 3 -> 4")

        if (realm.schema.contains("TrustLevelEntity")) {
            Timber.d("Skipping Step 3 -> 4 because entities already exist")
            return
        }

        Timber.d("Create KeyInfoEntity")
        val trustLevelEntityEntitySchema = realm.schema.create("TrustLevelEntity")
                .addField(TrustLevelEntityFields.CROSS_SIGNED_VERIFIED, Boolean::class.java)
                .setNullable(TrustLevelEntityFields.CROSS_SIGNED_VERIFIED, true)
                .addField(TrustLevelEntityFields.LOCALLY_VERIFIED, Boolean::class.java)
                .setNullable(TrustLevelEntityFields.LOCALLY_VERIFIED, true)

        val keyInfoEntitySchema = realm.schema.create("KeyInfoEntity")
                .addField(KeyInfoEntityFields.PUBLIC_KEY_BASE64, String::class.java)
                .addField(KeyInfoEntityFields.SIGNATURES, String::class.java)
                .addRealmListField(KeyInfoEntityFields.USAGES.`$`, String::class.java)
                .addRealmObjectField(KeyInfoEntityFields.TRUST_LEVEL_ENTITY.`$`, trustLevelEntityEntitySchema)

        Timber.d("Create CrossSigningInfoEntity")

        val crossSigningInfoSchema = realm.schema.create("CrossSigningInfoEntity")
                .addField(CrossSigningInfoEntityFields.USER_ID, String::class.java)
                .addPrimaryKey(CrossSigningInfoEntityFields.USER_ID)
                .addRealmListField(CrossSigningInfoEntityFields.CROSS_SIGNING_KEYS.`$`, keyInfoEntitySchema)

        Timber.d("Updating UserEntity table")
        realm.schema.get("UserEntity")
                ?.addRealmObjectField(UserEntityFields.CROSS_SIGNING_INFO_ENTITY.`$`, crossSigningInfoSchema)

        Timber.d("Updating CryptoMetadataEntity table")
        realm.schema.get("CryptoMetadataEntity")
                ?.addField(CryptoMetadataEntityFields.X_SIGN_MASTER_PRIVATE_KEY, String::class.java)
                ?.addField(CryptoMetadataEntityFields.X_SIGN_USER_PRIVATE_KEY, String::class.java)
                ?.addField(CryptoMetadataEntityFields.X_SIGN_SELF_SIGNED_PRIVATE_KEY, String::class.java)

        val moshi = Moshi.Builder().add(SerializeNulls.JSON_ADAPTER_FACTORY).build()
        val listMigrationAdapter = moshi.adapter<List<String>>(Types.newParameterizedType(
                List::class.java,
                String::class.java,
                Any::class.java
        ))
        val mapMigrationAdapter = moshi.adapter<JsonDict>(Types.newParameterizedType(
                Map::class.java,
                String::class.java,
                Any::class.java
        ))

        realm.schema.get("DeviceInfoEntity")
                ?.addField(DeviceInfoEntityFields.USER_ID, String::class.java)
                ?.addField(DeviceInfoEntityFields.ALGORITHM_LIST_JSON, String::class.java)
                ?.addField(DeviceInfoEntityFields.KEYS_MAP_JSON, String::class.java)
                ?.addField(DeviceInfoEntityFields.SIGNATURE_MAP_JSON, String::class.java)
                ?.addField(DeviceInfoEntityFields.UNSIGNED_MAP_JSON, String::class.java)
                ?.addField(DeviceInfoEntityFields.IS_BLOCKED, Boolean::class.java)
                ?.setNullable(DeviceInfoEntityFields.IS_BLOCKED, true)
                ?.addRealmObjectField(DeviceInfoEntityFields.TRUST_LEVEL_ENTITY.`$`, trustLevelEntityEntitySchema)
                ?.transform { obj ->

                    try {
                        val oldSerializedData = obj.getString("deviceInfoData")
                        deserializeFromRealm<MXDeviceInfo>(oldSerializedData)?.let { oldDevice ->

                            val trustLevel = realm.createObject("TrustLevelEntity")
                            when (oldDevice.verified) {
                                MXDeviceInfo.DEVICE_VERIFICATION_UNKNOWN    -> {
                                    obj.setNull(DeviceInfoEntityFields.TRUST_LEVEL_ENTITY.`$`)
                                }
                                MXDeviceInfo.DEVICE_VERIFICATION_BLOCKED    -> {
                                    trustLevel.setNull(TrustLevelEntityFields.LOCALLY_VERIFIED)
                                    trustLevel.setNull(TrustLevelEntityFields.CROSS_SIGNED_VERIFIED)
                                    obj.setBoolean(DeviceInfoEntityFields.IS_BLOCKED, oldDevice.isBlocked)
                                    obj.setObject(DeviceInfoEntityFields.TRUST_LEVEL_ENTITY.`$`, trustLevel)
                                }
                                MXDeviceInfo.DEVICE_VERIFICATION_UNVERIFIED -> {
                                    trustLevel.setBoolean(TrustLevelEntityFields.LOCALLY_VERIFIED, false)
                                    trustLevel.setBoolean(TrustLevelEntityFields.CROSS_SIGNED_VERIFIED, false)
                                    obj.setObject(DeviceInfoEntityFields.TRUST_LEVEL_ENTITY.`$`, trustLevel)
                                }
                                MXDeviceInfo.DEVICE_VERIFICATION_VERIFIED   -> {
                                    trustLevel.setBoolean(TrustLevelEntityFields.LOCALLY_VERIFIED, true)
                                    trustLevel.setBoolean(TrustLevelEntityFields.CROSS_SIGNED_VERIFIED, false)
                                    obj.setObject(DeviceInfoEntityFields.TRUST_LEVEL_ENTITY.`$`, trustLevel)
                                }
                            }

                            obj.setString(DeviceInfoEntityFields.USER_ID, oldDevice.userId)
                            obj.setString(DeviceInfoEntityFields.IDENTITY_KEY, oldDevice.identityKey())
                            obj.setString(DeviceInfoEntityFields.ALGORITHM_LIST_JSON, listMigrationAdapter.toJson(oldDevice.algorithms))
                            obj.setString(DeviceInfoEntityFields.KEYS_MAP_JSON, mapMigrationAdapter.toJson(oldDevice.keys))
                            obj.setString(DeviceInfoEntityFields.SIGNATURE_MAP_JSON, mapMigrationAdapter.toJson(oldDevice.signatures))
                            obj.setString(DeviceInfoEntityFields.UNSIGNED_MAP_JSON, mapMigrationAdapter.toJson(oldDevice.unsigned))
                        }
                    } catch (failure: Throwable) {
                        Timber.w(failure, "Crypto Data base migration error")
                        // an unfortunate refactor did modify that class, making deserialization failing
                        // so we just skip and ignore..
                    }
                }
                ?.removeField("deviceInfoData")
    }

    private fun migrateTo5(realm: DynamicRealm) {
        Timber.d("Step 4 -> 5")
        realm.schema.remove("OutgoingRoomKeyRequestEntity")
        realm.schema.remove("IncomingRoomKeyRequestEntity")

        // Not need to migrate existing request, just start fresh?

        realm.schema.create("GossipingEventEntity")
                .addField(GossipingEventEntityFields.TYPE, String::class.java)
                .addIndex(GossipingEventEntityFields.TYPE)
                .addField(GossipingEventEntityFields.CONTENT, String::class.java)
                .addField(GossipingEventEntityFields.SENDER, String::class.java)
                .addIndex(GossipingEventEntityFields.SENDER)
                .addField(GossipingEventEntityFields.DECRYPTION_RESULT_JSON, String::class.java)
                .addField(GossipingEventEntityFields.DECRYPTION_ERROR_CODE, String::class.java)
                .addField(GossipingEventEntityFields.AGE_LOCAL_TS, Long::class.java)
                .setNullable(GossipingEventEntityFields.AGE_LOCAL_TS, true)
                .addField(GossipingEventEntityFields.SEND_STATE_STR, String::class.java)

        realm.schema.create("IncomingGossipingRequestEntity")
                .addField(IncomingGossipingRequestEntityFields.REQUEST_ID, String::class.java)
                .addIndex(IncomingGossipingRequestEntityFields.REQUEST_ID)
                .addField(IncomingGossipingRequestEntityFields.TYPE_STR, String::class.java)
                .addIndex(IncomingGossipingRequestEntityFields.TYPE_STR)
                .addField(IncomingGossipingRequestEntityFields.OTHER_USER_ID, String::class.java)
                .addField(IncomingGossipingRequestEntityFields.REQUESTED_INFO_STR, String::class.java)
                .addField(IncomingGossipingRequestEntityFields.OTHER_DEVICE_ID, String::class.java)
                .addField(IncomingGossipingRequestEntityFields.REQUEST_STATE_STR, String::class.java)
                .addField(IncomingGossipingRequestEntityFields.LOCAL_CREATION_TIMESTAMP, Long::class.java)
                .setNullable(IncomingGossipingRequestEntityFields.LOCAL_CREATION_TIMESTAMP, true)

        realm.schema.create("OutgoingGossipingRequestEntity")
                .addField(OutgoingGossipingRequestEntityFields.REQUEST_ID, String::class.java)
                .addIndex(OutgoingGossipingRequestEntityFields.REQUEST_ID)
                .addField(OutgoingGossipingRequestEntityFields.RECIPIENTS_DATA, String::class.java)
                .addField(OutgoingGossipingRequestEntityFields.REQUESTED_INFO_STR, String::class.java)
                .addField(OutgoingGossipingRequestEntityFields.TYPE_STR, String::class.java)
                .addIndex(OutgoingGossipingRequestEntityFields.TYPE_STR)
                .addField(OutgoingGossipingRequestEntityFields.REQUEST_STATE_STR, String::class.java)
    }

    private fun migrateTo6(realm: DynamicRealm) {
        Timber.d("Step 5 -> 6")
        Timber.d("Updating CryptoMetadataEntity table")
        realm.schema.get("CryptoMetadataEntity")
                ?.addField(CryptoMetadataEntityFields.KEY_BACKUP_RECOVERY_KEY, String::class.java)
                ?.addField(CryptoMetadataEntityFields.KEY_BACKUP_RECOVERY_KEY_VERSION, String::class.java)
    }

    private fun migrateTo7(realm: DynamicRealm) {
        Timber.d("Step 6 -> 7")
        Timber.d("Updating KeyInfoEntity table")
        val crossSigningKeysMapper = CrossSigningKeysMapper(MoshiProvider.providesMoshi())

        val keyInfoEntities = realm.where("KeyInfoEntity").findAll()
        try {
            keyInfoEntities.forEach {
                val stringSignatures = it.getString(KeyInfoEntityFields.SIGNATURES)
                val objectSignatures: Map<String, Map<String, String>>? = deserializeFromRealm(stringSignatures)
                val jsonSignatures = crossSigningKeysMapper.serializeSignatures(objectSignatures)
                it.setString(KeyInfoEntityFields.SIGNATURES, jsonSignatures)
            }
        } catch (failure: Throwable) {
        }

        // Migrate frozen classes
        val inboundGroupSessions = realm.where("OlmInboundGroupSessionEntity").findAll()
        inboundGroupSessions.forEach { dynamicObject ->
            dynamicObject.getString(OlmInboundGroupSessionEntityFields.OLM_INBOUND_GROUP_SESSION_DATA)?.let { serializedObject ->
                try {
                    deserializeFromRealm<OlmInboundGroupSessionWrapper?>(serializedObject)?.let { oldFormat ->
                        val newFormat = oldFormat.exportKeys()?.let {
                            OlmInboundGroupSessionWrapper2(it)
                        }
                        dynamicObject.setString(OlmInboundGroupSessionEntityFields.OLM_INBOUND_GROUP_SESSION_DATA, serializeForRealm(newFormat))
                    }
                } catch (failure: Throwable) {
                    Timber.e(failure, "## OlmInboundGroupSessionEntity migration failed")
                }
            }
        }
    }

    private fun migrateTo8(realm: DynamicRealm) {
        Timber.d("Step 7 -> 8")
        try {
            realm.schema.create("MyDeviceLastSeenInfoEntity")
                    .addField(MyDeviceLastSeenInfoEntityFields.DEVICE_ID, String::class.java)
                    .addPrimaryKey(MyDeviceLastSeenInfoEntityFields.DEVICE_ID)
                    .addField(MyDeviceLastSeenInfoEntityFields.DISPLAY_NAME, String::class.java)
                    .addField(MyDeviceLastSeenInfoEntityFields.LAST_SEEN_IP, String::class.java)
                    .addField(MyDeviceLastSeenInfoEntityFields.LAST_SEEN_TS, Long::class.java)
                    .setNullable(MyDeviceLastSeenInfoEntityFields.LAST_SEEN_TS, true)
        } catch (failure: Throwable) {
        }

        val now = System.currentTimeMillis()
        try {
            realm.schema.get("DeviceInfoEntity")
                    ?.addField(DeviceInfoEntityFields.FIRST_TIME_SEEN_LOCAL_TS, Long::class.java)
                    ?.setNullable(DeviceInfoEntityFields.FIRST_TIME_SEEN_LOCAL_TS, true)
                    ?.transform { deviceInfoEntity ->
                        tryOrNull {
                            deviceInfoEntity.setLong(DeviceInfoEntityFields.FIRST_TIME_SEEN_LOCAL_TS, now)
                        }
                    }
        } catch (failure: Throwable) {
        }
    }

    // Fixes duplicate devices in UserEntity#devices
    private fun migrateTo9(realm: DynamicRealm) {
        Timber.d("Step 8 -> 9")
        val userEntities = realm.where("UserEntity").findAll()
        userEntities.forEach {
            try {
                val deviceList = it.getList(UserEntityFields.DEVICES.`$`)
                        ?: return@forEach
                val distinct = deviceList.distinctBy { it.getString(DeviceInfoEntityFields.DEVICE_ID) }
                if (distinct.size != deviceList.size) {
                    deviceList.clear()
                    deviceList.addAll(distinct)
                }
            } catch (failure: Throwable) {
                Timber.w(failure, "Crypto Data base migration error for migrateTo9")
            }
        }
    }

    // Version 10L added WithHeld Keys Info (MSC2399)
    private fun migrateTo10(realm: DynamicRealm) {
        Timber.d("Step 9 -> 10")
        realm.schema.create("WithHeldSessionEntity")
                .addField(WithHeldSessionEntityFields.ROOM_ID, String::class.java)
                .addField(WithHeldSessionEntityFields.ALGORITHM, String::class.java)
                .addField(WithHeldSessionEntityFields.SESSION_ID, String::class.java)
                .addIndex(WithHeldSessionEntityFields.SESSION_ID)
                .addField(WithHeldSessionEntityFields.SENDER_KEY, String::class.java)
                .addIndex(WithHeldSessionEntityFields.SENDER_KEY)
                .addField(WithHeldSessionEntityFields.CODE_STRING, String::class.java)
                .addField(WithHeldSessionEntityFields.REASON, String::class.java)

        realm.schema.create("SharedSessionEntity")
                .addField(SharedSessionEntityFields.ROOM_ID, String::class.java)
                .addField(SharedSessionEntityFields.ALGORITHM, String::class.java)
                .addField(SharedSessionEntityFields.SESSION_ID, String::class.java)
                .addIndex(SharedSessionEntityFields.SESSION_ID)
                .addField(SharedSessionEntityFields.USER_ID, String::class.java)
                .addIndex(SharedSessionEntityFields.USER_ID)
                .addField(SharedSessionEntityFields.DEVICE_ID, String::class.java)
                .addIndex(SharedSessionEntityFields.DEVICE_ID)
                .addField(SharedSessionEntityFields.CHAIN_INDEX, Long::class.java)
                .setNullable(SharedSessionEntityFields.CHAIN_INDEX, true)
    }

    // Version 11L added deviceKeysSentToServer boolean to CryptoMetadataEntity
    private fun migrateTo11(realm: DynamicRealm) {
        Timber.d("Step 10 -> 11")
        realm.schema.get("CryptoMetadataEntity")
                ?.addField(CryptoMetadataEntityFields.DEVICE_KEYS_SENT_TO_SERVER, Boolean::class.java)
    }

    // Version 12L added outbound group session persistence
    private fun migrateTo12(realm: DynamicRealm) {
        Timber.d("Step 11 -> 12")
        val outboundEntitySchema = realm.schema.create("OutboundGroupSessionInfoEntity")
                .addField(OutboundGroupSessionInfoEntityFields.SERIALIZED_OUTBOUND_SESSION_DATA, String::class.java)
                .addField(OutboundGroupSessionInfoEntityFields.CREATION_TIME, Long::class.java)
                .setNullable(OutboundGroupSessionInfoEntityFields.CREATION_TIME, true)

        realm.schema.get("CryptoRoomEntity")
                ?.addRealmObjectField(CryptoRoomEntityFields.OUTBOUND_SESSION_INFO.`$`, outboundEntitySchema)
    }

    // Version 13L delete unreferenced TrustLevelEntity
    private fun migrateTo13(realm: DynamicRealm) {
        Timber.d("Step 12 -> 13")

        // Use a trick to do that... Ref: https://stackoverflow.com/questions/55221366
        val trustLevelEntitySchema = realm.schema.get("TrustLevelEntity")

        /*
        Creating a new temp field called isLinked which is set to true for those which are
        references by other objects. Rest of them are set to false. Then removing all
        those which are false and hence duplicate and unnecessary. Then removing the temp field
        isLinked
         */
        var mainCounter = 0
        var deviceInfoCounter = 0
        var keyInfoCounter = 0
        val deleteCounter: Int

        trustLevelEntitySchema
                ?.addField("isLinked", Boolean::class.java)
                ?.transform { obj ->
                    // Setting to false for all by default
                    obj.set("isLinked", false)
                    mainCounter++
                }

        realm.schema.get("DeviceInfoEntity")?.transform { obj ->
            // Setting to true for those which are referenced in DeviceInfoEntity
            deviceInfoCounter++
            obj.getObject("trustLevelEntity")?.set("isLinked", true)
        }

        realm.schema.get("KeyInfoEntity")?.transform { obj ->
            // Setting to true for those which are referenced in KeyInfoEntity
            keyInfoCounter++
            obj.getObject("trustLevelEntity")?.set("isLinked", true)
        }

        // Removing all those which are set as false
        realm.where("TrustLevelEntity")
                .equalTo("isLinked", false)
                .findAll()
                .also { deleteCounter = it.size }
                .deleteAllFromRealm()

        trustLevelEntitySchema?.removeField("isLinked")

        Timber.w("TrustLevelEntity cleanup: $mainCounter entities")
        Timber.w("TrustLevelEntity cleanup: $deviceInfoCounter entities referenced in DeviceInfoEntities")
        Timber.w("TrustLevelEntity cleanup: $keyInfoCounter entities referenced in KeyInfoEntity")
        Timber.w("TrustLevelEntity cleanup: $deleteCounter entities deleted!")
        if (mainCounter != deviceInfoCounter + keyInfoCounter + deleteCounter) {
            Timber.e("TrustLevelEntity cleanup: Something is not correct...")
        }
    }

    // Version 14L Update the way we remember key sharing
    private fun migrateTo14(realm: DynamicRealm) {
        Timber.d("Step 13 -> 14")
        realm.schema.get("SharedSessionEntity")
                ?.addField(SharedSessionEntityFields.DEVICE_IDENTITY_KEY, String::class.java)
                ?.addIndex(SharedSessionEntityFields.DEVICE_IDENTITY_KEY)
                ?.transform {
                    val sharedUserId = it.getString(SharedSessionEntityFields.USER_ID)
                    val sharedDeviceId = it.getString(SharedSessionEntityFields.DEVICE_ID)
                    val knownDevice = realm.where("DeviceInfoEntity")
                            .equalTo(DeviceInfoEntityFields.USER_ID, sharedUserId)
                            .equalTo(DeviceInfoEntityFields.DEVICE_ID, sharedDeviceId)
                            .findFirst()
                    it.setString(SharedSessionEntityFields.DEVICE_IDENTITY_KEY, knownDevice?.getString(DeviceInfoEntityFields.IDENTITY_KEY))
                }
=======
        Timber.d("Migrating Realm Crypto from $oldVersion to $newVersion")

        if (oldVersion < 1) MigrateCryptoTo001Legacy(realm).perform()
        if (oldVersion < 2) MigrateCryptoTo002Legacy(realm).perform()
        if (oldVersion < 3) MigrateCryptoTo003RiotX(realm).perform()
        if (oldVersion < 4) MigrateCryptoTo004(realm).perform()
        if (oldVersion < 5) MigrateCryptoTo005(realm).perform()
        if (oldVersion < 6) MigrateCryptoTo006(realm).perform()
        if (oldVersion < 7) MigrateCryptoTo007(realm).perform()
        if (oldVersion < 8) MigrateCryptoTo008(realm).perform()
        if (oldVersion < 9) MigrateCryptoTo009(realm).perform()
        if (oldVersion < 10) MigrateCryptoTo010(realm).perform()
        if (oldVersion < 11) MigrateCryptoTo011(realm).perform()
        if (oldVersion < 12) MigrateCryptoTo012(realm).perform()
        if (oldVersion < 13) MigrateCryptoTo013(realm).perform()
        if (oldVersion < 14) MigrateCryptoTo014(realm).perform()
        if (oldVersion < 15) MigrateCryptoTo015(realm).perform()
>>>>>>> f10c67d3
    }
}<|MERGE_RESOLUTION|>--- conflicted
+++ resolved
@@ -50,506 +50,6 @@
     val schemaVersion = 15L
 
     override fun migrate(realm: DynamicRealm, oldVersion: Long, newVersion: Long) {
-<<<<<<< HEAD
-        Timber.v("Migrating Realm Crypto from $oldVersion to $newVersion")
-
-        if (oldVersion <= 0) migrateTo1Legacy(realm)
-        if (oldVersion <= 1) migrateTo2Legacy(realm)
-        if (oldVersion <= 2) migrateTo3RiotX(realm)
-        if (oldVersion <= 3) migrateTo4(realm)
-        if (oldVersion <= 4) migrateTo5(realm)
-        if (oldVersion <= 5) migrateTo6(realm)
-        if (oldVersion <= 6) migrateTo7(realm)
-        if (oldVersion <= 7) migrateTo8(realm)
-        if (oldVersion <= 8) migrateTo9(realm)
-        if (oldVersion <= 9) migrateTo10(realm)
-        if (oldVersion <= 10) migrateTo11(realm)
-        if (oldVersion <= 11) migrateTo12(realm)
-        if (oldVersion <= 12) migrateTo13(realm)
-        if (oldVersion <= 13) migrateTo14(realm)
-    }
-
-    private fun migrateTo1Legacy(realm: DynamicRealm) {
-        Timber.d("Step 0 -> 1")
-        Timber.d("Add field lastReceivedMessageTs (Long) and set the value to 0")
-
-        realm.schema.get("OlmSessionEntity")
-                ?.addField(OlmSessionEntityFields.LAST_RECEIVED_MESSAGE_TS, Long::class.java)
-                ?.transform {
-                    it.setLong(OlmSessionEntityFields.LAST_RECEIVED_MESSAGE_TS, 0)
-                }
-    }
-
-    private fun migrateTo2Legacy(realm: DynamicRealm) {
-        Timber.d("Step 1 -> 2")
-        Timber.d("Update IncomingRoomKeyRequestEntity format: requestBodyString field is exploded into several fields")
-
-        realm.schema.get("IncomingRoomKeyRequestEntity")
-                ?.addFieldIfNotExists("requestBodyAlgorithm", String::class.java)
-                ?.addFieldIfNotExists("requestBodyRoomId", String::class.java)
-                ?.addFieldIfNotExists("requestBodySenderKey", String::class.java)
-                ?.addFieldIfNotExists("requestBodySessionId", String::class.java)
-                ?.transform { dynamicObject ->
-                    try {
-                        val requestBodyString = dynamicObject.getString("requestBodyString")
-                        // It was a map before
-                        val map: Map<String, String>? = deserializeFromRealm(requestBodyString)
-
-                        map?.let {
-                            dynamicObject.setString("requestBodyAlgorithm", it["algorithm"])
-                            dynamicObject.setString("requestBodyRoomId", it["room_id"])
-                            dynamicObject.setString("requestBodySenderKey", it["sender_key"])
-                            dynamicObject.setString("requestBodySessionId", it["session_id"])
-                        }
-                    } catch (e: Exception) {
-                        Timber.e(e, "Error")
-                    }
-                }
-                ?.removeFieldIfExists("requestBodyString")
-
-        Timber.d("Update IncomingRoomKeyRequestEntity format: requestBodyString field is exploded into several fields")
-
-        realm.schema.get("OutgoingRoomKeyRequestEntity")
-                ?.addFieldIfNotExists("requestBodyAlgorithm", String::class.java)
-                ?.addFieldIfNotExists("requestBodyRoomId", String::class.java)
-                ?.addFieldIfNotExists("requestBodySenderKey", String::class.java)
-                ?.addFieldIfNotExists("requestBodySessionId", String::class.java)
-                ?.transform { dynamicObject ->
-                    try {
-                        val requestBodyString = dynamicObject.getString("requestBodyString")
-                        // It was a map before
-                        val map: Map<String, String>? = deserializeFromRealm(requestBodyString)
-
-                        map?.let {
-                            dynamicObject.setString("requestBodyAlgorithm", it["algorithm"])
-                            dynamicObject.setString("requestBodyRoomId", it["room_id"])
-                            dynamicObject.setString("requestBodySenderKey", it["sender_key"])
-                            dynamicObject.setString("requestBodySessionId", it["session_id"])
-                        }
-                    } catch (e: Exception) {
-                        Timber.e(e, "Error")
-                    }
-                }
-                ?.removeFieldIfExists("requestBodyString")
-
-        Timber.d("Create KeysBackupDataEntity")
-
-        if (!realm.schema.contains("KeysBackupDataEntity")) {
-            realm.schema.create("KeysBackupDataEntity")
-                    .addField(KeysBackupDataEntityFields.PRIMARY_KEY, Integer::class.java)
-                    .addPrimaryKey(KeysBackupDataEntityFields.PRIMARY_KEY)
-                    .setRequired(KeysBackupDataEntityFields.PRIMARY_KEY, true)
-                    .addField(KeysBackupDataEntityFields.BACKUP_LAST_SERVER_HASH, String::class.java)
-                    .addField(KeysBackupDataEntityFields.BACKUP_LAST_SERVER_NUMBER_OF_KEYS, Integer::class.java)
-        }
-    }
-
-    private fun migrateTo3RiotX(realm: DynamicRealm) {
-        Timber.d("Step 2 -> 3")
-        Timber.d("Migrate to RiotX model")
-
-        realm.schema.get("CryptoRoomEntity")
-                ?.addFieldIfNotExists(CryptoRoomEntityFields.SHOULD_ENCRYPT_FOR_INVITED_MEMBERS, Boolean::class.java)
-                ?.setRequiredIfNotAlready(CryptoRoomEntityFields.SHOULD_ENCRYPT_FOR_INVITED_MEMBERS, false)
-
-        // Convert format of MXDeviceInfo, package has to be the same.
-        realm.schema.get("DeviceInfoEntity")
-                ?.transform { obj ->
-                    try {
-                        val oldSerializedData = obj.getString("deviceInfoData")
-                        deserializeFromRealm<LegacyMXDeviceInfo>(oldSerializedData)?.let { legacyMxDeviceInfo ->
-                            val newMxDeviceInfo = MXDeviceInfo(
-                                    deviceId = legacyMxDeviceInfo.deviceId,
-                                    userId = legacyMxDeviceInfo.userId,
-                                    algorithms = legacyMxDeviceInfo.algorithms,
-                                    keys = legacyMxDeviceInfo.keys,
-                                    signatures = legacyMxDeviceInfo.signatures,
-                                    unsigned = legacyMxDeviceInfo.unsigned,
-                                    verified = legacyMxDeviceInfo.mVerified
-                            )
-
-                            obj.setString("deviceInfoData", serializeForRealm(newMxDeviceInfo))
-                        }
-                    } catch (e: Exception) {
-                        Timber.e(e, "Error")
-                    }
-                }
-
-        // Convert MXOlmInboundGroupSession2 to OlmInboundGroupSessionWrapper
-        realm.schema.get("OlmInboundGroupSessionEntity")
-                ?.transform { obj ->
-                    try {
-                        val oldSerializedData = obj.getString("olmInboundGroupSessionData")
-                        deserializeFromRealm<MXOlmInboundGroupSession2>(oldSerializedData)?.let { mxOlmInboundGroupSession2 ->
-                            val sessionKey = mxOlmInboundGroupSession2.mSession.sessionIdentifier()
-                            val newOlmInboundGroupSessionWrapper = OlmInboundGroupSessionWrapper(sessionKey, false)
-                                    .apply {
-                                        olmInboundGroupSession = mxOlmInboundGroupSession2.mSession
-                                        roomId = mxOlmInboundGroupSession2.mRoomId
-                                        senderKey = mxOlmInboundGroupSession2.mSenderKey
-                                        keysClaimed = mxOlmInboundGroupSession2.mKeysClaimed
-                                        forwardingCurve25519KeyChain = mxOlmInboundGroupSession2.mForwardingCurve25519KeyChain
-                                    }
-
-                            obj.setString("olmInboundGroupSessionData", serializeForRealm(newOlmInboundGroupSessionWrapper))
-                        }
-                    } catch (e: Exception) {
-                        Timber.e(e, "Error")
-                    }
-                }
-    }
-
-    // Version 4L added Cross Signing info persistence
-    private fun migrateTo4(realm: DynamicRealm) {
-        Timber.d("Step 3 -> 4")
-
-        if (realm.schema.contains("TrustLevelEntity")) {
-            Timber.d("Skipping Step 3 -> 4 because entities already exist")
-            return
-        }
-
-        Timber.d("Create KeyInfoEntity")
-        val trustLevelEntityEntitySchema = realm.schema.create("TrustLevelEntity")
-                .addField(TrustLevelEntityFields.CROSS_SIGNED_VERIFIED, Boolean::class.java)
-                .setNullable(TrustLevelEntityFields.CROSS_SIGNED_VERIFIED, true)
-                .addField(TrustLevelEntityFields.LOCALLY_VERIFIED, Boolean::class.java)
-                .setNullable(TrustLevelEntityFields.LOCALLY_VERIFIED, true)
-
-        val keyInfoEntitySchema = realm.schema.create("KeyInfoEntity")
-                .addField(KeyInfoEntityFields.PUBLIC_KEY_BASE64, String::class.java)
-                .addField(KeyInfoEntityFields.SIGNATURES, String::class.java)
-                .addRealmListField(KeyInfoEntityFields.USAGES.`$`, String::class.java)
-                .addRealmObjectField(KeyInfoEntityFields.TRUST_LEVEL_ENTITY.`$`, trustLevelEntityEntitySchema)
-
-        Timber.d("Create CrossSigningInfoEntity")
-
-        val crossSigningInfoSchema = realm.schema.create("CrossSigningInfoEntity")
-                .addField(CrossSigningInfoEntityFields.USER_ID, String::class.java)
-                .addPrimaryKey(CrossSigningInfoEntityFields.USER_ID)
-                .addRealmListField(CrossSigningInfoEntityFields.CROSS_SIGNING_KEYS.`$`, keyInfoEntitySchema)
-
-        Timber.d("Updating UserEntity table")
-        realm.schema.get("UserEntity")
-                ?.addRealmObjectField(UserEntityFields.CROSS_SIGNING_INFO_ENTITY.`$`, crossSigningInfoSchema)
-
-        Timber.d("Updating CryptoMetadataEntity table")
-        realm.schema.get("CryptoMetadataEntity")
-                ?.addField(CryptoMetadataEntityFields.X_SIGN_MASTER_PRIVATE_KEY, String::class.java)
-                ?.addField(CryptoMetadataEntityFields.X_SIGN_USER_PRIVATE_KEY, String::class.java)
-                ?.addField(CryptoMetadataEntityFields.X_SIGN_SELF_SIGNED_PRIVATE_KEY, String::class.java)
-
-        val moshi = Moshi.Builder().add(SerializeNulls.JSON_ADAPTER_FACTORY).build()
-        val listMigrationAdapter = moshi.adapter<List<String>>(Types.newParameterizedType(
-                List::class.java,
-                String::class.java,
-                Any::class.java
-        ))
-        val mapMigrationAdapter = moshi.adapter<JsonDict>(Types.newParameterizedType(
-                Map::class.java,
-                String::class.java,
-                Any::class.java
-        ))
-
-        realm.schema.get("DeviceInfoEntity")
-                ?.addField(DeviceInfoEntityFields.USER_ID, String::class.java)
-                ?.addField(DeviceInfoEntityFields.ALGORITHM_LIST_JSON, String::class.java)
-                ?.addField(DeviceInfoEntityFields.KEYS_MAP_JSON, String::class.java)
-                ?.addField(DeviceInfoEntityFields.SIGNATURE_MAP_JSON, String::class.java)
-                ?.addField(DeviceInfoEntityFields.UNSIGNED_MAP_JSON, String::class.java)
-                ?.addField(DeviceInfoEntityFields.IS_BLOCKED, Boolean::class.java)
-                ?.setNullable(DeviceInfoEntityFields.IS_BLOCKED, true)
-                ?.addRealmObjectField(DeviceInfoEntityFields.TRUST_LEVEL_ENTITY.`$`, trustLevelEntityEntitySchema)
-                ?.transform { obj ->
-
-                    try {
-                        val oldSerializedData = obj.getString("deviceInfoData")
-                        deserializeFromRealm<MXDeviceInfo>(oldSerializedData)?.let { oldDevice ->
-
-                            val trustLevel = realm.createObject("TrustLevelEntity")
-                            when (oldDevice.verified) {
-                                MXDeviceInfo.DEVICE_VERIFICATION_UNKNOWN    -> {
-                                    obj.setNull(DeviceInfoEntityFields.TRUST_LEVEL_ENTITY.`$`)
-                                }
-                                MXDeviceInfo.DEVICE_VERIFICATION_BLOCKED    -> {
-                                    trustLevel.setNull(TrustLevelEntityFields.LOCALLY_VERIFIED)
-                                    trustLevel.setNull(TrustLevelEntityFields.CROSS_SIGNED_VERIFIED)
-                                    obj.setBoolean(DeviceInfoEntityFields.IS_BLOCKED, oldDevice.isBlocked)
-                                    obj.setObject(DeviceInfoEntityFields.TRUST_LEVEL_ENTITY.`$`, trustLevel)
-                                }
-                                MXDeviceInfo.DEVICE_VERIFICATION_UNVERIFIED -> {
-                                    trustLevel.setBoolean(TrustLevelEntityFields.LOCALLY_VERIFIED, false)
-                                    trustLevel.setBoolean(TrustLevelEntityFields.CROSS_SIGNED_VERIFIED, false)
-                                    obj.setObject(DeviceInfoEntityFields.TRUST_LEVEL_ENTITY.`$`, trustLevel)
-                                }
-                                MXDeviceInfo.DEVICE_VERIFICATION_VERIFIED   -> {
-                                    trustLevel.setBoolean(TrustLevelEntityFields.LOCALLY_VERIFIED, true)
-                                    trustLevel.setBoolean(TrustLevelEntityFields.CROSS_SIGNED_VERIFIED, false)
-                                    obj.setObject(DeviceInfoEntityFields.TRUST_LEVEL_ENTITY.`$`, trustLevel)
-                                }
-                            }
-
-                            obj.setString(DeviceInfoEntityFields.USER_ID, oldDevice.userId)
-                            obj.setString(DeviceInfoEntityFields.IDENTITY_KEY, oldDevice.identityKey())
-                            obj.setString(DeviceInfoEntityFields.ALGORITHM_LIST_JSON, listMigrationAdapter.toJson(oldDevice.algorithms))
-                            obj.setString(DeviceInfoEntityFields.KEYS_MAP_JSON, mapMigrationAdapter.toJson(oldDevice.keys))
-                            obj.setString(DeviceInfoEntityFields.SIGNATURE_MAP_JSON, mapMigrationAdapter.toJson(oldDevice.signatures))
-                            obj.setString(DeviceInfoEntityFields.UNSIGNED_MAP_JSON, mapMigrationAdapter.toJson(oldDevice.unsigned))
-                        }
-                    } catch (failure: Throwable) {
-                        Timber.w(failure, "Crypto Data base migration error")
-                        // an unfortunate refactor did modify that class, making deserialization failing
-                        // so we just skip and ignore..
-                    }
-                }
-                ?.removeField("deviceInfoData")
-    }
-
-    private fun migrateTo5(realm: DynamicRealm) {
-        Timber.d("Step 4 -> 5")
-        realm.schema.remove("OutgoingRoomKeyRequestEntity")
-        realm.schema.remove("IncomingRoomKeyRequestEntity")
-
-        // Not need to migrate existing request, just start fresh?
-
-        realm.schema.create("GossipingEventEntity")
-                .addField(GossipingEventEntityFields.TYPE, String::class.java)
-                .addIndex(GossipingEventEntityFields.TYPE)
-                .addField(GossipingEventEntityFields.CONTENT, String::class.java)
-                .addField(GossipingEventEntityFields.SENDER, String::class.java)
-                .addIndex(GossipingEventEntityFields.SENDER)
-                .addField(GossipingEventEntityFields.DECRYPTION_RESULT_JSON, String::class.java)
-                .addField(GossipingEventEntityFields.DECRYPTION_ERROR_CODE, String::class.java)
-                .addField(GossipingEventEntityFields.AGE_LOCAL_TS, Long::class.java)
-                .setNullable(GossipingEventEntityFields.AGE_LOCAL_TS, true)
-                .addField(GossipingEventEntityFields.SEND_STATE_STR, String::class.java)
-
-        realm.schema.create("IncomingGossipingRequestEntity")
-                .addField(IncomingGossipingRequestEntityFields.REQUEST_ID, String::class.java)
-                .addIndex(IncomingGossipingRequestEntityFields.REQUEST_ID)
-                .addField(IncomingGossipingRequestEntityFields.TYPE_STR, String::class.java)
-                .addIndex(IncomingGossipingRequestEntityFields.TYPE_STR)
-                .addField(IncomingGossipingRequestEntityFields.OTHER_USER_ID, String::class.java)
-                .addField(IncomingGossipingRequestEntityFields.REQUESTED_INFO_STR, String::class.java)
-                .addField(IncomingGossipingRequestEntityFields.OTHER_DEVICE_ID, String::class.java)
-                .addField(IncomingGossipingRequestEntityFields.REQUEST_STATE_STR, String::class.java)
-                .addField(IncomingGossipingRequestEntityFields.LOCAL_CREATION_TIMESTAMP, Long::class.java)
-                .setNullable(IncomingGossipingRequestEntityFields.LOCAL_CREATION_TIMESTAMP, true)
-
-        realm.schema.create("OutgoingGossipingRequestEntity")
-                .addField(OutgoingGossipingRequestEntityFields.REQUEST_ID, String::class.java)
-                .addIndex(OutgoingGossipingRequestEntityFields.REQUEST_ID)
-                .addField(OutgoingGossipingRequestEntityFields.RECIPIENTS_DATA, String::class.java)
-                .addField(OutgoingGossipingRequestEntityFields.REQUESTED_INFO_STR, String::class.java)
-                .addField(OutgoingGossipingRequestEntityFields.TYPE_STR, String::class.java)
-                .addIndex(OutgoingGossipingRequestEntityFields.TYPE_STR)
-                .addField(OutgoingGossipingRequestEntityFields.REQUEST_STATE_STR, String::class.java)
-    }
-
-    private fun migrateTo6(realm: DynamicRealm) {
-        Timber.d("Step 5 -> 6")
-        Timber.d("Updating CryptoMetadataEntity table")
-        realm.schema.get("CryptoMetadataEntity")
-                ?.addField(CryptoMetadataEntityFields.KEY_BACKUP_RECOVERY_KEY, String::class.java)
-                ?.addField(CryptoMetadataEntityFields.KEY_BACKUP_RECOVERY_KEY_VERSION, String::class.java)
-    }
-
-    private fun migrateTo7(realm: DynamicRealm) {
-        Timber.d("Step 6 -> 7")
-        Timber.d("Updating KeyInfoEntity table")
-        val crossSigningKeysMapper = CrossSigningKeysMapper(MoshiProvider.providesMoshi())
-
-        val keyInfoEntities = realm.where("KeyInfoEntity").findAll()
-        try {
-            keyInfoEntities.forEach {
-                val stringSignatures = it.getString(KeyInfoEntityFields.SIGNATURES)
-                val objectSignatures: Map<String, Map<String, String>>? = deserializeFromRealm(stringSignatures)
-                val jsonSignatures = crossSigningKeysMapper.serializeSignatures(objectSignatures)
-                it.setString(KeyInfoEntityFields.SIGNATURES, jsonSignatures)
-            }
-        } catch (failure: Throwable) {
-        }
-
-        // Migrate frozen classes
-        val inboundGroupSessions = realm.where("OlmInboundGroupSessionEntity").findAll()
-        inboundGroupSessions.forEach { dynamicObject ->
-            dynamicObject.getString(OlmInboundGroupSessionEntityFields.OLM_INBOUND_GROUP_SESSION_DATA)?.let { serializedObject ->
-                try {
-                    deserializeFromRealm<OlmInboundGroupSessionWrapper?>(serializedObject)?.let { oldFormat ->
-                        val newFormat = oldFormat.exportKeys()?.let {
-                            OlmInboundGroupSessionWrapper2(it)
-                        }
-                        dynamicObject.setString(OlmInboundGroupSessionEntityFields.OLM_INBOUND_GROUP_SESSION_DATA, serializeForRealm(newFormat))
-                    }
-                } catch (failure: Throwable) {
-                    Timber.e(failure, "## OlmInboundGroupSessionEntity migration failed")
-                }
-            }
-        }
-    }
-
-    private fun migrateTo8(realm: DynamicRealm) {
-        Timber.d("Step 7 -> 8")
-        try {
-            realm.schema.create("MyDeviceLastSeenInfoEntity")
-                    .addField(MyDeviceLastSeenInfoEntityFields.DEVICE_ID, String::class.java)
-                    .addPrimaryKey(MyDeviceLastSeenInfoEntityFields.DEVICE_ID)
-                    .addField(MyDeviceLastSeenInfoEntityFields.DISPLAY_NAME, String::class.java)
-                    .addField(MyDeviceLastSeenInfoEntityFields.LAST_SEEN_IP, String::class.java)
-                    .addField(MyDeviceLastSeenInfoEntityFields.LAST_SEEN_TS, Long::class.java)
-                    .setNullable(MyDeviceLastSeenInfoEntityFields.LAST_SEEN_TS, true)
-        } catch (failure: Throwable) {
-        }
-
-        val now = System.currentTimeMillis()
-        try {
-            realm.schema.get("DeviceInfoEntity")
-                    ?.addField(DeviceInfoEntityFields.FIRST_TIME_SEEN_LOCAL_TS, Long::class.java)
-                    ?.setNullable(DeviceInfoEntityFields.FIRST_TIME_SEEN_LOCAL_TS, true)
-                    ?.transform { deviceInfoEntity ->
-                        tryOrNull {
-                            deviceInfoEntity.setLong(DeviceInfoEntityFields.FIRST_TIME_SEEN_LOCAL_TS, now)
-                        }
-                    }
-        } catch (failure: Throwable) {
-        }
-    }
-
-    // Fixes duplicate devices in UserEntity#devices
-    private fun migrateTo9(realm: DynamicRealm) {
-        Timber.d("Step 8 -> 9")
-        val userEntities = realm.where("UserEntity").findAll()
-        userEntities.forEach {
-            try {
-                val deviceList = it.getList(UserEntityFields.DEVICES.`$`)
-                        ?: return@forEach
-                val distinct = deviceList.distinctBy { it.getString(DeviceInfoEntityFields.DEVICE_ID) }
-                if (distinct.size != deviceList.size) {
-                    deviceList.clear()
-                    deviceList.addAll(distinct)
-                }
-            } catch (failure: Throwable) {
-                Timber.w(failure, "Crypto Data base migration error for migrateTo9")
-            }
-        }
-    }
-
-    // Version 10L added WithHeld Keys Info (MSC2399)
-    private fun migrateTo10(realm: DynamicRealm) {
-        Timber.d("Step 9 -> 10")
-        realm.schema.create("WithHeldSessionEntity")
-                .addField(WithHeldSessionEntityFields.ROOM_ID, String::class.java)
-                .addField(WithHeldSessionEntityFields.ALGORITHM, String::class.java)
-                .addField(WithHeldSessionEntityFields.SESSION_ID, String::class.java)
-                .addIndex(WithHeldSessionEntityFields.SESSION_ID)
-                .addField(WithHeldSessionEntityFields.SENDER_KEY, String::class.java)
-                .addIndex(WithHeldSessionEntityFields.SENDER_KEY)
-                .addField(WithHeldSessionEntityFields.CODE_STRING, String::class.java)
-                .addField(WithHeldSessionEntityFields.REASON, String::class.java)
-
-        realm.schema.create("SharedSessionEntity")
-                .addField(SharedSessionEntityFields.ROOM_ID, String::class.java)
-                .addField(SharedSessionEntityFields.ALGORITHM, String::class.java)
-                .addField(SharedSessionEntityFields.SESSION_ID, String::class.java)
-                .addIndex(SharedSessionEntityFields.SESSION_ID)
-                .addField(SharedSessionEntityFields.USER_ID, String::class.java)
-                .addIndex(SharedSessionEntityFields.USER_ID)
-                .addField(SharedSessionEntityFields.DEVICE_ID, String::class.java)
-                .addIndex(SharedSessionEntityFields.DEVICE_ID)
-                .addField(SharedSessionEntityFields.CHAIN_INDEX, Long::class.java)
-                .setNullable(SharedSessionEntityFields.CHAIN_INDEX, true)
-    }
-
-    // Version 11L added deviceKeysSentToServer boolean to CryptoMetadataEntity
-    private fun migrateTo11(realm: DynamicRealm) {
-        Timber.d("Step 10 -> 11")
-        realm.schema.get("CryptoMetadataEntity")
-                ?.addField(CryptoMetadataEntityFields.DEVICE_KEYS_SENT_TO_SERVER, Boolean::class.java)
-    }
-
-    // Version 12L added outbound group session persistence
-    private fun migrateTo12(realm: DynamicRealm) {
-        Timber.d("Step 11 -> 12")
-        val outboundEntitySchema = realm.schema.create("OutboundGroupSessionInfoEntity")
-                .addField(OutboundGroupSessionInfoEntityFields.SERIALIZED_OUTBOUND_SESSION_DATA, String::class.java)
-                .addField(OutboundGroupSessionInfoEntityFields.CREATION_TIME, Long::class.java)
-                .setNullable(OutboundGroupSessionInfoEntityFields.CREATION_TIME, true)
-
-        realm.schema.get("CryptoRoomEntity")
-                ?.addRealmObjectField(CryptoRoomEntityFields.OUTBOUND_SESSION_INFO.`$`, outboundEntitySchema)
-    }
-
-    // Version 13L delete unreferenced TrustLevelEntity
-    private fun migrateTo13(realm: DynamicRealm) {
-        Timber.d("Step 12 -> 13")
-
-        // Use a trick to do that... Ref: https://stackoverflow.com/questions/55221366
-        val trustLevelEntitySchema = realm.schema.get("TrustLevelEntity")
-
-        /*
-        Creating a new temp field called isLinked which is set to true for those which are
-        references by other objects. Rest of them are set to false. Then removing all
-        those which are false and hence duplicate and unnecessary. Then removing the temp field
-        isLinked
-         */
-        var mainCounter = 0
-        var deviceInfoCounter = 0
-        var keyInfoCounter = 0
-        val deleteCounter: Int
-
-        trustLevelEntitySchema
-                ?.addField("isLinked", Boolean::class.java)
-                ?.transform { obj ->
-                    // Setting to false for all by default
-                    obj.set("isLinked", false)
-                    mainCounter++
-                }
-
-        realm.schema.get("DeviceInfoEntity")?.transform { obj ->
-            // Setting to true for those which are referenced in DeviceInfoEntity
-            deviceInfoCounter++
-            obj.getObject("trustLevelEntity")?.set("isLinked", true)
-        }
-
-        realm.schema.get("KeyInfoEntity")?.transform { obj ->
-            // Setting to true for those which are referenced in KeyInfoEntity
-            keyInfoCounter++
-            obj.getObject("trustLevelEntity")?.set("isLinked", true)
-        }
-
-        // Removing all those which are set as false
-        realm.where("TrustLevelEntity")
-                .equalTo("isLinked", false)
-                .findAll()
-                .also { deleteCounter = it.size }
-                .deleteAllFromRealm()
-
-        trustLevelEntitySchema?.removeField("isLinked")
-
-        Timber.w("TrustLevelEntity cleanup: $mainCounter entities")
-        Timber.w("TrustLevelEntity cleanup: $deviceInfoCounter entities referenced in DeviceInfoEntities")
-        Timber.w("TrustLevelEntity cleanup: $keyInfoCounter entities referenced in KeyInfoEntity")
-        Timber.w("TrustLevelEntity cleanup: $deleteCounter entities deleted!")
-        if (mainCounter != deviceInfoCounter + keyInfoCounter + deleteCounter) {
-            Timber.e("TrustLevelEntity cleanup: Something is not correct...")
-        }
-    }
-
-    // Version 14L Update the way we remember key sharing
-    private fun migrateTo14(realm: DynamicRealm) {
-        Timber.d("Step 13 -> 14")
-        realm.schema.get("SharedSessionEntity")
-                ?.addField(SharedSessionEntityFields.DEVICE_IDENTITY_KEY, String::class.java)
-                ?.addIndex(SharedSessionEntityFields.DEVICE_IDENTITY_KEY)
-                ?.transform {
-                    val sharedUserId = it.getString(SharedSessionEntityFields.USER_ID)
-                    val sharedDeviceId = it.getString(SharedSessionEntityFields.DEVICE_ID)
-                    val knownDevice = realm.where("DeviceInfoEntity")
-                            .equalTo(DeviceInfoEntityFields.USER_ID, sharedUserId)
-                            .equalTo(DeviceInfoEntityFields.DEVICE_ID, sharedDeviceId)
-                            .findFirst()
-                    it.setString(SharedSessionEntityFields.DEVICE_IDENTITY_KEY, knownDevice?.getString(DeviceInfoEntityFields.IDENTITY_KEY))
-                }
-=======
         Timber.d("Migrating Realm Crypto from $oldVersion to $newVersion")
 
         if (oldVersion < 1) MigrateCryptoTo001Legacy(realm).perform()
@@ -567,6 +67,5 @@
         if (oldVersion < 13) MigrateCryptoTo013(realm).perform()
         if (oldVersion < 14) MigrateCryptoTo014(realm).perform()
         if (oldVersion < 15) MigrateCryptoTo015(realm).perform()
->>>>>>> f10c67d3
     }
 }