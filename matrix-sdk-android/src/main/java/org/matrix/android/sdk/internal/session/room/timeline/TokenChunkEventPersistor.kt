/*
 * Copyright 2020 The Matrix.org Foundation C.I.C.
 *
 * Licensed under the Apache License, Version 2.0 (the "License");
 * you may not use this file except in compliance with the License.
 * You may obtain a copy of the License at
 *
 * http://www.apache.org/licenses/LICENSE-2.0
 *
 * Unless required by applicable law or agreed to in writing, software
 * distributed under the License is distributed on an "AS IS" BASIS,
 * WITHOUT WARRANTIES OR CONDITIONS OF ANY KIND, either express or implied.
 * See the License for the specific language governing permissions and
 * limitations under the License.
 */

package org.matrix.android.sdk.internal.session.room.timeline

import com.zhuinden.monarchy.Monarchy
import dagger.Lazy
import io.realm.Realm
import org.matrix.android.sdk.api.session.events.model.EventType
import org.matrix.android.sdk.api.session.events.model.toModel
import org.matrix.android.sdk.api.session.room.model.RoomMemberContent
import org.matrix.android.sdk.api.session.room.send.SendState
import org.matrix.android.sdk.internal.database.helper.addIfNecessary
import org.matrix.android.sdk.internal.database.helper.addStateEvent
import org.matrix.android.sdk.internal.database.helper.addTimelineEvent
import org.matrix.android.sdk.internal.database.helper.updateThreadSummaryIfNeeded
import org.matrix.android.sdk.internal.database.mapper.toEntity
import org.matrix.android.sdk.internal.database.model.ChunkEntity
import org.matrix.android.sdk.internal.database.model.EventEntity
import org.matrix.android.sdk.internal.database.model.EventInsertType
import org.matrix.android.sdk.internal.database.model.RoomEntity
import org.matrix.android.sdk.internal.database.model.TimelineEventEntity
import org.matrix.android.sdk.internal.database.query.copyToRealmOrIgnore
import org.matrix.android.sdk.internal.database.query.create
import org.matrix.android.sdk.internal.database.query.find
import org.matrix.android.sdk.internal.database.query.where
import org.matrix.android.sdk.internal.di.SessionDatabase
<<<<<<< HEAD
import org.matrix.android.sdk.internal.di.UserId
=======
import org.matrix.android.sdk.internal.session.StreamEventsManager
>>>>>>> 5b1de707
import org.matrix.android.sdk.internal.util.awaitTransaction
import timber.log.Timber
import javax.inject.Inject

/**
 * Insert Chunk in DB, and eventually link next and previous chunk in db.
 */
internal class TokenChunkEventPersistor @Inject constructor(
<<<<<<< HEAD
                                                            @SessionDatabase private val monarchy: Monarchy,
                                                            @UserId private val userId: String) {
=======
        @SessionDatabase private val monarchy: Monarchy,
        private val liveEventManager: Lazy<StreamEventsManager>) {
>>>>>>> 5b1de707

    enum class Result {
        SHOULD_FETCH_MORE,
        REACHED_END,
        SUCCESS
    }

    suspend fun insertInDb(receivedChunk: TokenChunkEvent,
                           roomId: String,
                           direction: PaginationDirection): Result {
        monarchy
                .awaitTransaction { realm ->
                    Timber.v("Start persisting ${receivedChunk.events.size} events in $roomId towards $direction")

                    val nextToken: String?
                    val prevToken: String?
                    if (direction == PaginationDirection.FORWARDS) {
                        nextToken = receivedChunk.end
                        prevToken = receivedChunk.start
                    } else {
                        nextToken = receivedChunk.start
                        prevToken = receivedChunk.end
                    }

                    val existingChunk = ChunkEntity.find(realm, roomId, prevToken = prevToken, nextToken = nextToken)
                    if (existingChunk != null) {
                        Timber.v("This chunk is already in the db, returns")
                        return@awaitTransaction
                    }
                    val prevChunk = ChunkEntity.find(realm, roomId, nextToken = prevToken)
                    val nextChunk = ChunkEntity.find(realm, roomId, prevToken = nextToken)
                    val currentChunk = ChunkEntity.create(realm, prevToken = prevToken, nextToken = nextToken).apply {
                        this.nextChunk = nextChunk
                        this.prevChunk = prevChunk
                    }
                    nextChunk?.prevChunk = currentChunk
                    prevChunk?.nextChunk = currentChunk
                    if (receivedChunk.events.isEmpty() && !receivedChunk.hasMore()) {
                        handleReachEnd(roomId, direction, currentChunk)
                    } else {
                        handlePagination(realm, roomId, direction, receivedChunk, currentChunk)
                    }
                }

        return if (receivedChunk.events.isEmpty()) {
            if (receivedChunk.hasMore()) {
                Result.SHOULD_FETCH_MORE
            } else {
                Result.REACHED_END
            }
        } else {
            Result.SUCCESS
        }
    }

    private fun handleReachEnd(roomId: String, direction: PaginationDirection, currentChunk: ChunkEntity) {
        Timber.v("Reach end of $roomId")
        if (direction == PaginationDirection.FORWARDS) {
            Timber.v("We should keep the lastForward chunk unique, the one from sync")
        } else {
            currentChunk.isLastBackward = true
        }
    }

    private fun handlePagination(
            realm: Realm,
            roomId: String,
            direction: PaginationDirection,
            receivedChunk: TokenChunkEvent,
            currentChunk: ChunkEntity
    ) {
        Timber.v("Add ${receivedChunk.events.size} events in chunk(${currentChunk.nextToken} | ${currentChunk.prevToken}")
        val roomMemberContentsByUser = HashMap<String, RoomMemberContent?>()
        val eventList = receivedChunk.events
        val stateEvents = receivedChunk.stateEvents

        val now = System.currentTimeMillis()

        stateEvents?.forEach { stateEvent ->
            val ageLocalTs = stateEvent.unsignedData?.age?.let { now - it }
            val stateEventEntity = stateEvent.toEntity(roomId, SendState.SYNCED, ageLocalTs).copyToRealmOrIgnore(realm, EventInsertType.PAGINATION)
            currentChunk.addStateEvent(roomId, stateEventEntity, direction)
            if (stateEvent.type == EventType.STATE_ROOM_MEMBER && stateEvent.stateKey != null) {
                roomMemberContentsByUser[stateEvent.stateKey] = stateEvent.content.toModel<RoomMemberContent>()
            }
        }
        val optimizedThreadSummaryMap = hashMapOf<String, EventEntity>()
        run processTimelineEvents@{
            eventList.forEach { event ->
                if (event.eventId == null || event.senderId == null) {
                    return@forEach
                }
                // We check for the timeline event with this id
                val eventId = event.eventId
                val existingTimelineEvent = TimelineEventEntity.where(realm, roomId, eventId).findFirst()
                // If it exists, we want to stop here, just link the prevChunk
                val existingChunk = existingTimelineEvent?.chunk?.firstOrNull()
                if (existingChunk != null) {
                    when (direction) {
                        PaginationDirection.BACKWARDS -> {
                            if (currentChunk.nextChunk == existingChunk) {
                                Timber.w("Avoid double link, shouldn't happen in an ideal world")
                            } else {
                                currentChunk.prevChunk = existingChunk
                                existingChunk.nextChunk = currentChunk
                            }
                        }
                        PaginationDirection.FORWARDS  -> {
                            if (currentChunk.prevChunk == existingChunk) {
                                Timber.w("Avoid double link, shouldn't happen in an ideal world")
                            } else {
                                currentChunk.nextChunk = existingChunk
                                existingChunk.prevChunk = currentChunk
                            }
                        }
                    }
                    // Stop processing here
                    return@processTimelineEvents
                }
                val ageLocalTs = event.unsignedData?.age?.let { now - it }
                val eventEntity = event.toEntity(roomId, SendState.SYNCED, ageLocalTs).copyToRealmOrIgnore(realm, EventInsertType.PAGINATION)
                if (event.type == EventType.STATE_ROOM_MEMBER && event.stateKey != null) {
                    val contentToUse = if (direction == PaginationDirection.BACKWARDS) {
                        event.prevContent
                    } else {
                        event.content
                    }
                    roomMemberContentsByUser[event.stateKey] = contentToUse.toModel<RoomMemberContent>()
                }
                liveEventManager.get().dispatchPaginatedEventReceived(event, roomId)
                currentChunk.addTimelineEvent(roomId, eventEntity, direction, roomMemberContentsByUser)
                eventEntity.rootThreadEventId?.let {
                    // This is a thread event
                    optimizedThreadSummaryMap[it] = eventEntity
                } ?: run {
                    // This is a normal event or a root thread one
                    optimizedThreadSummaryMap[eventEntity.eventId] = eventEntity
                }
            }
        }
        if (currentChunk.isValid) {
            RoomEntity.where(realm, roomId).findFirst()?.addIfNecessary(currentChunk)
        }
        optimizedThreadSummaryMap.updateThreadSummaryIfNeeded(roomId = roomId, realm = realm, currentUserId = userId)
    }
}<|MERGE_RESOLUTION|>--- conflicted
+++ resolved
@@ -38,11 +38,8 @@
 import org.matrix.android.sdk.internal.database.query.find
 import org.matrix.android.sdk.internal.database.query.where
 import org.matrix.android.sdk.internal.di.SessionDatabase
-<<<<<<< HEAD
 import org.matrix.android.sdk.internal.di.UserId
-=======
 import org.matrix.android.sdk.internal.session.StreamEventsManager
->>>>>>> 5b1de707
 import org.matrix.android.sdk.internal.util.awaitTransaction
 import timber.log.Timber
 import javax.inject.Inject
@@ -51,13 +48,9 @@
  * Insert Chunk in DB, and eventually link next and previous chunk in db.
  */
 internal class TokenChunkEventPersistor @Inject constructor(
-<<<<<<< HEAD
                                                             @SessionDatabase private val monarchy: Monarchy,
-                                                            @UserId private val userId: String) {
-=======
-        @SessionDatabase private val monarchy: Monarchy,
-        private val liveEventManager: Lazy<StreamEventsManager>) {
->>>>>>> 5b1de707
+                                                            @UserId private val userId: String,
+                                                            private val liveEventManager: Lazy<StreamEventsManager> ) {
 
     enum class Result {
         SHOULD_FETCH_MORE,
