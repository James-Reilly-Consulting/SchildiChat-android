/*
 * Copyright (c) 2021 The Matrix.org Foundation C.I.C.
 *
 * Licensed under the Apache License, Version 2.0 (the "License");
 * you may not use this file except in compliance with the License.
 * You may obtain a copy of the License at
 *
 *     http://www.apache.org/licenses/LICENSE-2.0
 *
 * Unless required by applicable law or agreed to in writing, software
 * distributed under the License is distributed on an "AS IS" BASIS,
 * WITHOUT WARRANTIES OR CONDITIONS OF ANY KIND, either express or implied.
 * See the License for the specific language governing permissions and
 * limitations under the License.
 */

package org.matrix.android.sdk.internal.session.room.timeline

import io.realm.Realm
import io.realm.RealmConfiguration
import kotlinx.coroutines.CoroutineScope
import kotlinx.coroutines.SupervisorJob
import kotlinx.coroutines.android.asCoroutineDispatcher
import kotlinx.coroutines.cancelChildren
import kotlinx.coroutines.delay
import kotlinx.coroutines.flow.MutableSharedFlow
import kotlinx.coroutines.flow.launchIn
import kotlinx.coroutines.flow.onEach
import kotlinx.coroutines.flow.sample
import kotlinx.coroutines.launch
import kotlinx.coroutines.withContext
import okhttp3.internal.closeQuietly
import org.matrix.android.sdk.api.MatrixCoroutineDispatchers
import org.matrix.android.sdk.api.extensions.tryOrNull
import org.matrix.android.sdk.api.session.room.timeline.Timeline
import org.matrix.android.sdk.api.session.room.timeline.TimelineEvent
import org.matrix.android.sdk.api.session.room.timeline.TimelineSettings
import org.matrix.android.sdk.internal.database.mapper.TimelineEventMapper
import org.matrix.android.sdk.internal.session.room.membership.LoadRoomMembersTask
import org.matrix.android.sdk.internal.session.sync.handler.room.ReadReceiptHandler
import org.matrix.android.sdk.internal.session.sync.handler.room.ThreadsAwarenessHandler
import org.matrix.android.sdk.internal.task.SemaphoreCoroutineSequencer
import org.matrix.android.sdk.internal.util.createBackgroundHandler
import timber.log.Timber
import java.util.UUID
import java.util.concurrent.CopyOnWriteArrayList
import java.util.concurrent.atomic.AtomicBoolean
import java.util.concurrent.atomic.AtomicReference
<<<<<<< HEAD
import kotlin.math.max

private const val MIN_FETCHING_COUNT = 30

internal class DefaultTimeline(
        private val roomId: String,
        private var initialEventId: String? = null,
        private var initialEventIdOffset: Int = 0,
        private val realmConfiguration: RealmConfiguration,
        private val taskExecutor: TaskExecutor,
        private val contextOfEventTask: GetContextOfEventTask,
        private val fetchTokenAndPaginateTask: FetchTokenAndPaginateTask,
        private val paginationTask: PaginationTask,
        private val timelineEventMapper: TimelineEventMapper,
        private val settings: TimelineSettings,
        private val timelineInput: TimelineInput,
        private val eventDecryptor: TimelineEventDecryptor,
        private val realmSessionProvider: RealmSessionProvider,
        private val loadRoomMembersTask: LoadRoomMembersTask,
        private val threadsAwarenessHandler: ThreadsAwarenessHandler,
        private val readReceiptHandler: ReadReceiptHandler
) : Timeline,
        TimelineInput.Listener,
        UIEchoManager.Listener {
=======

internal class DefaultTimeline(private val roomId: String,
                               private val initialEventId: String?,
                               private val realmConfiguration: RealmConfiguration,
                               private val loadRoomMembersTask: LoadRoomMembersTask,
                               private val readReceiptHandler: ReadReceiptHandler,
                               private val settings: TimelineSettings,
                               private val coroutineDispatchers: MatrixCoroutineDispatchers,
                               paginationTask: PaginationTask,
                               getEventTask: GetContextOfEventTask,
                               fetchTokenAndPaginateTask: FetchTokenAndPaginateTask,
                               timelineEventMapper: TimelineEventMapper,
                               timelineInput: TimelineInput,
                               threadsAwarenessHandler: ThreadsAwarenessHandler,
                               eventDecryptor: TimelineEventDecryptor) : Timeline {
>>>>>>> c657586d

    companion object {
        val BACKGROUND_HANDLER = createBackgroundHandler("DefaultTimeline_Thread")
    }

    override val timelineID = UUID.randomUUID().toString()

    private val listeners = CopyOnWriteArrayList<Timeline.Listener>()
    private val isStarted = AtomicBoolean(false)
    private val forwardState = AtomicReference(Timeline.PaginationState())
    private val backwardState = AtomicReference(Timeline.PaginationState())

    private val backgroundRealm = AtomicReference<Realm>()
    private val timelineDispatcher = BACKGROUND_HANDLER.asCoroutineDispatcher()
    private val timelineScope = CoroutineScope(SupervisorJob() + timelineDispatcher)
    private val sequencer = SemaphoreCoroutineSequencer()
    private val postSnapshotSignalFlow = MutableSharedFlow<Unit>(0)

    private val strategyDependencies = LoadTimelineStrategy.Dependencies(
            timelineSettings = settings,
            realm = backgroundRealm,
            eventDecryptor = eventDecryptor,
            paginationTask = paginationTask,
            fetchTokenAndPaginateTask = fetchTokenAndPaginateTask,
            getContextOfEventTask = getEventTask,
            timelineInput = timelineInput,
            timelineEventMapper = timelineEventMapper,
            threadsAwarenessHandler = threadsAwarenessHandler,
            onEventsUpdated = this::sendSignalToPostSnapshot,
            onLimitedTimeline = this::onLimitedTimeline,
            onNewTimelineEvents = this::onNewTimelineEvents
    )

    private var strategy: LoadTimelineStrategy = buildStrategy(LoadTimelineStrategy.Mode.Live)

    override val isLive: Boolean
        get() = !getPaginationState(Timeline.Direction.FORWARDS).hasMoreToLoad

    override fun addListener(listener: Timeline.Listener): Boolean {
        listeners.add(listener)
        timelineScope.launch {
            val snapshot = strategy.buildSnapshot()
            withContext(coroutineDispatchers.main) {
                tryOrNull { listener.onTimelineUpdated(snapshot) }
            }
        }
        return true
    }

    override fun removeListener(listener: Timeline.Listener): Boolean {
        return listeners.remove(listener)
    }

    override fun removeAllListeners() {
        listeners.clear()
    }

    override fun start() {
<<<<<<< HEAD
        if (isStarted.compareAndSet(false, true)) {
            Timber.v("Start timeline for roomId: $roomId and eventId: $initialEventId (offset $initialEventIdOffset)")
            timelineInput.listeners.add(this)
            BACKGROUND_HANDLER.post {
                eventDecryptor.start()
                val realm = Realm.getInstance(realmConfiguration)
                backgroundRealm.set(realm)

                val roomEntity = RoomEntity.where(realm, roomId = roomId).findFirst()
                        ?: throw IllegalStateException("Can't open a timeline without a room")

                // We don't want to filter here because some sending events that are not displayed
                // are still used for ui echo (relation like reaction)
                sendingEvents = roomEntity.sendingTimelineEvents.where()/*.filterEventsWithSettings()*/.findAll()
                sendingEvents.addChangeListener { events ->
                    uiEchoManager.onSentEventsInDatabase(events.map { it.eventId })
=======
        timelineScope.launch {
            loadRoomMembersIfNeeded()
        }
        timelineScope.launch {
            sequencer.post {
                if (isStarted.compareAndSet(false, true)) {
                    val realm = Realm.getInstance(realmConfiguration)
                    ensureReadReceiptAreLoaded(realm)
                    backgroundRealm.set(realm)
                    listenToPostSnapshotSignals()
                    openAround(initialEventId)
>>>>>>> c657586d
                    postSnapshot()
                }
            }
        }
    }

    override fun dispose() {
<<<<<<< HEAD
        if (isStarted.compareAndSet(true, false)) {
            isReady.set(false)
            timelineInput.listeners.remove(this)
            Timber.v("Dispose timeline for roomId: $roomId and eventId: $initialEventId (offset $initialEventIdOffset)")
            cancelableBag.cancel()
            BACKGROUND_HANDLER.removeCallbacksAndMessages(null)
            BACKGROUND_HANDLER.post {
                if (this::sendingEvents.isInitialized) {
                    sendingEvents.removeAllChangeListeners()
                }
                if (this::timelineEvents.isInitialized) {
                    timelineEvents.removeAllChangeListeners()
=======
        timelineScope.coroutineContext.cancelChildren()
        timelineScope.launch {
            sequencer.post {
                if (isStarted.compareAndSet(true, false)) {
                    strategy.onStop()
                    backgroundRealm.get().closeQuietly()
>>>>>>> c657586d
                }
            }
        }
    }

    override fun restartWithEventId(eventId: String?) {
<<<<<<< HEAD
        dispose()
        initialEventId = eventId
        initialEventIdOffset = 0
        start()
        postSnapshot()
    }

    override fun getInitialEventId(): String? {
        return initialEventId
    }

    override fun setInitialEventId(eventId: String?) {
        initialEventId = eventId
    }

    override fun getInitialEventIdOffset(): Int {
        return initialEventIdOffset
    }

    override fun setInitialEventIdOffset(offset: Int) {
        initialEventIdOffset = offset
    }

    override fun getTimelineEventAtIndex(index: Int): TimelineEvent? {
        return builtEvents.getOrNull(index)
    }

    override fun getIndexOfEvent(eventId: String?): Int? {
        return builtEventsIdMap[eventId]
    }

    override fun getTimelineEventWithId(eventId: String?): TimelineEvent? {
        return builtEventsIdMap[eventId]?.let {
            getTimelineEventAtIndex(it)
        }
    }

    override fun hasMoreToLoad(direction: Timeline.Direction): Boolean {
        return hasMoreInCache(direction) || !hasReachedEnd(direction)
    }

    override fun addListener(listener: Timeline.Listener): Boolean {
        if (listeners.contains(listener)) {
            return false
        }
        return listeners.add(listener).also {
=======
        timelineScope.launch {
            openAround(eventId)
>>>>>>> c657586d
            postSnapshot()
        }
    }

    override fun hasMoreToLoad(direction: Timeline.Direction): Boolean {
        return getPaginationState(direction).hasMoreToLoad
    }

    override fun paginate(direction: Timeline.Direction, count: Int) {
        timelineScope.launch {
            val postSnapshot = loadMore(count, direction, fetchOnServerIfNeeded = true)
            if (postSnapshot) {
                postSnapshot()
            }
        }
    }

    override suspend fun awaitPaginate(direction: Timeline.Direction, count: Int): List<TimelineEvent> {
        withContext(timelineDispatcher) {
            loadMore(count, direction, fetchOnServerIfNeeded = true)
        }
        return getSnapshot()
    }

    override fun getSnapshot(): List<TimelineEvent> {
        return strategy.buildSnapshot()
    }

    override fun getIndexOfEvent(eventId: String?): Int? {
        if (eventId == null) return null
        return strategy.getBuiltEventIndex(eventId)
    }

    override fun getPaginationState(direction: Timeline.Direction): Timeline.PaginationState {
        return if (direction == Timeline.Direction.BACKWARDS) {
            backwardState
        } else {
            forwardState
        }.get()
    }

    private suspend fun loadMore(count: Int, direction: Timeline.Direction, fetchOnServerIfNeeded: Boolean): Boolean {
        val baseLogMessage = "loadMore(count: $count, direction: $direction, roomId: $roomId, fetchOnServer: $fetchOnServerIfNeeded)"
        Timber.v("$baseLogMessage started")
        if (!isStarted.get()) {
            throw IllegalStateException("You should call start before using timeline")
        }
        val currentState = getPaginationState(direction)
        if (!currentState.hasMoreToLoad) {
            Timber.v("$baseLogMessage : nothing more to load")
            return false
        }
        if (currentState.loading) {
            Timber.v("$baseLogMessage : already loading")
            return false
        }
        updateState(direction) {
            it.copy(loading = true)
        }
        val loadMoreResult = strategy.loadMore(count, direction, fetchOnServerIfNeeded)
        Timber.v("$baseLogMessage: result $loadMoreResult")
        val hasMoreToLoad = loadMoreResult != LoadMoreResult.REACHED_END
        updateState(direction) {
            it.copy(loading = false, hasMoreToLoad = hasMoreToLoad)
        }
        return true
    }

    private suspend fun openAround(eventId: String?) = withContext(timelineDispatcher) {
        val baseLogMessage = "openAround(eventId: $eventId)"
        Timber.v("$baseLogMessage started")
        if (!isStarted.get()) {
            throw IllegalStateException("You should call start before using timeline")
        }
        strategy.onStop()
        strategy = if (eventId == null) {
            buildStrategy(LoadTimelineStrategy.Mode.Live)
        } else {
            buildStrategy(LoadTimelineStrategy.Mode.Permalink(eventId))
        }
        initPaginationStates(eventId)
        strategy.onStart()
        loadMore(
                count = strategyDependencies.timelineSettings.initialSize,
                direction = Timeline.Direction.BACKWARDS,
                fetchOnServerIfNeeded = false
        )
        Timber.v("$baseLogMessage finished")
    }

    private fun initPaginationStates(eventId: String?) {
        updateState(Timeline.Direction.FORWARDS) {
            it.copy(loading = false, hasMoreToLoad = eventId != null)
        }
        updateState(Timeline.Direction.BACKWARDS) {
            it.copy(loading = false, hasMoreToLoad = true)
        }
    }

    private fun sendSignalToPostSnapshot(withThrottling: Boolean) {
        timelineScope.launch {
            if (withThrottling) {
                postSnapshotSignalFlow.emit(Unit)
            } else {
                postSnapshot()
            }
        }
    }

    @Suppress("EXPERIMENTAL_API_USAGE")
    private fun listenToPostSnapshotSignals() {
        postSnapshotSignalFlow
                .sample(150)
                .onEach {
                    postSnapshot()
                }
                .launchIn(timelineScope)
    }

    private fun onLimitedTimeline() {
        timelineScope.launch {
            initPaginationStates(null)
            loadMore(settings.initialSize, Timeline.Direction.BACKWARDS, false)
            postSnapshot()
        }
    }

    private suspend fun postSnapshot() {
        val snapshot = strategy.buildSnapshot()
        Timber.v("Post snapshot of ${snapshot.size} events")
        withContext(coroutineDispatchers.main) {
            listeners.forEach {
                tryOrNull { it.onTimelineUpdated(snapshot) }
            }
        }
    }

    private fun onNewTimelineEvents(eventIds: List<String>) {
        timelineScope.launch(coroutineDispatchers.main) {
            listeners.forEach {
                tryOrNull { it.onNewTimelineEvents(eventIds) }
            }
        }
    }

    private fun updateState(direction: Timeline.Direction, update: (Timeline.PaginationState) -> Timeline.PaginationState) {
        val stateReference = when (direction) {
            Timeline.Direction.FORWARDS  -> forwardState
            Timeline.Direction.BACKWARDS -> backwardState
        }
        val currentValue = stateReference.get()
        val newValue = update(currentValue)
        stateReference.set(newValue)
        if (newValue != currentValue) {
            postPaginationState(direction, newValue)
        }
    }

    private fun postPaginationState(direction: Timeline.Direction, state: Timeline.PaginationState) {
        timelineScope.launch(coroutineDispatchers.main) {
            Timber.v("Post $direction pagination state: $state ")
            listeners.forEach {
                tryOrNull { it.onStateUpdated(direction, state) }
            }
        }
    }

    private fun buildStrategy(mode: LoadTimelineStrategy.Mode): LoadTimelineStrategy {
        return LoadTimelineStrategy(
                roomId = roomId,
                timelineId = timelineID,
                mode = mode,
                dependencies = strategyDependencies
        )
    }

    private suspend fun loadRoomMembersIfNeeded() {
        val loadRoomMembersParam = LoadRoomMembersTask.Params(roomId)
        try {
            loadRoomMembersTask.execute(loadRoomMembersParam)
        } catch (failure: Throwable) {
            Timber.v("Failed to load room members. Retry in 10s.")
            delay(10_000L)
            loadRoomMembersIfNeeded()
        }
    }

    private fun ensureReadReceiptAreLoaded(realm: Realm) {
        readReceiptHandler.getContentFromInitSync(roomId)
                ?.also {
                    Timber.w("INIT_SYNC Insert when opening timeline RR for room $roomId")
                }
                ?.let { readReceiptContent ->
                    realm.executeTransactionAsync {
                        readReceiptHandler.handle(it, roomId, readReceiptContent, false, null)
                        readReceiptHandler.onContentFromInitSyncHandled(roomId)
                    }
                }
    }
}<|MERGE_RESOLUTION|>--- conflicted
+++ resolved
@@ -46,35 +46,10 @@
 import java.util.concurrent.CopyOnWriteArrayList
 import java.util.concurrent.atomic.AtomicBoolean
 import java.util.concurrent.atomic.AtomicReference
-<<<<<<< HEAD
-import kotlin.math.max
-
-private const val MIN_FETCHING_COUNT = 30
-
-internal class DefaultTimeline(
-        private val roomId: String,
-        private var initialEventId: String? = null,
-        private var initialEventIdOffset: Int = 0,
-        private val realmConfiguration: RealmConfiguration,
-        private val taskExecutor: TaskExecutor,
-        private val contextOfEventTask: GetContextOfEventTask,
-        private val fetchTokenAndPaginateTask: FetchTokenAndPaginateTask,
-        private val paginationTask: PaginationTask,
-        private val timelineEventMapper: TimelineEventMapper,
-        private val settings: TimelineSettings,
-        private val timelineInput: TimelineInput,
-        private val eventDecryptor: TimelineEventDecryptor,
-        private val realmSessionProvider: RealmSessionProvider,
-        private val loadRoomMembersTask: LoadRoomMembersTask,
-        private val threadsAwarenessHandler: ThreadsAwarenessHandler,
-        private val readReceiptHandler: ReadReceiptHandler
-) : Timeline,
-        TimelineInput.Listener,
-        UIEchoManager.Listener {
-=======
 
 internal class DefaultTimeline(private val roomId: String,
                                private val initialEventId: String?,
+                               private val initialEventIdOffset: Int = 0,
                                private val realmConfiguration: RealmConfiguration,
                                private val loadRoomMembersTask: LoadRoomMembersTask,
                                private val readReceiptHandler: ReadReceiptHandler,
@@ -87,7 +62,6 @@
                                timelineInput: TimelineInput,
                                threadsAwarenessHandler: ThreadsAwarenessHandler,
                                eventDecryptor: TimelineEventDecryptor) : Timeline {
->>>>>>> c657586d
 
     companion object {
         val BACKGROUND_HANDLER = createBackgroundHandler("DefaultTimeline_Thread")
@@ -146,24 +120,6 @@
     }
 
     override fun start() {
-<<<<<<< HEAD
-        if (isStarted.compareAndSet(false, true)) {
-            Timber.v("Start timeline for roomId: $roomId and eventId: $initialEventId (offset $initialEventIdOffset)")
-            timelineInput.listeners.add(this)
-            BACKGROUND_HANDLER.post {
-                eventDecryptor.start()
-                val realm = Realm.getInstance(realmConfiguration)
-                backgroundRealm.set(realm)
-
-                val roomEntity = RoomEntity.where(realm, roomId = roomId).findFirst()
-                        ?: throw IllegalStateException("Can't open a timeline without a room")
-
-                // We don't want to filter here because some sending events that are not displayed
-                // are still used for ui echo (relation like reaction)
-                sendingEvents = roomEntity.sendingTimelineEvents.where()/*.filterEventsWithSettings()*/.findAll()
-                sendingEvents.addChangeListener { events ->
-                    uiEchoManager.onSentEventsInDatabase(events.map { it.eventId })
-=======
         timelineScope.launch {
             loadRoomMembersIfNeeded()
         }
@@ -175,7 +131,6 @@
                     backgroundRealm.set(realm)
                     listenToPostSnapshotSignals()
                     openAround(initialEventId)
->>>>>>> c657586d
                     postSnapshot()
                 }
             }
@@ -183,84 +138,20 @@
     }
 
     override fun dispose() {
-<<<<<<< HEAD
-        if (isStarted.compareAndSet(true, false)) {
-            isReady.set(false)
-            timelineInput.listeners.remove(this)
-            Timber.v("Dispose timeline for roomId: $roomId and eventId: $initialEventId (offset $initialEventIdOffset)")
-            cancelableBag.cancel()
-            BACKGROUND_HANDLER.removeCallbacksAndMessages(null)
-            BACKGROUND_HANDLER.post {
-                if (this::sendingEvents.isInitialized) {
-                    sendingEvents.removeAllChangeListeners()
-                }
-                if (this::timelineEvents.isInitialized) {
-                    timelineEvents.removeAllChangeListeners()
-=======
         timelineScope.coroutineContext.cancelChildren()
         timelineScope.launch {
             sequencer.post {
                 if (isStarted.compareAndSet(true, false)) {
                     strategy.onStop()
                     backgroundRealm.get().closeQuietly()
->>>>>>> c657586d
                 }
             }
         }
     }
 
     override fun restartWithEventId(eventId: String?) {
-<<<<<<< HEAD
-        dispose()
-        initialEventId = eventId
-        initialEventIdOffset = 0
-        start()
-        postSnapshot()
-    }
-
-    override fun getInitialEventId(): String? {
-        return initialEventId
-    }
-
-    override fun setInitialEventId(eventId: String?) {
-        initialEventId = eventId
-    }
-
-    override fun getInitialEventIdOffset(): Int {
-        return initialEventIdOffset
-    }
-
-    override fun setInitialEventIdOffset(offset: Int) {
-        initialEventIdOffset = offset
-    }
-
-    override fun getTimelineEventAtIndex(index: Int): TimelineEvent? {
-        return builtEvents.getOrNull(index)
-    }
-
-    override fun getIndexOfEvent(eventId: String?): Int? {
-        return builtEventsIdMap[eventId]
-    }
-
-    override fun getTimelineEventWithId(eventId: String?): TimelineEvent? {
-        return builtEventsIdMap[eventId]?.let {
-            getTimelineEventAtIndex(it)
-        }
-    }
-
-    override fun hasMoreToLoad(direction: Timeline.Direction): Boolean {
-        return hasMoreInCache(direction) || !hasReachedEnd(direction)
-    }
-
-    override fun addListener(listener: Timeline.Listener): Boolean {
-        if (listeners.contains(listener)) {
-            return false
-        }
-        return listeners.add(listener).also {
-=======
         timelineScope.launch {
             openAround(eventId)
->>>>>>> c657586d
             postSnapshot()
         }
     }
@@ -460,4 +351,13 @@
                     }
                 }
     }
+
+    override fun getInitialEventId(): String? {
+        return initialEventId
+    }
+
+    override fun getInitialEventIdOffset(): Int {
+        return initialEventIdOffset
+    }
+
 }