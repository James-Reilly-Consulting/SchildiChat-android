--- conflicted
+++ resolved
@@ -28,18 +28,13 @@
 class RealmSessionStoreMigration @Inject constructor() : RealmMigration {
 
     companion object {
-<<<<<<< HEAD
         // SC-specific DB changes on top of Element
         // 1: added markedUnread field
         const val SESSION_STORE_SCHEMA_SC_VERSION = 1L
         const val SESSION_STORE_SCHEMA_SC_VERSION_OFFSET = (1L shl 12)
 
-        const val SESSION_STORE_SCHEMA_VERSION = 5L +
+        const val SESSION_STORE_SCHEMA_VERSION = 6L +
                 SESSION_STORE_SCHEMA_SC_VERSION * SESSION_STORE_SCHEMA_SC_VERSION_OFFSET
-
-=======
-        const val SESSION_STORE_SCHEMA_VERSION = 6L
->>>>>>> 1946058c
     }
 
     override fun migrate(realm: DynamicRealm, combinedOldVersion: Long, newVersion: Long) {
@@ -53,12 +48,9 @@
         if (oldVersion <= 2) migrateTo3(realm)
         if (oldVersion <= 3) migrateTo4(realm)
         if (oldVersion <= 4) migrateTo5(realm)
-<<<<<<< HEAD
+        if (oldVersion <= 5) migrateTo6(realm)
 
         if (oldScVersion <= 0) migrateToSc1(realm)
-=======
-        if (oldVersion <= 5) migrateTo6(realm)
->>>>>>> 1946058c
     }
 
     // SC Version 1L added markedUnread
