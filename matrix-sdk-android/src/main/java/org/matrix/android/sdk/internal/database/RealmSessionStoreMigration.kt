/*
 * Copyright 2020 The Matrix.org Foundation C.I.C.
 *
 * Licensed under the Apache License, Version 2.0 (the "License");
 * you may not use this file except in compliance with the License.
 * You may obtain a copy of the License at
 *
 *     http://www.apache.org/licenses/LICENSE-2.0
 *
 * Unless required by applicable law or agreed to in writing, software
 * distributed under the License is distributed on an "AS IS" BASIS,
 * WITHOUT WARRANTIES OR CONDITIONS OF ANY KIND, either express or implied.
 * See the License for the specific language governing permissions and
 * limitations under the License.
 */

package org.matrix.android.sdk.internal.database

import io.realm.DynamicRealm
import io.realm.FieldAttribute
import io.realm.RealmMigration
import org.matrix.android.sdk.api.session.events.model.EventType
import org.matrix.android.sdk.api.session.room.model.Membership
import org.matrix.android.sdk.api.session.room.model.RoomJoinRulesContent
import org.matrix.android.sdk.api.session.room.model.VersioningState
import org.matrix.android.sdk.api.session.room.model.create.RoomCreateContent
import org.matrix.android.sdk.api.session.room.model.tag.RoomTag
import org.matrix.android.sdk.internal.database.model.CurrentStateEventEntityFields
import org.matrix.android.sdk.internal.database.model.EditAggregatedSummaryEntityFields
import org.matrix.android.sdk.internal.database.model.EditionOfEventFields
import org.matrix.android.sdk.internal.database.model.EventEntityFields
import org.matrix.android.sdk.internal.database.model.HomeServerCapabilitiesEntityFields
import org.matrix.android.sdk.internal.database.model.PendingThreePidEntityFields
import org.matrix.android.sdk.internal.database.model.PreviewUrlCacheEntityFields
import org.matrix.android.sdk.internal.database.model.RoomAccountDataEntityFields
import org.matrix.android.sdk.internal.database.model.RoomEntityFields
import org.matrix.android.sdk.internal.database.model.RoomMembersLoadStatusType
import org.matrix.android.sdk.internal.database.model.RoomSummaryEntityFields
import org.matrix.android.sdk.internal.database.model.RoomTagEntityFields
import org.matrix.android.sdk.internal.database.model.SpaceChildSummaryEntityFields
import org.matrix.android.sdk.internal.database.model.SpaceParentSummaryEntityFields
import org.matrix.android.sdk.internal.database.model.TimelineEventEntityFields
import org.matrix.android.sdk.internal.di.MoshiProvider
import org.matrix.android.sdk.internal.query.process
import timber.log.Timber

internal object RealmSessionStoreMigration : RealmMigration {

<<<<<<< HEAD
    companion object {
        // SC-specific DB changes on top of Element
        // 1: added markedUnread field
        const val SESSION_STORE_SCHEMA_SC_VERSION = 2L
        const val SESSION_STORE_SCHEMA_SC_VERSION_OFFSET = (1L shl 12)

        const val SESSION_STORE_SCHEMA_VERSION = 14L +
                SESSION_STORE_SCHEMA_SC_VERSION * SESSION_STORE_SCHEMA_SC_VERSION_OFFSET
    }
=======
    const val SESSION_STORE_SCHEMA_VERSION = 15L
>>>>>>> 2da03795

    override fun migrate(realm: DynamicRealm, combinedOldVersion: Long, newVersion: Long) {
        val oldVersion = combinedOldVersion % SESSION_STORE_SCHEMA_SC_VERSION_OFFSET
        val oldScVersion = combinedOldVersion / SESSION_STORE_SCHEMA_SC_VERSION_OFFSET

        Timber.v("Migrating Realm Session from $oldVersion to $newVersion")

        if (oldVersion <= 0) migrateTo1(realm)
        if (oldVersion <= 1) migrateTo2(realm)
        if (oldVersion <= 2) migrateTo3(realm)
        if (oldVersion <= 3) migrateTo4(realm)
        if (oldVersion <= 4) migrateTo5(realm)
        if (oldVersion <= 5) migrateTo6(realm)
        if (oldVersion <= 6) migrateTo7(realm)
        if (oldVersion <= 7) migrateTo8(realm)
        if (oldVersion <= 8) migrateTo9(realm)
        if (oldVersion <= 9) migrateTo10(realm)
        if (oldVersion <= 10) migrateTo11(realm)
        if (oldVersion <= 11) migrateTo12(realm)
        if (oldVersion <= 12) migrateTo13(realm)
        if (oldVersion <= 13) migrateTo14(realm)
<<<<<<< HEAD

        if (oldScVersion <= 0) migrateToSc1(realm)
        if (oldScVersion <= 1) migrateToSc2(realm)
    }

    // SC Version 1L added markedUnread
    private fun migrateToSc1(realm: DynamicRealm) {
        Timber.d("Step SC 0 -> 1")
        realm.schema.get("RoomSummaryEntity")
                ?.addField(RoomSummaryEntityFields.MARKED_UNREAD, Boolean::class.java)
=======
        if (oldVersion <= 14) migrateTo15(realm)
>>>>>>> 2da03795
    }

    // SC Version 2L added unreadCount
    private fun migrateToSc2(realm: DynamicRealm) {
        Timber.d("Step SC 1 -> 2")
        realm.schema.get("RoomSummaryEntity")
                ?.addField(RoomSummaryEntityFields.UNREAD_COUNT, Int::class.java)
    }



    private fun migrateTo1(realm: DynamicRealm) {
        Timber.d("Step 0 -> 1")
        // Add hasFailedSending in RoomSummary and a small warning icon on room list

        realm.schema.get("RoomSummaryEntity")
                ?.addField(RoomSummaryEntityFields.HAS_FAILED_SENDING, Boolean::class.java)
                ?.transform { obj ->
                    obj.setBoolean(RoomSummaryEntityFields.HAS_FAILED_SENDING, false)
                }
    }

    private fun migrateTo2(realm: DynamicRealm) {
        Timber.d("Step 1 -> 2")
        realm.schema.get("HomeServerCapabilitiesEntity")
                ?.addField("adminE2EByDefault", Boolean::class.java)
                ?.transform { obj ->
                    obj.setBoolean("adminE2EByDefault", true)
                }
    }

    private fun migrateTo3(realm: DynamicRealm) {
        Timber.d("Step 2 -> 3")
        realm.schema.get("HomeServerCapabilitiesEntity")
                ?.addField("preferredJitsiDomain", String::class.java)
                ?.transform { obj ->
                    // Schedule a refresh of the capabilities
                    obj.setLong(HomeServerCapabilitiesEntityFields.LAST_UPDATED_TIMESTAMP, 0)
                }
    }

    private fun migrateTo4(realm: DynamicRealm) {
        Timber.d("Step 3 -> 4")
        realm.schema.create("PendingThreePidEntity")
                .addField(PendingThreePidEntityFields.CLIENT_SECRET, String::class.java)
                .setRequired(PendingThreePidEntityFields.CLIENT_SECRET, true)
                .addField(PendingThreePidEntityFields.EMAIL, String::class.java)
                .addField(PendingThreePidEntityFields.MSISDN, String::class.java)
                .addField(PendingThreePidEntityFields.SEND_ATTEMPT, Int::class.java)
                .addField(PendingThreePidEntityFields.SID, String::class.java)
                .setRequired(PendingThreePidEntityFields.SID, true)
                .addField(PendingThreePidEntityFields.SUBMIT_URL, String::class.java)
    }

    private fun migrateTo5(realm: DynamicRealm) {
        Timber.d("Step 4 -> 5")
        realm.schema.get("HomeServerCapabilitiesEntity")
                ?.removeField("adminE2EByDefault")
                ?.removeField("preferredJitsiDomain")
    }

    private fun migrateTo6(realm: DynamicRealm) {
        Timber.d("Step 5 -> 6")
        realm.schema.create("PreviewUrlCacheEntity")
                .addField(PreviewUrlCacheEntityFields.URL, String::class.java)
                .setRequired(PreviewUrlCacheEntityFields.URL, true)
                .addPrimaryKey(PreviewUrlCacheEntityFields.URL)
                .addField(PreviewUrlCacheEntityFields.URL_FROM_SERVER, String::class.java)
                .addField(PreviewUrlCacheEntityFields.SITE_NAME, String::class.java)
                .addField(PreviewUrlCacheEntityFields.TITLE, String::class.java)
                .addField(PreviewUrlCacheEntityFields.DESCRIPTION, String::class.java)
                .addField(PreviewUrlCacheEntityFields.MXC_URL, String::class.java)
                .addField(PreviewUrlCacheEntityFields.LAST_UPDATED_TIMESTAMP, Long::class.java)
    }

    private fun migrateTo7(realm: DynamicRealm) {
        Timber.d("Step 6 -> 7")
        realm.schema.get("RoomEntity")
                ?.addField(RoomEntityFields.MEMBERS_LOAD_STATUS_STR, String::class.java)
                ?.transform { obj ->
                    if (obj.getBoolean("areAllMembersLoaded")) {
                        obj.setString("membersLoadStatusStr", RoomMembersLoadStatusType.LOADED.name)
                    } else {
                        obj.setString("membersLoadStatusStr", RoomMembersLoadStatusType.NONE.name)
                    }
                }
                ?.removeField("areAllMembersLoaded")
    }

    private fun migrateTo8(realm: DynamicRealm) {
        Timber.d("Step 7 -> 8")

        val editionOfEventSchema = realm.schema.create("EditionOfEvent")
                .addField(EditionOfEventFields.CONTENT, String::class.java)
                .addField(EditionOfEventFields.EVENT_ID, String::class.java)
                .setRequired(EditionOfEventFields.EVENT_ID, true)
                .addField(EditionOfEventFields.SENDER_ID, String::class.java)
                .setRequired(EditionOfEventFields.SENDER_ID, true)
                .addField(EditionOfEventFields.TIMESTAMP, Long::class.java)
                .addField(EditionOfEventFields.IS_LOCAL_ECHO, Boolean::class.java)

        realm.schema.get("EditAggregatedSummaryEntity")
                ?.removeField("aggregatedContent")
                ?.removeField("sourceEvents")
                ?.removeField("lastEditTs")
                ?.removeField("sourceLocalEchoEvents")
                ?.addRealmListField(EditAggregatedSummaryEntityFields.EDITIONS.`$`, editionOfEventSchema)

        // This has to be done once a parent use the model as a child
        // See https://github.com/realm/realm-java/issues/7402
        editionOfEventSchema.isEmbedded = true
    }

    private fun migrateTo9(realm: DynamicRealm) {
        Timber.d("Step 8 -> 9")

        realm.schema.get("RoomSummaryEntity")
                ?.addField(RoomSummaryEntityFields.LAST_ACTIVITY_TIME, Long::class.java, FieldAttribute.INDEXED)
                ?.setNullable(RoomSummaryEntityFields.LAST_ACTIVITY_TIME, true)
                ?.addIndex(RoomSummaryEntityFields.MEMBERSHIP_STR)
                ?.addIndex(RoomSummaryEntityFields.IS_DIRECT)
                ?.addIndex(RoomSummaryEntityFields.VERSIONING_STATE_STR)

                ?.addField(RoomSummaryEntityFields.IS_FAVOURITE, Boolean::class.java)
                ?.addIndex(RoomSummaryEntityFields.IS_FAVOURITE)
                ?.addField(RoomSummaryEntityFields.IS_LOW_PRIORITY, Boolean::class.java)
                ?.addIndex(RoomSummaryEntityFields.IS_LOW_PRIORITY)
                ?.addField(RoomSummaryEntityFields.IS_SERVER_NOTICE, Boolean::class.java)
                ?.addIndex(RoomSummaryEntityFields.IS_SERVER_NOTICE)

                ?.transform { obj ->
                    val isFavorite = obj.getList(RoomSummaryEntityFields.TAGS.`$`).any {
                        it.getString(RoomTagEntityFields.TAG_NAME) == RoomTag.ROOM_TAG_FAVOURITE
                    }
                    obj.setBoolean(RoomSummaryEntityFields.IS_FAVOURITE, isFavorite)

                    val isLowPriority = obj.getList(RoomSummaryEntityFields.TAGS.`$`).any {
                        it.getString(RoomTagEntityFields.TAG_NAME) == RoomTag.ROOM_TAG_LOW_PRIORITY
                    }

                    obj.setBoolean(RoomSummaryEntityFields.IS_LOW_PRIORITY, isLowPriority)

//                    XXX migrate last message origin server ts
                    obj.getObject(RoomSummaryEntityFields.LATEST_PREVIEWABLE_ORIGINAL_CONTENT_EVENT.`$`)
                            ?.getObject(TimelineEventEntityFields.ROOT.`$`)
                            ?.getLong(EventEntityFields.ORIGIN_SERVER_TS)?.let {
                                obj.setLong(RoomSummaryEntityFields.LAST_ACTIVITY_TIME, it)
                            }
                }
    }

    private fun migrateTo10(realm: DynamicRealm) {
        Timber.d("Step 9 -> 10")
        realm.schema.create("SpaceChildSummaryEntity")
                ?.addField(SpaceChildSummaryEntityFields.ORDER, String::class.java)
                ?.addField(SpaceChildSummaryEntityFields.CHILD_ROOM_ID, String::class.java)
                ?.addField(SpaceChildSummaryEntityFields.AUTO_JOIN, Boolean::class.java)
                ?.setNullable(SpaceChildSummaryEntityFields.AUTO_JOIN, true)
                ?.addRealmObjectField(SpaceChildSummaryEntityFields.CHILD_SUMMARY_ENTITY.`$`, realm.schema.get("RoomSummaryEntity")!!)
                ?.addRealmListField(SpaceChildSummaryEntityFields.VIA_SERVERS.`$`, String::class.java)

        realm.schema.create("SpaceParentSummaryEntity")
                ?.addField(SpaceParentSummaryEntityFields.PARENT_ROOM_ID, String::class.java)
                ?.addField(SpaceParentSummaryEntityFields.CANONICAL, Boolean::class.java)
                ?.setNullable(SpaceParentSummaryEntityFields.CANONICAL, true)
                ?.addRealmObjectField(SpaceParentSummaryEntityFields.PARENT_SUMMARY_ENTITY.`$`, realm.schema.get("RoomSummaryEntity")!!)
                ?.addRealmListField(SpaceParentSummaryEntityFields.VIA_SERVERS.`$`, String::class.java)

        val creationContentAdapter = MoshiProvider.providesMoshi().adapter(RoomCreateContent::class.java)
        realm.schema.get("RoomSummaryEntity")
                ?.addField(RoomSummaryEntityFields.ROOM_TYPE, String::class.java)
                ?.addField(RoomSummaryEntityFields.FLATTEN_PARENT_IDS, String::class.java)
                ?.addField(RoomSummaryEntityFields.GROUP_IDS, String::class.java)
                ?.transform { obj ->

                    val creationEvent = realm.where("CurrentStateEventEntity")
                            .equalTo(CurrentStateEventEntityFields.ROOM_ID, obj.getString(RoomSummaryEntityFields.ROOM_ID))
                            .equalTo(CurrentStateEventEntityFields.TYPE, EventType.STATE_ROOM_CREATE)
                            .findFirst()

                    val roomType = creationEvent?.getObject(CurrentStateEventEntityFields.ROOT.`$`)
                            ?.getString(EventEntityFields.CONTENT)?.let {
                                creationContentAdapter.fromJson(it)?.type
                            }

                    obj.setString(RoomSummaryEntityFields.ROOM_TYPE, roomType)
                }
                ?.addRealmListField(RoomSummaryEntityFields.PARENTS.`$`, realm.schema.get("SpaceParentSummaryEntity")!!)
                ?.addRealmListField(RoomSummaryEntityFields.CHILDREN.`$`, realm.schema.get("SpaceChildSummaryEntity")!!)
    }

    private fun migrateTo11(realm: DynamicRealm) {
        Timber.d("Step 10 -> 11")
        realm.schema.get("EventEntity")
                ?.addField(EventEntityFields.SEND_STATE_DETAILS, String::class.java)
    }

    private fun migrateTo12(realm: DynamicRealm) {
        Timber.d("Step 11 -> 12")

        val joinRulesContentAdapter = MoshiProvider.providesMoshi().adapter(RoomJoinRulesContent::class.java)
        realm.schema.get("RoomSummaryEntity")
                ?.addField(RoomSummaryEntityFields.JOIN_RULES_STR, String::class.java)
                ?.transform { obj ->
                    val joinRulesEvent = realm.where("CurrentStateEventEntity")
                            .equalTo(CurrentStateEventEntityFields.ROOM_ID, obj.getString(RoomSummaryEntityFields.ROOM_ID))
                            .equalTo(CurrentStateEventEntityFields.TYPE, EventType.STATE_ROOM_JOIN_RULES)
                            .findFirst()

                    val roomJoinRules = joinRulesEvent?.getObject(CurrentStateEventEntityFields.ROOT.`$`)
                            ?.getString(EventEntityFields.CONTENT)?.let {
                                joinRulesContentAdapter.fromJson(it)?.joinRules
                            }

                    obj.setString(RoomSummaryEntityFields.JOIN_RULES_STR, roomJoinRules?.name)
                }

        realm.schema.get("SpaceChildSummaryEntity")
                ?.addField(SpaceChildSummaryEntityFields.SUGGESTED, Boolean::class.java)
                ?.setNullable(SpaceChildSummaryEntityFields.SUGGESTED, true)
    }

    private fun migrateTo13(realm: DynamicRealm) {
        Timber.d("Step 12 -> 13")
        // Fix issue with the nightly build. Eventually play again the migration which has been included in migrateTo12()
        realm.schema.get("SpaceChildSummaryEntity")
                ?.takeIf { !it.hasField(SpaceChildSummaryEntityFields.SUGGESTED) }
                ?.addField(SpaceChildSummaryEntityFields.SUGGESTED, Boolean::class.java)
                ?.setNullable(SpaceChildSummaryEntityFields.SUGGESTED, true)
    }

    private fun migrateTo14(realm: DynamicRealm) {
        Timber.d("Step 13 -> 14")
        val roomAccountDataSchema = realm.schema.create("RoomAccountDataEntity")
                .addField(RoomAccountDataEntityFields.CONTENT_STR, String::class.java)
                .addField(RoomAccountDataEntityFields.TYPE, String::class.java, FieldAttribute.INDEXED)

        realm.schema.get("RoomEntity")
                ?.addRealmListField(RoomEntityFields.ACCOUNT_DATA.`$`, roomAccountDataSchema)

        realm.schema.get("RoomSummaryEntity")
                ?.addField(RoomSummaryEntityFields.IS_HIDDEN_FROM_USER, Boolean::class.java, FieldAttribute.INDEXED)
                ?.transform {
                    val isHiddenFromUser = it.getString(RoomSummaryEntityFields.VERSIONING_STATE_STR) == VersioningState.UPGRADED_ROOM_JOINED.name
                    it.setBoolean(RoomSummaryEntityFields.IS_HIDDEN_FROM_USER, isHiddenFromUser)
                }

        roomAccountDataSchema.isEmbedded = true
    }

    private fun migrateTo15(realm: DynamicRealm) {
        // fix issue with flattenParentIds on DM that kept growing with duplicate
        // so we reset it, will be updated next sync
        realm.where("RoomSummaryEntity")
                .process(RoomSummaryEntityFields.MEMBERSHIP_STR, Membership.activeMemberships())
                .equalTo(RoomSummaryEntityFields.IS_DIRECT, true)
                .findAll()
                .onEach {
                    it.setString(RoomSummaryEntityFields.FLATTEN_PARENT_IDS, null)
                }
    }
}<|MERGE_RESOLUTION|>--- conflicted
+++ resolved
@@ -46,19 +46,14 @@
 
 internal object RealmSessionStoreMigration : RealmMigration {
 
-<<<<<<< HEAD
-    companion object {
-        // SC-specific DB changes on top of Element
-        // 1: added markedUnread field
-        const val SESSION_STORE_SCHEMA_SC_VERSION = 2L
-        const val SESSION_STORE_SCHEMA_SC_VERSION_OFFSET = (1L shl 12)
-
-        const val SESSION_STORE_SCHEMA_VERSION = 14L +
-                SESSION_STORE_SCHEMA_SC_VERSION * SESSION_STORE_SCHEMA_SC_VERSION_OFFSET
-    }
-=======
-    const val SESSION_STORE_SCHEMA_VERSION = 15L
->>>>>>> 2da03795
+    // SC-specific DB changes on top of Element
+    // 1: added markedUnread field
+    const val SESSION_STORE_SCHEMA_SC_VERSION = 2L
+    const val SESSION_STORE_SCHEMA_SC_VERSION_OFFSET = (1L shl 12)
+
+    const val SESSION_STORE_SCHEMA_VERSION = 15L +
+            SESSION_STORE_SCHEMA_SC_VERSION * SESSION_STORE_SCHEMA_SC_VERSION_OFFSET
+
 
     override fun migrate(realm: DynamicRealm, combinedOldVersion: Long, newVersion: Long) {
         val oldVersion = combinedOldVersion % SESSION_STORE_SCHEMA_SC_VERSION_OFFSET
@@ -80,7 +75,7 @@
         if (oldVersion <= 11) migrateTo12(realm)
         if (oldVersion <= 12) migrateTo13(realm)
         if (oldVersion <= 13) migrateTo14(realm)
-<<<<<<< HEAD
+        if (oldVersion <= 14) migrateTo15(realm)
 
         if (oldScVersion <= 0) migrateToSc1(realm)
         if (oldScVersion <= 1) migrateToSc2(realm)
@@ -91,9 +86,6 @@
         Timber.d("Step SC 0 -> 1")
         realm.schema.get("RoomSummaryEntity")
                 ?.addField(RoomSummaryEntityFields.MARKED_UNREAD, Boolean::class.java)
-=======
-        if (oldVersion <= 14) migrateTo15(realm)
->>>>>>> 2da03795
     }
 
     // SC Version 2L added unreadCount
