--- conflicted
+++ resolved
@@ -46,22 +46,18 @@
 
 internal object RealmSessionStoreMigration : RealmMigration {
 
-<<<<<<< HEAD
     // SC-specific DB changes on top of Element
     // 1: added markedUnread field
     const val SESSION_STORE_SCHEMA_SC_VERSION = 2L
     const val SESSION_STORE_SCHEMA_SC_VERSION_OFFSET = (1L shl 12)
 
-    const val SESSION_STORE_SCHEMA_VERSION = 15L +
+    const val SESSION_STORE_SCHEMA_VERSION = 16L +
             SESSION_STORE_SCHEMA_SC_VERSION * SESSION_STORE_SCHEMA_SC_VERSION_OFFSET
 
 
     override fun migrate(realm: DynamicRealm, combinedOldVersion: Long, newVersion: Long) {
         val oldVersion = combinedOldVersion % SESSION_STORE_SCHEMA_SC_VERSION_OFFSET
         val oldScVersion = combinedOldVersion / SESSION_STORE_SCHEMA_SC_VERSION_OFFSET
-=======
-    const val SESSION_STORE_SCHEMA_VERSION = 16L
->>>>>>> e9a668be
 
         Timber.v("Migrating Realm Session from $oldVersion to $newVersion")
 
@@ -80,7 +76,7 @@
         if (oldVersion <= 12) migrateTo13(realm)
         if (oldVersion <= 13) migrateTo14(realm)
         if (oldVersion <= 14) migrateTo15(realm)
-<<<<<<< HEAD
+        if (oldVersion <= 15) migrateTo16(realm)
 
         if (oldScVersion <= 0) migrateToSc1(realm)
         if (oldScVersion <= 1) migrateToSc2(realm)
@@ -98,9 +94,6 @@
         Timber.d("Step SC 1 -> 2")
         realm.schema.get("RoomSummaryEntity")
                 ?.addField(RoomSummaryEntityFields.UNREAD_COUNT, Int::class.java)
-=======
-        if (oldVersion <= 15) migrateTo16(realm)
->>>>>>> e9a668be
     }
 
 
