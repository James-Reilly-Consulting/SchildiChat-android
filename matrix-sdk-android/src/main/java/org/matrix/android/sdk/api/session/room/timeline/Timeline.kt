--- conflicted
+++ resolved
@@ -127,17 +127,12 @@
         /**
          * Called when new events come through the sync
          */
-<<<<<<< HEAD
-        fun onNewTimelineEvents(eventIds: List<String>)
-
-=======
         fun onNewTimelineEvents(eventIds: List<String>) = Unit
 
         /**
          * Called when the pagination state has changed in one direction
          */
         fun onStateUpdated(direction: Direction, state: PaginationState) = Unit
->>>>>>> c657586d
     }
 
     /**
