/*
 * Copyright 2020 The Matrix.org Foundation C.I.C.
 *
 * Licensed under the Apache License, Version 2.0 (the "License");
 * you may not use this file except in compliance with the License.
 * You may obtain a copy of the License at
 *
 *     http://www.apache.org/licenses/LICENSE-2.0
 *
 * Unless required by applicable law or agreed to in writing, software
 * distributed under the License is distributed on an "AS IS" BASIS,
 * WITHOUT WARRANTIES OR CONDITIONS OF ANY KIND, either express or implied.
 * See the License for the specific language governing permissions and
 * limitations under the License.
 */

package org.matrix.android.sdk.api.session.room.summary

import org.matrix.android.sdk.api.session.events.model.EventType

object RoomSummaryConstants {

    /**
     *
     */
    val PREVIEWABLE_TYPES = listOf(
            // TODO filter message type (KEY_VERIFICATION_READY, etc.)
            EventType.MESSAGE,
            EventType.CALL_INVITE,
            EventType.CALL_HANGUP,
            EventType.CALL_REJECT,
            EventType.CALL_ANSWER,
            EventType.ENCRYPTED,
            EventType.STICKER,
<<<<<<< HEAD
            EventType.REACTION,
            EventType.POLL_START
    )

    // SC addition | this is the Element behaviour previous to Element v1.0.7
    val PREVIEWABLE_TYPES_ALL = listOf(
                // TODO filter message type (KEY_VERIFICATION_READY, etc.)
                EventType.MESSAGE,
                EventType.STATE_ROOM_NAME,
                EventType.STATE_ROOM_TOPIC,
                EventType.STATE_ROOM_AVATAR,
                EventType.STATE_ROOM_MEMBER,
                EventType.STATE_ROOM_HISTORY_VISIBILITY,
                EventType.CALL_INVITE,
                EventType.CALL_HANGUP,
                EventType.CALL_ANSWER,
                EventType.ENCRYPTED,
                EventType.STATE_ROOM_ENCRYPTION,
                EventType.STATE_ROOM_THIRD_PARTY_INVITE,
                EventType.STICKER,
                EventType.REACTION,
                EventType.STATE_ROOM_CREATE
    )

    // SC addition | no reactions in here
    val PREVIEWABLE_ORIGINAL_CONTENT_TYPES = listOf(
                // TODO filter message type (KEY_VERIFICATION_READY, etc.)
                EventType.MESSAGE,
                EventType.CALL_INVITE,
                EventType.CALL_HANGUP,
                EventType.CALL_ANSWER,
                EventType.ENCRYPTED,
                EventType.STICKER
    )
=======
            EventType.REACTION
    ) + EventType.POLL_START
>>>>>>> d589758b
}<|MERGE_RESOLUTION|>--- conflicted
+++ resolved
@@ -32,10 +32,8 @@
             EventType.CALL_ANSWER,
             EventType.ENCRYPTED,
             EventType.STICKER,
-<<<<<<< HEAD
             EventType.REACTION,
-            EventType.POLL_START
-    )
+    ) + EventType.POLL_START
 
     // SC addition | this is the Element behaviour previous to Element v1.0.7
     val PREVIEWABLE_TYPES_ALL = listOf(
@@ -55,7 +53,7 @@
                 EventType.STICKER,
                 EventType.REACTION,
                 EventType.STATE_ROOM_CREATE
-    )
+    ) + EventType.POLL_START
 
     // SC addition | no reactions in here
     val PREVIEWABLE_ORIGINAL_CONTENT_TYPES = listOf(
@@ -66,9 +64,5 @@
                 EventType.CALL_ANSWER,
                 EventType.ENCRYPTED,
                 EventType.STICKER
-    )
-=======
-            EventType.REACTION
     ) + EventType.POLL_START
->>>>>>> d589758b
 }