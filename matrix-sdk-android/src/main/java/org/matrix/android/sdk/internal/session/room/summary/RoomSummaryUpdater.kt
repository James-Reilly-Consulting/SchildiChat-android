--- conflicted
+++ resolved
@@ -146,21 +146,15 @@
         roomSummaryEntity.hasUnreadMessages = roomSummaryEntity.notificationCount > 0 ||
                 (roomSummaryEntity.unreadCount?.let { it > 0 } ?: false) ||
                 // avoid this call if we are sure there are unread events
-<<<<<<< HEAD
-                !isEventRead(realm.configuration, userId, roomId, latestPreviewableEvent?.eventId)
+                latestPreviewableEvent?.let { !isEventRead(realm.configuration, userId, roomId, it.eventId) } ?: false
         roomSummaryEntity.hasUnreadContentMessages = roomSummaryEntity.notificationCount > 0 ||
                 (roomSummaryEntity.unreadCount?.let { it > 0 } ?: false) ||
                 // avoid this call if we are sure there are unread events
-                (latestPreviewableContentEvent != null &&
-                        !isEventRead(realm.configuration, userId, roomId, latestPreviewableContentEvent.eventId))
+                latestPreviewableContentEvent?.let { !isEventRead(realm.configuration, userId, roomId, it.eventId) } ?: false
         roomSummaryEntity.hasUnreadOriginalContentMessages = roomSummaryEntity.notificationCount > 0 ||
                 (roomSummaryEntity.unreadCount?.let { it > 0 } ?: false) ||
                 // avoid this call if we are sure there are unread events
-                (latestPreviewableOriginalContentEvent != null &&
-                        !isEventRead(realm.configuration, userId, roomId, latestPreviewableOriginalContentEvent.eventId))
-=======
-                latestPreviewableEvent?.let { !isEventRead(realm.configuration, userId, roomId, it.eventId) } ?: false
->>>>>>> c657586d
+                latestPreviewableOriginalContentEvent?.let { !isEventRead(realm.configuration, userId, roomId, it.eventId) } ?: false
 
         roomSummaryEntity.setDisplayName(roomDisplayNameResolver.resolve(realm, roomId))
         roomSummaryEntity.avatarUrl = roomAvatarResolver.resolve(realm, roomId)
