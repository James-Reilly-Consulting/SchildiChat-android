/*
 * Copyright 2020 The Matrix.org Foundation C.I.C.
 *
 * Licensed under the Apache License, Version 2.0 (the "License");
 * you may not use this file except in compliance with the License.
 * You may obtain a copy of the License at
 *
 * http://www.apache.org/licenses/LICENSE-2.0
 *
 * Unless required by applicable law or agreed to in writing, software
 * distributed under the License is distributed on an "AS IS" BASIS,
 * WITHOUT WARRANTIES OR CONDITIONS OF ANY KIND, either express or implied.
 * See the License for the specific language governing permissions and
 * limitations under the License.
 */
package org.matrix.android.sdk.internal.session.sync.job

import android.content.Context
import androidx.work.BackoffPolicy
import androidx.work.ExistingWorkPolicy
import androidx.work.WorkerParameters
import com.squareup.moshi.JsonClass
import org.matrix.android.sdk.api.extensions.orFalse
import org.matrix.android.sdk.api.failure.isTokenError
import org.matrix.android.sdk.internal.SessionManager
import org.matrix.android.sdk.internal.di.WorkManagerProvider
import org.matrix.android.sdk.internal.session.SessionComponent
import org.matrix.android.sdk.internal.session.sync.SyncPresence
import org.matrix.android.sdk.internal.session.sync.SyncTask
import org.matrix.android.sdk.internal.task.TaskExecutor
import org.matrix.android.sdk.internal.worker.SessionSafeCoroutineWorker
import org.matrix.android.sdk.internal.worker.SessionWorkerParams
import org.matrix.android.sdk.internal.worker.WorkerParamsFactory
import timber.log.Timber
import java.util.concurrent.TimeUnit
import javax.inject.Inject

private const val DEFAULT_LONG_POOL_TIMEOUT_SECONDS = 6L
private const val DEFAULT_DELAY_MILLIS = 30_000L

/**
 * Possible previous worker: None
 * Possible next worker    : None
 */
internal class SyncWorker(context: Context, workerParameters: WorkerParameters, sessionManager: SessionManager) :
    SessionSafeCoroutineWorker<SyncWorker.Params>(context, workerParameters, sessionManager, Params::class.java) {

    @JsonClass(generateAdapter = true)
    internal data class Params(
            override val sessionId: String,
            // In seconds
            val timeout: Long = DEFAULT_LONG_POOL_TIMEOUT_SECONDS,
            // In milliseconds
            val delay: Long = DEFAULT_DELAY_MILLIS,
            val periodic: Boolean = false,
            val forceImmediate: Boolean = false,
            override val lastFailureMessage: String? = null
    ) : SessionWorkerParams

    @Inject lateinit var syncTask: SyncTask
    @Inject lateinit var taskExecutor: TaskExecutor
    @Inject lateinit var workManagerProvider: WorkManagerProvider

    override fun injectWith(injector: SessionComponent) {
        injector.inject(this)
    }

    override suspend fun doSafeWork(params: Params): Result {
        Timber.i("Sync work starting")

        return runCatching {
            doSync(if (params.forceImmediate) 0 else params.timeout)
        }.fold(
                { hasToDeviceEvents ->
                    Result.success().also {
                        if (params.periodic) {
                            // we want to schedule another one after a delay, or immediately if hasToDeviceEvents
                            automaticallyBackgroundSync(
                                    workManagerProvider = workManagerProvider,
                                    sessionId = params.sessionId,
                                    serverTimeoutInSeconds = params.timeout,
                                    delayInSeconds = params.delay,
                                    forceImmediate = hasToDeviceEvents
                            )
                        } else if (hasToDeviceEvents) {
                            // Previous response has toDevice events, request an immediate sync request
                            requireBackgroundSync(
                                    workManagerProvider = workManagerProvider,
                                    sessionId = params.sessionId,
                                    serverTimeoutInSeconds = 0
                            )
                        }
                    }
                },
                { failure ->
                    if (failure.isTokenError()) {
                        Result.failure()
                    } else {
                        // If the worker was stopped (when going back in foreground), a JobCancellation exception is sent
                        // but in this case the result is ignored, as the work is considered stopped,
                        // so don't worry of the retry here for this case
                        Result.retry()
                    }
                }
        )
    }

    override fun buildErrorParams(params: Params, message: String): Params {
        return params.copy(lastFailureMessage = params.lastFailureMessage ?: message)
    }

    /**
     * Will return true if the sync response contains some toDevice events.
     */
    private suspend fun doSync(timeout: Long): Boolean {
<<<<<<< HEAD
        val taskParams = SyncTask.Params(timeout * 1000, SyncPresence.Offline)
=======
        val taskParams = SyncTask.Params(timeout * 1000, SyncPresence.Offline, afterPause = false)
>>>>>>> c657586d
        val syncResponse = syncTask.execute(taskParams)
        return syncResponse.toDevice?.events?.isNotEmpty().orFalse()
    }

    companion object {
        private const val BG_SYNC_WORK_NAME = "BG_SYNCP"

        fun requireBackgroundSync(workManagerProvider: WorkManagerProvider,
                                  sessionId: String,
                                  serverTimeoutInSeconds: Long = 0) {
            val data = WorkerParamsFactory.toData(
                    Params(
                            sessionId = sessionId,
                            timeout = serverTimeoutInSeconds,
                            delay = 0L,
                            periodic = false
                    )
            )
            val workRequest = workManagerProvider.matrixOneTimeWorkRequestBuilder<SyncWorker>()
                    .setConstraints(WorkManagerProvider.workConstraints)
                    .setBackoffCriteria(BackoffPolicy.LINEAR, WorkManagerProvider.BACKOFF_DELAY_MILLIS, TimeUnit.MILLISECONDS)
                    .setInputData(data)
                    .build()
            workManagerProvider.workManager
                    .enqueueUniqueWork(BG_SYNC_WORK_NAME, ExistingWorkPolicy.APPEND_OR_REPLACE, workRequest)
        }

        fun automaticallyBackgroundSync(workManagerProvider: WorkManagerProvider,
                                        sessionId: String,
                                        serverTimeoutInSeconds: Long = 0,
                                        delayInSeconds: Long = 30,
                                        forceImmediate: Boolean = false) {
            val data = WorkerParamsFactory.toData(
                    Params(
                            sessionId = sessionId,
                            timeout = serverTimeoutInSeconds,
                            delay = delayInSeconds,
<<<<<<< HEAD
=======
                            periodic = true,
>>>>>>> c657586d
                            forceImmediate = forceImmediate
                    )
            )
            val workRequest = workManagerProvider.matrixOneTimeWorkRequestBuilder<SyncWorker>()
                    .setConstraints(WorkManagerProvider.workConstraints)
                    .setInputData(data)
                    .setBackoffCriteria(BackoffPolicy.LINEAR, WorkManagerProvider.BACKOFF_DELAY_MILLIS, TimeUnit.MILLISECONDS)
                    .setInitialDelay(if (forceImmediate) 0 else delayInSeconds, TimeUnit.SECONDS)
                    .build()
            // Avoid risking multiple chains of syncs by replacing the existing chain
            workManagerProvider.workManager
                    .enqueueUniqueWork(BG_SYNC_WORK_NAME, ExistingWorkPolicy.REPLACE, workRequest)
        }

        fun stopAnyBackgroundSync(workManagerProvider: WorkManagerProvider) {
            workManagerProvider.workManager
                    .cancelUniqueWork(BG_SYNC_WORK_NAME)
        }
    }
}<|MERGE_RESOLUTION|>--- conflicted
+++ resolved
@@ -113,11 +113,7 @@
      * Will return true if the sync response contains some toDevice events.
      */
     private suspend fun doSync(timeout: Long): Boolean {
-<<<<<<< HEAD
-        val taskParams = SyncTask.Params(timeout * 1000, SyncPresence.Offline)
-=======
         val taskParams = SyncTask.Params(timeout * 1000, SyncPresence.Offline, afterPause = false)
->>>>>>> c657586d
         val syncResponse = syncTask.execute(taskParams)
         return syncResponse.toDevice?.events?.isNotEmpty().orFalse()
     }
@@ -155,10 +151,7 @@
                             sessionId = sessionId,
                             timeout = serverTimeoutInSeconds,
                             delay = delayInSeconds,
-<<<<<<< HEAD
-=======
                             periodic = true,
->>>>>>> c657586d
                             forceImmediate = forceImmediate
                     )
             )
